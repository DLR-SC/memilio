--- conflicted
+++ resolved
@@ -67,18 +67,11 @@
     - build-py
   before_script:
     - apt -qq update
-<<<<<<< HEAD
-    - apt -qq -y install python3.7 python3-pip
-    - python3 -m pip install --upgrade pip
-    - for pkg in `ls pycode/wheelhouse/*37*.whl`; do python3 -m pip install $pkg; done
-    - pip install pyfakefs
-    - pip install freezegun
-=======
     - apt -qq -y install python3-pip gnupg
     - python3.6 -m pip install --upgrade pip
     - for pkg in `ls pycode/wheelhouse/*36*.whl`; do python3.6 -m pip install $pkg; done
     - pip install pyfakefs
->>>>>>> 04fb317e
+    - pip install freezegun
   script:
     - cd pycode/test
     - python3 -m unittest
