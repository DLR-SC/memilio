--- conflicted
+++ resolved
@@ -1,635 +1,602 @@
-#include <epidemiology/secir.h>
-
-// #include <epidemiology/euler.h>
-#include <epidemiology/adapt_rk.h>
-#include <epidemiology/eigen_util.h>
-
-#include <cmath>
-#include <cassert>
-#include <cstdio>
-#include <algorithm>
-
-#include <iostream>
-#include <fstream>
-
-namespace epi
-{
-
-void print_secir_params(std::vector<SecirParams> const& params, ContactFrequencyMatrix const& cont_freq)
-{
-    // alpha = alpha_in; // percentage of asymptomatic cases
-    // beta  = beta_in; // risk of infection from the infected symptomatic patients
-    // rho   = rho_in; // hospitalized per infected
-    // theta = theta_in; // icu per hospitalized
-    // delta = delta_in; // deaths per ICUs
-    printf("\n SECIR model set. ");
-
-    char output_file[35] = "output_secir_params_and_contacts";
-    std::ofstream myfile(output_file);
-    if (myfile.is_open()) {
-        printf("Writing to file %s ", output_file);
-        myfile << "Considering " << params.size() << " age groups.\n";
-        for (size_t i = 0; i < params.size(); i++) {
-            myfile << "\nParameters of Group " << i + 1 << "\n";
-            myfile << "\t People at t0 \n";
-            myfile << "\t\t Total: " << (int)params[i].populations.get_total_t0() << "\n";
-            myfile << "\t\t Susceptible: " << (int)params[i].populations.get_suscetible_t0() << "\n";
-            myfile << "\t\t Exposed: " << (int)params[i].populations.get_exposed_t0() << "\n";
-            myfile << "\t\t Carrier: " << (int)params[i].populations.get_carrier_t0() << "\n";
-            myfile << "\t\t Infectious: " << (int)params[i].populations.get_infectious_t0() << "\n";
-            myfile << "\t\t Hospitalized: " << (int)params[i].populations.get_hospitalized_t0() << "\n";
-            myfile << "\t\t ICU: " << (int)params[i].populations.get_icu_t0() << "\n";
-            myfile << "\t\t Recovered: " << (int)params[i].populations.get_recovered_t0() << "\n";
-            myfile << "\t\t Dead: " << (int)params[i].populations.get_dead_t0() << "\n";
-
-            myfile << "\t Duration parameters \n";
-            myfile << "\t\t Incubation time: \t" << 1.0 / params[i].times.get_incubation_inv() << "\n";
-            myfile << "\t\t Infectious (mild) time: \t" << 1.0 / params[i].times.get_infectious_mild_inv() << "\n";
-            myfile << "\t\t\t Serial Interval: \t" << 1.0 / params[i].times.get_serialinterval_inv() << "\n";
-            myfile << "\t\t Hospitalized->Home time: \t" << 1.0 / params[i].times.get_hospitalized_to_home_inv()
-                   << "\n";
-            myfile << "\t\t Home->Hospitalized time: \t" << 1.0 / params[i].times.get_home_to_hospitalized_inv()
-                   << "\n";
-            myfile << "\t\t Infectious (asymp.) time: \t" << 1.0 / params[i].times.get_infectious_asymp_inv() << "\n";
-            myfile << "\t\t Hospitalized->ICU time: \t" << 1.0 / params[i].times.get_hospitalized_to_icu_inv() << "\n";
-            myfile << "\t\t ICU->Recovered time: \t" << 1.0 / params[i].times.get_icu_to_home_inv() << "\n";
-            myfile << "\t\t ICU->Death time: \t" << 1.0 / params[i].times.get_icu_to_dead_inv() << "\n";
-
-            myfile << "\t Probabilities \n";
-            myfile << "\t\t Infect from contact: \t" << params[i].probabilities.get_infection_from_contact() << "\n";
-            myfile << "\t\t Asymptomatic infections: \t" << params[i].probabilities.get_asymp_per_infectious() << "\n";
-            myfile << "\t\t Risk of symptomatic contact: \t" << params[i].probabilities.get_risk_from_symptomatic()
-                   << "\n";
-            myfile << "\t\t Deaths per ICU care: \t" << params[i].probabilities.get_dead_per_icu() << "\n";
-            myfile << "\t\t Hospitalized per Infection: \t" << params[i].probabilities.get_hospitalized_per_infectious()
-                   << "\n";
-            myfile << "\t\t ICU per Hospitalized: \t" << params[i].probabilities.get_icu_per_hospitalized() << "\n";
-        }
-
-        myfile << "\nContact frequency matrix \n\t";
-        for (size_t i = 0; i < params.size(); i++) {
-            myfile << "\t\t G" << i;
-        }
-        for (size_t i = 0; i < params.size(); i++) {
-            myfile << "\n\t\t G" << i;
-            for (size_t j = 0; j < params.size(); j++) {
-                myfile << "\t" << cont_freq.get_cont_freq(i, j);
-            }
-        }
-
-        myfile << "\n Dampings: \n\t";
-        for (size_t i = 0; i < params.size(); i++) {
-            myfile << "\n\t G" << i;
-            for (size_t j = 0; j < params.size(); j++) {
-                myfile << "\n\t\t G" << j;
-                for (size_t k = 0; k < cont_freq.get_dampings(i, j).get_dampings_vector().size(); k++) {
-                    myfile << "\t day: " << cont_freq.get_dampings(i, j).get_dampings_vector().at(k).day
-                           << " fac: " << cont_freq.get_dampings(i, j).get_dampings_vector().at(k).factor;
-                }
-            }
-        }
-
-        myfile.close();
-    }
-}
-
-SecirParams::StageTimes::StageTimes()
-    : m_tinc_inv{1.0}
-    , m_tinfmild_inv{1.0}
-    , m_tserint_inv{1.0}
-    , m_thosp2home_inv{1.0}
-    , m_thome2hosp_inv{1.0}
-    , m_thosp2icu_inv{1.0}
-    , m_ticu2home_inv{1.0}
-    , m_tinfasy_inv{1.0}
-    , m_ticu2death_inv{1.0}
-{
-}
-
-void SecirParams::StageTimes::set_incubation(double const& tinc)
-{
-    m_tinc_inv = 1.0 / tinc;
-}
-
-void SecirParams::StageTimes::set_infectious_mild(double const& tinfmild)
-{
-    m_tinfmild_inv = 1.0 / tinfmild;
-}
-
-void SecirParams::StageTimes::set_serialinterval(double const& tserint)
-{
-    m_tserint_inv = 1.0 / tserint;
-}
-
-void SecirParams::StageTimes::set_hospitalized_to_home(double const& thosp2home)
-{
-    m_thosp2home_inv = 1.0 / thosp2home;
-}
-
-void SecirParams::StageTimes::set_home_to_hospitalized(double const& thome2hosp)
-{
-    m_thome2hosp_inv = 1.0 / thome2hosp;
-}
-
-void SecirParams::StageTimes::set_hospitalized_to_icu(double const& thosp2icu)
-{
-    m_thosp2icu_inv = 1.0 / thosp2icu;
-}
-
-void SecirParams::StageTimes::set_icu_to_home(double const& ticu2home)
-{
-    m_ticu2home_inv = 1.0 / ticu2home;
-}
-
-void SecirParams::StageTimes::set_infectious_asymp(double const& tinfasy)
-{
-    m_tinfasy_inv = 1.0 / tinfasy;
-}
-
-void SecirParams::StageTimes::set_icu_to_death(double const& ticu2death)
-{
-    m_ticu2death_inv = 1.0 / ticu2death;
-}
-
-double SecirParams::StageTimes::get_incubation_inv() const
-{
-    return m_tinc_inv;
-}
-
-double SecirParams::StageTimes::get_infectious_mild_inv() const
-{
-    return m_tinfmild_inv;
-}
-
-double SecirParams::StageTimes::get_serialinterval_inv() const
-{
-    return m_tserint_inv;
-}
-
-double SecirParams::StageTimes::get_hospitalized_to_home_inv() const
-{
-    return m_thosp2home_inv;
-}
-
-double SecirParams::StageTimes::get_home_to_hospitalized_inv() const
-{
-    return m_thome2hosp_inv;
-}
-
-double SecirParams::StageTimes::get_hospitalized_to_icu_inv() const
-{
-    return m_thosp2icu_inv;
-}
-
-double SecirParams::StageTimes::get_icu_to_home_inv() const
-{
-    return m_ticu2home_inv;
-}
-
-double SecirParams::StageTimes::get_infectious_asymp_inv() const
-{
-    return m_tinfasy_inv;
-}
-
-double SecirParams::StageTimes::get_icu_to_dead_inv() const
-{
-    return m_ticu2death_inv;
-}
-
-SecirParams::Populations::Populations()
-    : m_nb_total_t0{0}
-    , m_nb_exp_t0{0}
-    , m_nb_car_t0{0}
-    , m_nb_inf_t0{0}
-    , m_nb_hosp_t0{0}
-    , m_nb_icu_t0{0}
-    , m_nb_rec_t0{0}
-    , m_nb_dead_t0{0}
-    , m_nb_sus_t0{0}
-{
-}
-
-void SecirParams::Populations::set_total_t0(double nb_total_t0)
-{
-    m_nb_total_t0 = nb_total_t0;
-    SecirParams::Populations::set_suscetible_t0();
-}
-
-void SecirParams::Populations::set_exposed_t0(double nb_exp_t0)
-{
-    m_nb_exp_t0 = nb_exp_t0;
-    SecirParams::Populations::set_suscetible_t0();
-}
-
-void SecirParams::Populations::set_carrier_t0(double nb_car_t0)
-{
-    m_nb_car_t0 = nb_car_t0;
-    SecirParams::Populations::set_suscetible_t0();
-}
-
-void SecirParams::Populations::set_infectious_t0(double nb_inf_t0)
-{
-    m_nb_inf_t0 = nb_inf_t0;
-    SecirParams::Populations::set_suscetible_t0();
-}
-
-void SecirParams::Populations::set_hospital_t0(double nb_hosp_t0)
-{
-    m_nb_hosp_t0 = nb_hosp_t0;
-    SecirParams::Populations::set_suscetible_t0();
-}
-
-void SecirParams::Populations::set_icu_t0(double nb_icu_t0)
-{
-    m_nb_icu_t0 = nb_icu_t0;
-    SecirParams::Populations::set_suscetible_t0();
-}
-
-void SecirParams::Populations::set_recovered_t0(double nb_rec_t0)
-{
-    m_nb_rec_t0 = nb_rec_t0;
-    SecirParams::Populations::set_suscetible_t0();
-}
-
-void SecirParams::Populations::set_dead_t0(double nb_dead_t0)
-{
-    m_nb_dead_t0 = nb_dead_t0;
-    SecirParams::Populations::set_suscetible_t0();
-}
-
-void SecirParams::Populations::set_suscetible_t0()
-{
-    m_nb_sus_t0 = m_nb_total_t0 - m_nb_exp_t0 - m_nb_car_t0 - m_nb_inf_t0 - m_nb_hosp_t0 - m_nb_icu_t0 - m_nb_rec_t0 -
-                  m_nb_dead_t0;
-}
-
-double SecirParams::Populations::get_total_t0() const
-{
-    return m_nb_total_t0;
-}
-
-double SecirParams::Populations::get_exposed_t0() const
-{
-    return m_nb_exp_t0;
-}
-
-double SecirParams::Populations::get_carrier_t0() const
-{
-    return m_nb_car_t0;
-}
-
-double SecirParams::Populations::get_infectious_t0() const
-{
-    return m_nb_inf_t0;
-}
-
-double SecirParams::Populations::get_hospitalized_t0() const
-{
-    return m_nb_hosp_t0;
-}
-
-double SecirParams::Populations::get_icu_t0() const
-{
-    return m_nb_icu_t0;
-}
-
-double SecirParams::Populations::get_recovered_t0() const
-{
-    return m_nb_rec_t0;
-}
-
-double SecirParams::Populations::get_dead_t0() const
-{
-    return m_nb_dead_t0;
-}
-
-double SecirParams::Populations::get_suscetible_t0() const
-{
-    return m_nb_sus_t0;
-}
-
-SecirParams::Probabilities::Probabilities()
-    : m_infprob{1}
-    , m_alpha{0}
-    , m_beta{0}
-    , m_rho{0}
-    , m_theta{0}
-    , m_delta{0}
-{
-}
-
-void SecirParams::Probabilities::set_infection_from_contact(double const& infprob)
-{
-    m_infprob = infprob;
-}
-
-void SecirParams::Probabilities::set_asymp_per_infectious(double const& alpha)
-{
-    m_alpha = alpha;
-}
-
-void SecirParams::Probabilities::set_risk_from_symptomatic(double const& beta)
-{
-    m_beta = beta;
-}
-
-void SecirParams::Probabilities::set_hospitalized_per_infectious(double const& rho)
-{
-    m_rho = rho;
-}
-
-void SecirParams::Probabilities::set_icu_per_hospitalized(double const& theta)
-{
-    m_theta = theta;
-}
-
-void SecirParams::Probabilities::set_dead_per_icu(double const& delta)
-{
-    m_delta = delta;
-}
-
-double SecirParams::Probabilities::get_infection_from_contact() const
-{
-    return m_infprob;
-}
-
-double SecirParams::Probabilities::get_asymp_per_infectious() const
-{
-    return m_alpha;
-}
-
-double SecirParams::Probabilities::get_risk_from_symptomatic() const
-{
-    return m_beta;
-}
-
-double SecirParams::Probabilities::get_hospitalized_per_infectious() const
-{
-    return m_rho;
-}
-
-double SecirParams::Probabilities::get_icu_per_hospitalized() const
-{
-    return m_theta;
-}
-
-double SecirParams::Probabilities::get_dead_per_icu() const
-{
-    return m_delta;
-}
-
-ContactFrequencyMatrix::ContactFrequencyMatrix()
-    : m_cont_freq{{1.0}}
-    , m_dampings{{Dampings{}}}
-{
-}
-
-ContactFrequencyMatrix::ContactFrequencyMatrix(size_t const nb_groups)
-    : m_cont_freq{nb_groups, std::vector<double>(nb_groups, 0)}
-    , m_dampings{nb_groups, std::vector<Dampings>(nb_groups, Dampings{})}
-{
-}
-
-int ContactFrequencyMatrix::get_size() const
-{
-    return m_cont_freq.size();
-}
-
-void ContactFrequencyMatrix::set_cont_freq(double const cont_freq, int const self_group, int const contact_group)
-{
-    if (self_group <= contact_group) {
-        m_cont_freq[self_group][contact_group] = cont_freq;
-    }
-    else {
-        m_cont_freq[contact_group][self_group] = cont_freq;
-    }
-}
-
-double ContactFrequencyMatrix::get_cont_freq(int self_group, int contact_group) const
-{
-    // prevent erroneous nonsymmetry
-    return self_group <= contact_group ? m_cont_freq[self_group][contact_group]
-                                       : m_cont_freq[contact_group][self_group];
-}
-
-void ContactFrequencyMatrix::set_dampings(Dampings const& damping, int self_group, int contact_group)
-{
-    if (self_group <= contact_group) {
-        m_dampings[self_group][contact_group] = damping;
-    }
-    else {
-        m_dampings[contact_group][self_group] = damping;
-    }
-}
-
-const Dampings& ContactFrequencyMatrix::get_dampings(int self_group, int contact_group) const
-{
-    // prevent erroneous nonsymmetry
-    return self_group <= contact_group ? m_dampings[self_group][contact_group] : m_dampings[contact_group][self_group];
-}
-
-void ContactFrequencyMatrix::add_damping(Damping const& damping, int self_group, int contact_group)
-{
-    if (self_group <= contact_group) {
-        m_dampings[self_group][contact_group].add(damping);
-    }
-    else {
-        m_dampings[contact_group][self_group].add(damping);
-    }
-}
-
-double get_reprod_rate(ContactFrequencyMatrix const& cont_freq_matrix, std::vector<SecirParams> const& params,
-                       double const t, std::vector<double> const& yt)
-{
-    if (params.size() == 1) {
-        // (base_)reprod has to be computed time dependently !
-        auto dummy_R3 =
-            0.5 / (1.0 / params[0].times.get_infectious_mild_inv() - 1.0 / params[0].times.get_serialinterval_inv());
-
-        double cont_freq_eff = cont_freq_matrix.get_cont_freq(0, 0) * cont_freq_matrix.get_dampings(0, 0).get_factor(t);
-
-        double nb_total = 0;
-        for (size_t i = 0; i < yt.size(); i++) {
-            nb_total += yt[0];
-        }
-
-        double reprod_rate =
-            cont_freq_eff *
-            ((1 - params[0].probabilities.get_hospitalized_per_infectious()) *
-                 params[0].times.get_infectious_mild_inv() +
-             dummy_R3 * params[0].probabilities.get_risk_from_symptomatic() *
-                 (1 - params[0].probabilities.get_asymp_per_infectious()) +
-             params[0].probabilities.get_hospitalized_per_infectious() *
-                 params[0].times.get_home_to_hospitalized_inv()) /
-            ((dummy_R3 * (1 - params[0].probabilities.get_asymp_per_infectious()) +
-              params[0].probabilities.get_asymp_per_infectious() * params[0].times.get_infectious_asymp_inv()) *
-             (params[0].times.get_infectious_mild_inv() *
-                  (1 - params[0].probabilities.get_hospitalized_per_infectious()) +
-              params[0].probabilities.get_hospitalized_per_infectious() *
-                  params[0].times.get_home_to_hospitalized_inv())) *
-            yt[0] / nb_total;
-
-        return reprod_rate;
-    }
-    else {
-        return -1;
-    }
-}
-
-void secir_get_derivatives(ContactFrequencyMatrix const& cont_freq_matrix, std::vector<SecirParams> const& params,
-                           const Eigen::VectorXd& y, double t, Eigen::VectorXd& dydt)
-{
-    // alpha  // percentage of asymptomatic cases
-    // beta // risk of infection from the infected symptomatic patients
-    // rho   // hospitalized per infectious
-    // theta // icu per hospitalized
-    // delta  // deaths per ICUs
-    // 0: S,      1: E,     2: C,     3: I,     4: H,     5: U,     6: R,     7: D
-    size_t n_agegroups = params.size();
-
-    for (int i = 0; i < n_agegroups; i++) {
-        dydt[0 + 8 * i] = 0;
-        dydt[1 + 8 * i] = 0;
-        for (int j = 0; j < n_agegroups; j++) {
-            // effective contact rate by contact rate between groups i and j and damping j
-            double cont_freq_eff =
-                cont_freq_matrix.get_cont_freq(i, j) *
-                cont_freq_matrix.get_dampings(i, j).get_factor(t); // get effective contact rate between i and j
-            double divN    = 1.0 / params[j].populations.get_total_t0(); // precompute 1.0/Nj
-            double dummy_S = y[0 + 8 * i] * cont_freq_eff * divN *
-                             params[i].probabilities.get_infection_from_contact() *
-                             (y[2 + 8 * j] + params[j].probabilities.get_risk_from_symptomatic() * y[3 + 8 * j]);
-
-            dydt[0 + 8 * i] -= dummy_S; // -R1*(C+beta*I)*S/N0
-            dydt[1 + 8 * i] += dummy_S; // R1*(C+beta*I)*S/N0-R2*E
-        }
-
-        double dummy_R2 = 1.0 / (2 * (1.0 / params[i].times.get_serialinterval_inv()) -
-                                 (1.0 / params[i].times.get_incubation_inv())); // R2 = 1/(2SI-TINC)
-        double dummy_R3 = 0.5 / ((1.0 / params[i].times.get_incubation_inv()) -
-                                 (1.0 / params[i].times.get_serialinterval_inv())); // R3 = 1/(2(TINC-SI))
-
-        dydt[1 + 8 * i] -= dummy_R2 * y[1 + 8 * i]; // only exchange of E and C done here
-        dydt[2 + 8 * i] =
-            dummy_R2 * y[1 + 8 * i] -
-            ((1 - params[i].probabilities.get_asymp_per_infectious()) * dummy_R3 +
-             params[i].probabilities.get_asymp_per_infectious() * params[i].times.get_infectious_asymp_inv()) *
-                y[2 + 8 * i];
-        dydt[3 + 8 * i] = (1 - params[i].probabilities.get_asymp_per_infectious()) * dummy_R3 * y[2 + 8 * i] -
-                          ((1 - params[i].probabilities.get_hospitalized_per_infectious()) *
-                               params[i].times.get_infectious_mild_inv() +
-                           params[i].probabilities.get_hospitalized_per_infectious() *
-                               params[i].times.get_home_to_hospitalized_inv()) *
-                              y[3 + 8 * i];
-        dydt[4 + 8 * i] =
-            params[i].probabilities.get_hospitalized_per_infectious() * params[i].times.get_home_to_hospitalized_inv() *
-                y[3 + 8 * i] -
-            ((1 - params[i].probabilities.get_icu_per_hospitalized()) * params[i].times.get_hospitalized_to_home_inv() +
-             params[i].probabilities.get_icu_per_hospitalized() * params[i].times.get_hospitalized_to_icu_inv()) *
-                y[4 + 8 * i];
-        dydt[5 + 8 * i] = params[i].probabilities.get_icu_per_hospitalized() *
-                              params[i].times.get_hospitalized_to_icu_inv() * y[4 + 8 * i] -
-                          ((1 - params[i].probabilities.get_dead_per_icu()) * params[i].times.get_icu_to_home_inv() +
-                           params[i].probabilities.get_dead_per_icu() * params[i].times.get_icu_to_dead_inv()) *
-                              y[5 + 8 * i];
-        dydt[6 + 8 * i] =
-            params[i].probabilities.get_asymp_per_infectious() * params[i].times.get_infectious_asymp_inv() *
-                y[2 + 8 * i] +
-            (1 - params[i].probabilities.get_hospitalized_per_infectious()) *
-                params[i].times.get_infectious_mild_inv() * y[3 + 8 * i] +
-            (1 - params[i].probabilities.get_icu_per_hospitalized()) * params[i].times.get_hospitalized_to_home_inv() *
-                y[4 + 8 * i] +
-            (1 - params[i].probabilities.get_dead_per_icu()) * params[i].times.get_icu_to_home_inv() * y[5 + 8 * i];
-        dydt[7 + 8 * i] =
-            params[i].probabilities.get_dead_per_icu() * params[i].times.get_icu_to_dead_inv() * y[5 + 8 * i];
-    }
-}
-
-namespace
-{
-    Eigen::VectorXd secir_get_initial_values(const SecirParams& params)
-    {
-        Eigen::VectorXd y(8);
-        y[0] = params.populations.get_suscetible_t0();
-        y[1] = params.populations.get_exposed_t0();
-        y[2] = params.populations.get_carrier_t0();
-        y[3] = params.populations.get_infectious_t0();
-        y[4] = params.populations.get_hospitalized_t0();
-        y[5] = params.populations.get_icu_t0();
-        y[6] = params.populations.get_recovered_t0();
-        y[7] = params.populations.get_dead_t0();
-        return y;
-    }
-
-    Eigen::VectorXd secir_get_initial_values(const std::vector<SecirParams>& params)
-    {
-        Eigen::VectorXd y(params.size() * 8);
-        for (size_t i = 0; i < params.size(); i++) {
-            slice(y, Seq<Eigen::Index>{static_cast<Eigen::Index>(i) * 8, 8}) =
-                secir_get_initial_values(params[i]);
-        }
-        return y;
-    }
-} // namespace
-
-std::vector<double> simulate(double t0, double tmax, double dt, ContactFrequencyMatrix const& cont_freq_matrix,
-                             std::vector<SecirParams> const& params, std::vector<Eigen::VectorXd>& secir)
-{
-    SecirSimulation sim(cont_freq_matrix, params, t0, dt);
-    sim.advance(tmax);
-    secir = sim.get_y();
-    return sim.get_t();
-}
-
-SecirSimulation::SecirSimulation(const ContactFrequencyMatrix& cont_freq_matrix, const std::vector<SecirParams>& params,
-                                 double t0, double dt_init)
-    : m_integratorCore(std::make_shared<RKIntegratorCore>(1e-3, 1.))
-    , m_integrator(
-          [params, cont_freq_matrix](auto&& y, auto&& t, auto&& dydt) {
-              secir_get_derivatives(cont_freq_matrix, params, y, t, dydt);
-          },
-          t0, secir_get_initial_values(params), dt_init, m_integratorCore)
-{
-    m_integratorCore->set_rel_tolerance(1e-4);
-    m_integratorCore->set_abs_tolerance(1e-1);
-}
-
-Eigen::VectorXd& SecirSimulation::advance(double tmax)
-{
-    return m_integrator.advance(tmax);
-}
-
-<<<<<<< HEAD
-=======
-std::vector<double> simulate_groups(double t0, double tmax, double dt,
-                                    const std::vector<ContactFrequencyMatrix>& group_cont_freqs,
-                                    const std::vector<SecirParams>& group_params, MigrationFunction migration_function,
-                                    std::vector<Eigen::VectorXd>& group_secir)
-{
-    assert(group_params.size() == group_cont_freqs.size());
-
-    auto num_groups     = group_params.size();
-    auto num_vars       = 4;
-    auto num_vars_total = 4 * num_groups;
-    group_secir         = std::vector<Eigen::VectorXd>(1, secir_get_initial_values(group_params, true));
-    auto fs             = std::vector<DerivFunction>(num_groups);
-
-    Eigen::VectorXd init_single(num_vars);
-    for (size_t i = 0; i < num_groups; i++) {
-        fs[i] = [cont_freq = group_cont_freqs[i], params = group_params[i]](Eigen::VectorXd const& y, const double t,
-                                                                            Eigen::VectorXd& dydt) {
-            return secir_get_derivatives(cont_freq, {1, params}, y, t, dydt);
-        };
-    }
-
-    double dtmin    = 1e-5;
-    double dtmax    = 1.;
-    auto integrator = std::make_shared<RKIntegratorCore>(dtmin, dtmax);
-    integrator->set_rel_tolerance(1e-6);
-    integrator->set_abs_tolerance(0);
-
-    return ode_integrate_with_migration(t0, tmax, dt, fs, integrator, migration_function, group_secir);
-}
-
->>>>>>> 1c422139
-} // namespace epi
+#include <epidemiology/secir.h>
+
+// #include <epidemiology/euler.h>
+#include <epidemiology/adapt_rk.h>
+#include <epidemiology/eigen_util.h>
+
+#include <cmath>
+#include <cassert>
+#include <cstdio>
+#include <algorithm>
+
+#include <iostream>
+#include <fstream>
+
+namespace epi
+{
+
+void print_secir_params(std::vector<SecirParams> const& params, ContactFrequencyMatrix const& cont_freq)
+{
+    // alpha = alpha_in; // percentage of asymptomatic cases
+    // beta  = beta_in; // risk of infection from the infected symptomatic patients
+    // rho   = rho_in; // hospitalized per infected
+    // theta = theta_in; // icu per hospitalized
+    // delta = delta_in; // deaths per ICUs
+    printf("\n SECIR model set. ");
+
+    char output_file[35] = "output_secir_params_and_contacts";
+    std::ofstream myfile(output_file);
+    if (myfile.is_open()) {
+        printf("Writing to file %s ", output_file);
+        myfile << "Considering " << params.size() << " age groups.\n";
+        for (size_t i = 0; i < params.size(); i++) {
+            myfile << "\nParameters of Group " << i + 1 << "\n";
+            myfile << "\t People at t0 \n";
+            myfile << "\t\t Total: " << (int)params[i].populations.get_total_t0() << "\n";
+            myfile << "\t\t Susceptible: " << (int)params[i].populations.get_suscetible_t0() << "\n";
+            myfile << "\t\t Exposed: " << (int)params[i].populations.get_exposed_t0() << "\n";
+            myfile << "\t\t Carrier: " << (int)params[i].populations.get_carrier_t0() << "\n";
+            myfile << "\t\t Infectious: " << (int)params[i].populations.get_infectious_t0() << "\n";
+            myfile << "\t\t Hospitalized: " << (int)params[i].populations.get_hospitalized_t0() << "\n";
+            myfile << "\t\t ICU: " << (int)params[i].populations.get_icu_t0() << "\n";
+            myfile << "\t\t Recovered: " << (int)params[i].populations.get_recovered_t0() << "\n";
+            myfile << "\t\t Dead: " << (int)params[i].populations.get_dead_t0() << "\n";
+
+            myfile << "\t Duration parameters \n";
+            myfile << "\t\t Incubation time: \t" << 1.0 / params[i].times.get_incubation_inv() << "\n";
+            myfile << "\t\t Infectious (mild) time: \t" << 1.0 / params[i].times.get_infectious_mild_inv() << "\n";
+            myfile << "\t\t\t Serial Interval: \t" << 1.0 / params[i].times.get_serialinterval_inv() << "\n";
+            myfile << "\t\t Hospitalized->Home time: \t" << 1.0 / params[i].times.get_hospitalized_to_home_inv()
+                   << "\n";
+            myfile << "\t\t Home->Hospitalized time: \t" << 1.0 / params[i].times.get_home_to_hospitalized_inv()
+                   << "\n";
+            myfile << "\t\t Infectious (asymp.) time: \t" << 1.0 / params[i].times.get_infectious_asymp_inv() << "\n";
+            myfile << "\t\t Hospitalized->ICU time: \t" << 1.0 / params[i].times.get_hospitalized_to_icu_inv() << "\n";
+            myfile << "\t\t ICU->Recovered time: \t" << 1.0 / params[i].times.get_icu_to_home_inv() << "\n";
+            myfile << "\t\t ICU->Death time: \t" << 1.0 / params[i].times.get_icu_to_dead_inv() << "\n";
+
+            myfile << "\t Probabilities \n";
+            myfile << "\t\t Infect from contact: \t" << params[i].probabilities.get_infection_from_contact() << "\n";
+            myfile << "\t\t Asymptomatic infections: \t" << params[i].probabilities.get_asymp_per_infectious() << "\n";
+            myfile << "\t\t Risk of symptomatic contact: \t" << params[i].probabilities.get_risk_from_symptomatic()
+                   << "\n";
+            myfile << "\t\t Deaths per ICU care: \t" << params[i].probabilities.get_dead_per_icu() << "\n";
+            myfile << "\t\t Hospitalized per Infection: \t" << params[i].probabilities.get_hospitalized_per_infectious()
+                   << "\n";
+            myfile << "\t\t ICU per Hospitalized: \t" << params[i].probabilities.get_icu_per_hospitalized() << "\n";
+        }
+
+        myfile << "\nContact frequency matrix \n\t";
+        for (size_t i = 0; i < params.size(); i++) {
+            myfile << "\t\t G" << i;
+        }
+        for (size_t i = 0; i < params.size(); i++) {
+            myfile << "\n\t\t G" << i;
+            for (size_t j = 0; j < params.size(); j++) {
+                myfile << "\t" << cont_freq.get_cont_freq(i, j);
+            }
+        }
+
+        myfile << "\n Dampings: \n\t";
+        for (size_t i = 0; i < params.size(); i++) {
+            myfile << "\n\t G" << i;
+            for (size_t j = 0; j < params.size(); j++) {
+                myfile << "\n\t\t G" << j;
+                for (size_t k = 0; k < cont_freq.get_dampings(i, j).get_dampings_vector().size(); k++) {
+                    myfile << "\t day: " << cont_freq.get_dampings(i, j).get_dampings_vector().at(k).day
+                           << " fac: " << cont_freq.get_dampings(i, j).get_dampings_vector().at(k).factor;
+                }
+            }
+        }
+
+        myfile.close();
+    }
+}
+
+SecirParams::StageTimes::StageTimes()
+    : m_tinc_inv{1.0}
+    , m_tinfmild_inv{1.0}
+    , m_tserint_inv{1.0}
+    , m_thosp2home_inv{1.0}
+    , m_thome2hosp_inv{1.0}
+    , m_thosp2icu_inv{1.0}
+    , m_ticu2home_inv{1.0}
+    , m_tinfasy_inv{1.0}
+    , m_ticu2death_inv{1.0}
+{
+}
+
+void SecirParams::StageTimes::set_incubation(double const& tinc)
+{
+    m_tinc_inv = 1.0 / tinc;
+}
+
+void SecirParams::StageTimes::set_infectious_mild(double const& tinfmild)
+{
+    m_tinfmild_inv = 1.0 / tinfmild;
+}
+
+void SecirParams::StageTimes::set_serialinterval(double const& tserint)
+{
+    m_tserint_inv = 1.0 / tserint;
+}
+
+void SecirParams::StageTimes::set_hospitalized_to_home(double const& thosp2home)
+{
+    m_thosp2home_inv = 1.0 / thosp2home;
+}
+
+void SecirParams::StageTimes::set_home_to_hospitalized(double const& thome2hosp)
+{
+    m_thome2hosp_inv = 1.0 / thome2hosp;
+}
+
+void SecirParams::StageTimes::set_hospitalized_to_icu(double const& thosp2icu)
+{
+    m_thosp2icu_inv = 1.0 / thosp2icu;
+}
+
+void SecirParams::StageTimes::set_icu_to_home(double const& ticu2home)
+{
+    m_ticu2home_inv = 1.0 / ticu2home;
+}
+
+void SecirParams::StageTimes::set_infectious_asymp(double const& tinfasy)
+{
+    m_tinfasy_inv = 1.0 / tinfasy;
+}
+
+void SecirParams::StageTimes::set_icu_to_death(double const& ticu2death)
+{
+    m_ticu2death_inv = 1.0 / ticu2death;
+}
+
+double SecirParams::StageTimes::get_incubation_inv() const
+{
+    return m_tinc_inv;
+}
+
+double SecirParams::StageTimes::get_infectious_mild_inv() const
+{
+    return m_tinfmild_inv;
+}
+
+double SecirParams::StageTimes::get_serialinterval_inv() const
+{
+    return m_tserint_inv;
+}
+
+double SecirParams::StageTimes::get_hospitalized_to_home_inv() const
+{
+    return m_thosp2home_inv;
+}
+
+double SecirParams::StageTimes::get_home_to_hospitalized_inv() const
+{
+    return m_thome2hosp_inv;
+}
+
+double SecirParams::StageTimes::get_hospitalized_to_icu_inv() const
+{
+    return m_thosp2icu_inv;
+}
+
+double SecirParams::StageTimes::get_icu_to_home_inv() const
+{
+    return m_ticu2home_inv;
+}
+
+double SecirParams::StageTimes::get_infectious_asymp_inv() const
+{
+    return m_tinfasy_inv;
+}
+
+double SecirParams::StageTimes::get_icu_to_dead_inv() const
+{
+    return m_ticu2death_inv;
+}
+
+SecirParams::Populations::Populations()
+    : m_nb_total_t0{0}
+    , m_nb_exp_t0{0}
+    , m_nb_car_t0{0}
+    , m_nb_inf_t0{0}
+    , m_nb_hosp_t0{0}
+    , m_nb_icu_t0{0}
+    , m_nb_rec_t0{0}
+    , m_nb_dead_t0{0}
+    , m_nb_sus_t0{0}
+{
+}
+
+void SecirParams::Populations::set_total_t0(double nb_total_t0)
+{
+    m_nb_total_t0 = nb_total_t0;
+    SecirParams::Populations::set_suscetible_t0();
+}
+
+void SecirParams::Populations::set_exposed_t0(double nb_exp_t0)
+{
+    m_nb_exp_t0 = nb_exp_t0;
+    SecirParams::Populations::set_suscetible_t0();
+}
+
+void SecirParams::Populations::set_carrier_t0(double nb_car_t0)
+{
+    m_nb_car_t0 = nb_car_t0;
+    SecirParams::Populations::set_suscetible_t0();
+}
+
+void SecirParams::Populations::set_infectious_t0(double nb_inf_t0)
+{
+    m_nb_inf_t0 = nb_inf_t0;
+    SecirParams::Populations::set_suscetible_t0();
+}
+
+void SecirParams::Populations::set_hospital_t0(double nb_hosp_t0)
+{
+    m_nb_hosp_t0 = nb_hosp_t0;
+    SecirParams::Populations::set_suscetible_t0();
+}
+
+void SecirParams::Populations::set_icu_t0(double nb_icu_t0)
+{
+    m_nb_icu_t0 = nb_icu_t0;
+    SecirParams::Populations::set_suscetible_t0();
+}
+
+void SecirParams::Populations::set_recovered_t0(double nb_rec_t0)
+{
+    m_nb_rec_t0 = nb_rec_t0;
+    SecirParams::Populations::set_suscetible_t0();
+}
+
+void SecirParams::Populations::set_dead_t0(double nb_dead_t0)
+{
+    m_nb_dead_t0 = nb_dead_t0;
+    SecirParams::Populations::set_suscetible_t0();
+}
+
+void SecirParams::Populations::set_suscetible_t0()
+{
+    m_nb_sus_t0 = m_nb_total_t0 - m_nb_exp_t0 - m_nb_car_t0 - m_nb_inf_t0 - m_nb_hosp_t0 - m_nb_icu_t0 - m_nb_rec_t0 -
+                  m_nb_dead_t0;
+}
+
+double SecirParams::Populations::get_total_t0() const
+{
+    return m_nb_total_t0;
+}
+
+double SecirParams::Populations::get_exposed_t0() const
+{
+    return m_nb_exp_t0;
+}
+
+double SecirParams::Populations::get_carrier_t0() const
+{
+    return m_nb_car_t0;
+}
+
+double SecirParams::Populations::get_infectious_t0() const
+{
+    return m_nb_inf_t0;
+}
+
+double SecirParams::Populations::get_hospitalized_t0() const
+{
+    return m_nb_hosp_t0;
+}
+
+double SecirParams::Populations::get_icu_t0() const
+{
+    return m_nb_icu_t0;
+}
+
+double SecirParams::Populations::get_recovered_t0() const
+{
+    return m_nb_rec_t0;
+}
+
+double SecirParams::Populations::get_dead_t0() const
+{
+    return m_nb_dead_t0;
+}
+
+double SecirParams::Populations::get_suscetible_t0() const
+{
+    return m_nb_sus_t0;
+}
+
+SecirParams::Probabilities::Probabilities()
+    : m_infprob{1}
+    , m_alpha{0}
+    , m_beta{0}
+    , m_rho{0}
+    , m_theta{0}
+    , m_delta{0}
+{
+}
+
+void SecirParams::Probabilities::set_infection_from_contact(double const& infprob)
+{
+    m_infprob = infprob;
+}
+
+void SecirParams::Probabilities::set_asymp_per_infectious(double const& alpha)
+{
+    m_alpha = alpha;
+}
+
+void SecirParams::Probabilities::set_risk_from_symptomatic(double const& beta)
+{
+    m_beta = beta;
+}
+
+void SecirParams::Probabilities::set_hospitalized_per_infectious(double const& rho)
+{
+    m_rho = rho;
+}
+
+void SecirParams::Probabilities::set_icu_per_hospitalized(double const& theta)
+{
+    m_theta = theta;
+}
+
+void SecirParams::Probabilities::set_dead_per_icu(double const& delta)
+{
+    m_delta = delta;
+}
+
+double SecirParams::Probabilities::get_infection_from_contact() const
+{
+    return m_infprob;
+}
+
+double SecirParams::Probabilities::get_asymp_per_infectious() const
+{
+    return m_alpha;
+}
+
+double SecirParams::Probabilities::get_risk_from_symptomatic() const
+{
+    return m_beta;
+}
+
+double SecirParams::Probabilities::get_hospitalized_per_infectious() const
+{
+    return m_rho;
+}
+
+double SecirParams::Probabilities::get_icu_per_hospitalized() const
+{
+    return m_theta;
+}
+
+double SecirParams::Probabilities::get_dead_per_icu() const
+{
+    return m_delta;
+}
+
+ContactFrequencyMatrix::ContactFrequencyMatrix()
+    : m_cont_freq{{1.0}}
+    , m_dampings{{Dampings{}}}
+{
+}
+
+ContactFrequencyMatrix::ContactFrequencyMatrix(size_t const nb_groups)
+    : m_cont_freq{nb_groups, std::vector<double>(nb_groups, 0)}
+    , m_dampings{nb_groups, std::vector<Dampings>(nb_groups, Dampings{})}
+{
+}
+
+int ContactFrequencyMatrix::get_size() const
+{
+    return m_cont_freq.size();
+}
+
+void ContactFrequencyMatrix::set_cont_freq(double const cont_freq, int const self_group, int const contact_group)
+{
+    if (self_group <= contact_group) {
+        m_cont_freq[self_group][contact_group] = cont_freq;
+    }
+    else {
+        m_cont_freq[contact_group][self_group] = cont_freq;
+    }
+}
+
+double ContactFrequencyMatrix::get_cont_freq(int self_group, int contact_group) const
+{
+    // prevent erroneous nonsymmetry
+    return self_group <= contact_group ? m_cont_freq[self_group][contact_group]
+                                       : m_cont_freq[contact_group][self_group];
+}
+
+void ContactFrequencyMatrix::set_dampings(Dampings const& damping, int self_group, int contact_group)
+{
+    if (self_group <= contact_group) {
+        m_dampings[self_group][contact_group] = damping;
+    }
+    else {
+        m_dampings[contact_group][self_group] = damping;
+    }
+}
+
+const Dampings& ContactFrequencyMatrix::get_dampings(int self_group, int contact_group) const
+{
+    // prevent erroneous nonsymmetry
+    return self_group <= contact_group ? m_dampings[self_group][contact_group] : m_dampings[contact_group][self_group];
+}
+
+void ContactFrequencyMatrix::add_damping(Damping const& damping, int self_group, int contact_group)
+{
+    if (self_group <= contact_group) {
+        m_dampings[self_group][contact_group].add(damping);
+    }
+    else {
+        m_dampings[contact_group][self_group].add(damping);
+    }
+}
+
+double get_reprod_rate(ContactFrequencyMatrix const& cont_freq_matrix, std::vector<SecirParams> const& params,
+                       double const t, std::vector<double> const& yt)
+{
+    if (params.size() == 1) {
+        // (base_)reprod has to be computed time dependently !
+        auto dummy_R3 =
+            0.5 / (1.0 / params[0].times.get_infectious_mild_inv() - 1.0 / params[0].times.get_serialinterval_inv());
+
+        double cont_freq_eff = cont_freq_matrix.get_cont_freq(0, 0) * cont_freq_matrix.get_dampings(0, 0).get_factor(t);
+
+        double nb_total = 0;
+        for (size_t i = 0; i < yt.size(); i++) {
+            nb_total += yt[0];
+        }
+
+        double reprod_rate =
+            cont_freq_eff *
+            ((1 - params[0].probabilities.get_hospitalized_per_infectious()) *
+                 params[0].times.get_infectious_mild_inv() +
+             dummy_R3 * params[0].probabilities.get_risk_from_symptomatic() *
+                 (1 - params[0].probabilities.get_asymp_per_infectious()) +
+             params[0].probabilities.get_hospitalized_per_infectious() *
+                 params[0].times.get_home_to_hospitalized_inv()) /
+            ((dummy_R3 * (1 - params[0].probabilities.get_asymp_per_infectious()) +
+              params[0].probabilities.get_asymp_per_infectious() * params[0].times.get_infectious_asymp_inv()) *
+             (params[0].times.get_infectious_mild_inv() *
+                  (1 - params[0].probabilities.get_hospitalized_per_infectious()) +
+              params[0].probabilities.get_hospitalized_per_infectious() *
+                  params[0].times.get_home_to_hospitalized_inv())) *
+            yt[0] / nb_total;
+
+        return reprod_rate;
+    }
+    else {
+        return -1;
+    }
+}
+
+void secir_get_derivatives(ContactFrequencyMatrix const& cont_freq_matrix, std::vector<SecirParams> const& params,
+                           const Eigen::VectorXd& y, double t, Eigen::VectorXd& dydt)
+{
+    // alpha  // percentage of asymptomatic cases
+    // beta // risk of infection from the infected symptomatic patients
+    // rho   // hospitalized per infectious
+    // theta // icu per hospitalized
+    // delta  // deaths per ICUs
+    // 0: S,      1: E,     2: C,     3: I,     4: H,     5: U,     6: R,     7: D
+    size_t n_agegroups = params.size();
+
+    for (int i = 0; i < n_agegroups; i++) {
+        dydt[0 + 8 * i] = 0;
+        dydt[1 + 8 * i] = 0;
+        for (int j = 0; j < n_agegroups; j++) {
+            // effective contact rate by contact rate between groups i and j and damping j
+            double cont_freq_eff =
+                cont_freq_matrix.get_cont_freq(i, j) *
+                cont_freq_matrix.get_dampings(i, j).get_factor(t); // get effective contact rate between i and j
+            double divN    = 1.0 / params[j].populations.get_total_t0(); // precompute 1.0/Nj
+            double dummy_S = y[0 + 8 * i] * cont_freq_eff * divN *
+                             params[i].probabilities.get_infection_from_contact() *
+                             (y[2 + 8 * j] + params[j].probabilities.get_risk_from_symptomatic() * y[3 + 8 * j]);
+
+            dydt[0 + 8 * i] -= dummy_S; // -R1*(C+beta*I)*S/N0
+            dydt[1 + 8 * i] += dummy_S; // R1*(C+beta*I)*S/N0-R2*E
+        }
+
+        double dummy_R2 = 1.0 / (2 * (1.0 / params[i].times.get_serialinterval_inv()) -
+                                 (1.0 / params[i].times.get_incubation_inv())); // R2 = 1/(2SI-TINC)
+        double dummy_R3 = 0.5 / ((1.0 / params[i].times.get_incubation_inv()) -
+                                 (1.0 / params[i].times.get_serialinterval_inv())); // R3 = 1/(2(TINC-SI))
+
+        dydt[1 + 8 * i] -= dummy_R2 * y[1 + 8 * i]; // only exchange of E and C done here
+        dydt[2 + 8 * i] =
+            dummy_R2 * y[1 + 8 * i] -
+            ((1 - params[i].probabilities.get_asymp_per_infectious()) * dummy_R3 +
+             params[i].probabilities.get_asymp_per_infectious() * params[i].times.get_infectious_asymp_inv()) *
+                y[2 + 8 * i];
+        dydt[3 + 8 * i] = (1 - params[i].probabilities.get_asymp_per_infectious()) * dummy_R3 * y[2 + 8 * i] -
+                          ((1 - params[i].probabilities.get_hospitalized_per_infectious()) *
+                               params[i].times.get_infectious_mild_inv() +
+                           params[i].probabilities.get_hospitalized_per_infectious() *
+                               params[i].times.get_home_to_hospitalized_inv()) *
+                              y[3 + 8 * i];
+        dydt[4 + 8 * i] =
+            params[i].probabilities.get_hospitalized_per_infectious() * params[i].times.get_home_to_hospitalized_inv() *
+                y[3 + 8 * i] -
+            ((1 - params[i].probabilities.get_icu_per_hospitalized()) * params[i].times.get_hospitalized_to_home_inv() +
+             params[i].probabilities.get_icu_per_hospitalized() * params[i].times.get_hospitalized_to_icu_inv()) *
+                y[4 + 8 * i];
+        dydt[5 + 8 * i] = params[i].probabilities.get_icu_per_hospitalized() *
+                              params[i].times.get_hospitalized_to_icu_inv() * y[4 + 8 * i] -
+                          ((1 - params[i].probabilities.get_dead_per_icu()) * params[i].times.get_icu_to_home_inv() +
+                           params[i].probabilities.get_dead_per_icu() * params[i].times.get_icu_to_dead_inv()) *
+                              y[5 + 8 * i];
+        dydt[6 + 8 * i] =
+            params[i].probabilities.get_asymp_per_infectious() * params[i].times.get_infectious_asymp_inv() *
+                y[2 + 8 * i] +
+            (1 - params[i].probabilities.get_hospitalized_per_infectious()) *
+                params[i].times.get_infectious_mild_inv() * y[3 + 8 * i] +
+            (1 - params[i].probabilities.get_icu_per_hospitalized()) * params[i].times.get_hospitalized_to_home_inv() *
+                y[4 + 8 * i] +
+            (1 - params[i].probabilities.get_dead_per_icu()) * params[i].times.get_icu_to_home_inv() * y[5 + 8 * i];
+        dydt[7 + 8 * i] =
+            params[i].probabilities.get_dead_per_icu() * params[i].times.get_icu_to_dead_inv() * y[5 + 8 * i];
+    }
+}
+
+namespace
+{
+    Eigen::VectorXd secir_get_initial_values(const SecirParams& params)
+    {
+        Eigen::VectorXd y(8);
+        y[0] = params.populations.get_suscetible_t0();
+        y[1] = params.populations.get_exposed_t0();
+        y[2] = params.populations.get_carrier_t0();
+        y[3] = params.populations.get_infectious_t0();
+        y[4] = params.populations.get_hospitalized_t0();
+        y[5] = params.populations.get_icu_t0();
+        y[6] = params.populations.get_recovered_t0();
+        y[7] = params.populations.get_dead_t0();
+        return y;
+    }
+
+    Eigen::VectorXd secir_get_initial_values(const std::vector<SecirParams>& params)
+    {
+        Eigen::VectorXd y(params.size() * 8);
+        for (size_t i = 0; i < params.size(); i++) {
+            slice(y, Seq<Eigen::Index>{static_cast<Eigen::Index>(i) * 8, 8}) =
+                secir_get_initial_values(params[i]);
+        }
+        return y;
+    }
+} // namespace
+
+std::vector<double> simulate(double t0, double tmax, double dt, ContactFrequencyMatrix const& cont_freq_matrix,
+                             std::vector<SecirParams> const& params, std::vector<Eigen::VectorXd>& secir)
+{
+    SecirSimulation sim(cont_freq_matrix, params, t0, dt);
+    sim.advance(tmax);
+    secir = sim.get_y();
+    return sim.get_t();
+}
+
+SecirSimulation::SecirSimulation(const ContactFrequencyMatrix& cont_freq_matrix, const std::vector<SecirParams>& params,
+                                 double t0, double dt_init)
+    : m_integratorCore(std::make_shared<RKIntegratorCore>(1e-3, 1.))
+    , m_integrator(
+          [params, cont_freq_matrix](auto&& y, auto&& t, auto&& dydt) {
+              secir_get_derivatives(cont_freq_matrix, params, y, t, dydt);
+          },
+          t0, secir_get_initial_values(params), dt_init, m_integratorCore)
+{
+    m_integratorCore->set_rel_tolerance(1e-4);
+    m_integratorCore->set_abs_tolerance(1e-1);
+}
+
+Eigen::VectorXd& SecirSimulation::advance(double tmax)
+{
+    return m_integrator.advance(tmax);
+}
+
+} // namespace epi