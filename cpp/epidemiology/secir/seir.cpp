#include "epidemiology/secir/seir.h"
#include "epidemiology/math/euler.h"
#include "epidemiology/math/adapt_rk.h"
#include "epidemiology/utils/eigen_util.h"

#include <cmath>
#include <cassert>
#include <cstdio>
#include <algorithm>

namespace epi
{

void print_seir_params(const SeirParams& params)
{
    printf("\n SEIR model set.\n Parameters:\n\t Time incubation:\t %.4f \n\t Time infectious:\t %.4f \n\t contact "
           "rate:\t %.4f \n\t N:\t %d \n\t E0:\t %d \n\t I0:\t %d \n\t R0:\t %d\n",
           1.0 / params.times.get_incubation_inv(), 1.0 / params.times.get_infectious_inv(),
<<<<<<< HEAD
           params.contact_frequency.get_baseline()(0, 0), (int)params.populations.get_total(),
           (int)params.populations.get({SeirCompartments::E}), (int)params.populations.get({SeirCompartments::I}),
           (int)params.populations.get({SeirCompartments::R}));
=======
           params.times.get_cont_freq(), (int)params.populations.get_total(),
           (int)params.populations.get({SeirCompartments::SeirE}), (int)params.populations.get({SeirCompartments::SeirI}),
           (int)params.populations.get({SeirCompartments::SeirR}));
>>>>>>> 85b264b0
}

/**
 * @brief Initializes a time parameters' struct of the SEIR model
 */
SeirParams::StageTimes::StageTimes()
{
    // assume an incubation period of 5.2 days;
    // an infectious period of (nonhospitalized) people (after disease) of 6 days
    // and a basis reproduction number (R0) of 2.7
    m_tinc_inv     = 1.0 / 5.2; // 1.0/5.2 (in JS version)
    m_tinfmild_inv = 1.0 / 6.0; // 1.0/2.0 (in JS version)
    m_cont_freq    = 0.587; // taken from SECIR paper
    // base_reprod  = 2.7; // 3.5 (in JS version)
}

void SeirParams::StageTimes::set_incubation(double const& tinc)
{
    m_tinc_inv = 1.0 / tinc;
}

void SeirParams::StageTimes::set_infectious(double const& tinfmild)
{
    m_tinfmild_inv = 1.0 / tinfmild;
}

double SeirParams::StageTimes::get_incubation_inv() const
{
    return m_tinc_inv;
}

double SeirParams::StageTimes::get_infectious_inv() const
{
    return m_tinfmild_inv;
}

void seir_get_derivatives(const SeirParams& params, Eigen::Ref<const Eigen::VectorXd> pop,
                          Eigen::Ref<const Eigen::VectorXd> y, double t, Eigen::Ref<Eigen::VectorXd> dydt)
{
    double cont_freq_eff = params.contact_frequency.get_matrix_at(t)(0, 0);
    double divN          = 1.0 / params.populations.get_total();

    dydt[SeirCompartments::SeirS] = -cont_freq_eff * y[SeirCompartments::SeirS] * pop[SeirCompartments::SeirI] * divN;
    dydt[SeirCompartments::SeirE] = cont_freq_eff * y[SeirCompartments::SeirS] * pop[SeirCompartments::SeirI] * divN -
                                params.times.get_incubation_inv() * y[SeirCompartments::SeirE];
    dydt[SeirCompartments::SeirI] = params.times.get_incubation_inv() * y[SeirCompartments::SeirE] -
                                params.times.get_infectious_inv() * y[SeirCompartments::SeirI];
    dydt[SeirCompartments::SeirR] = params.times.get_infectious_inv() * y[SeirCompartments::SeirI];
}

TimeSeries<double> simulate(double t0, double tmax, double dt, const SeirParams& params)
{
    SeirSimulation sim(params, t0, dt);
    sim.advance(tmax);
    return sim.get_result();
}

SeirSimulation::SeirSimulation(const SeirParams& params, double t0, double dt_init)
    : m_params(params)
    , m_integrator(
          [params](auto&& y, auto&& t, auto&& dydt) {
              seir_get_derivatives(params, y, t, dydt);
          },
          t0, m_params.populations.get_compartments(), dt_init,
          std::make_shared<EulerIntegratorCore>() /*std::make_shared<RkIntegratorCore>(1e-6, 1.)*/)
{
}

Eigen::Ref<Eigen::VectorXd> SeirSimulation::advance(double tmax)
{
    return m_integrator.advance(tmax);
}

} // namespace epi<|MERGE_RESOLUTION|>--- conflicted
+++ resolved
@@ -16,15 +16,9 @@
     printf("\n SEIR model set.\n Parameters:\n\t Time incubation:\t %.4f \n\t Time infectious:\t %.4f \n\t contact "
            "rate:\t %.4f \n\t N:\t %d \n\t E0:\t %d \n\t I0:\t %d \n\t R0:\t %d\n",
            1.0 / params.times.get_incubation_inv(), 1.0 / params.times.get_infectious_inv(),
-<<<<<<< HEAD
            params.contact_frequency.get_baseline()(0, 0), (int)params.populations.get_total(),
-           (int)params.populations.get({SeirCompartments::E}), (int)params.populations.get({SeirCompartments::I}),
-           (int)params.populations.get({SeirCompartments::R}));
-=======
-           params.times.get_cont_freq(), (int)params.populations.get_total(),
            (int)params.populations.get({SeirCompartments::SeirE}), (int)params.populations.get({SeirCompartments::SeirI}),
            (int)params.populations.get({SeirCompartments::SeirR}));
->>>>>>> 85b264b0
 }
 
 /**
