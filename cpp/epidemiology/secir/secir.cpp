--- conflicted
+++ resolved
@@ -14,7 +14,41 @@
 
 namespace epi
 {
-<<<<<<< HEAD
+void SecirParams::set_start_day(double tstart)
+{
+    m_tstart = tstart;
+}
+
+double SecirParams::get_start_day() const
+{
+    return m_tstart;
+}
+
+void SecirParams::set_seasonality(UncertainValue const& seasonality)
+{
+    m_seasonality = seasonality;
+}
+
+void SecirParams::set_seasonality(double seasonality)
+{
+    m_seasonality = seasonality;
+}
+
+void SecirParams::set_seasonality(ParameterDistribution const& seasonality)
+{
+    m_seasonality.set_distribution(seasonality);
+}
+
+const UncertainValue& SecirParams::get_seasonality() const
+{
+    return m_seasonality;
+}
+
+UncertainValue& SecirParams::get_seasonality()
+{
+    return m_seasonality;
+}
+
 void SecirParams::set_icu_capacity(UncertainValue const& icu_capacity)
 {
     m_icu_capacity = icu_capacity;
@@ -38,41 +72,6 @@
 UncertainValue& SecirParams::get_icu_capacity()
 {
     return m_icu_capacity;
-=======
-void SecirParams::set_start_day(double tstart)
-{
-    m_tstart = tstart;
-}
-
-double SecirParams::get_start_day() const
-{
-    return m_tstart;
-}
-
-void SecirParams::set_seasonality(UncertainValue const& seasonality)
-{
-    m_seasonality = seasonality;
-}
-
-void SecirParams::set_seasonality(double seasonality)
-{
-    m_seasonality = seasonality;
-}
-
-void SecirParams::set_seasonality(ParameterDistribution const& seasonality)
-{
-    m_seasonality.set_distribution(seasonality);
-}
-
-const UncertainValue& SecirParams::get_seasonality() const
-{
-    return m_seasonality;
-}
-
-UncertainValue& SecirParams::get_seasonality()
-{
-    return m_seasonality;
->>>>>>> 30cc5701
 }
 
 SecirParams::StageTimes::StageTimes()
@@ -688,15 +687,15 @@
 
 void SecirParams::apply_constraints()
 {
-<<<<<<< HEAD
+
+    if (m_seasonality < 0.0 || m_seasonality > 0.5) {
+        log_warning("Constraint check: Parameter m_seasonality changed from {:0.4f} to {:d}", m_seasonality, 0);
+        m_seasonality = 0;
+    }
+
     if (m_icu_capacity < 0.0) {
         log_warning("Constraint check: Parameter m_icu_capacity changed from {:0.4f} to {:d}", m_icu_capacity, 0);
         m_icu_capacity = 0;
-=======
-    if (m_seasonality < 0.0 || m_seasonality > 0.5) {
-        log_warning("Constraint check: Parameter m_seasonality changed from {:0.4f} to {:d}", m_seasonality, 0);
-        m_seasonality = 0;
->>>>>>> 30cc5701
     }
 
     for (size_t i = 0; i < times.size(); i++) {
@@ -708,13 +707,12 @@
 
 void SecirParams::check_constraints() const
 {
-<<<<<<< HEAD
+    if (m_seasonality < 0.0 || m_seasonality > 0.5) {
+        log_warning("Constraint check: Parameter m_seasonality smaller {:d} or larger {:d}", 0, 0.5);
+    }
+
     if (m_icu_capacity < 0.0) {
         log_warning("Constraint check: Parameter m_icu_capacity smaller {:d}", 0);
-=======
-    if (m_seasonality < 0.0 || m_seasonality > 0.5) {
-        log_warning("Constraint check: Parameter m_seasonality smaller {:d} or larger {:d}", 0, 0.5);
->>>>>>> 30cc5701
     }
 
     for (size_t i = 0; i < times.size(); i++) {
@@ -751,11 +749,8 @@
         dydt[Si] = 0;
         dydt[Ei] = 0;
 
-<<<<<<< HEAD
         double icu_occupancy = 0;
 
-=======
->>>>>>> 30cc5701
         for (size_t j = 0; j < n_agegroups; j++) {
             size_t Sj = params.populations.get_flat_index({j, S});
             size_t Ej = params.populations.get_flat_index({j, E});
@@ -770,11 +765,7 @@
                 (1 + params.get_seasonality() *
                          sin(3.141592653589793 * (std::fmod((params.get_start_day() + t), 365.0) / 182.5 + 0.5)));
             double cont_freq_eff = // get effective contact rate between i and j
-<<<<<<< HEAD
-                cont_freq_matrix.get_cont_freq(static_cast<int>(i), static_cast<int>(j)) *
-=======
                 season_val * cont_freq_matrix.get_cont_freq(static_cast<int>(i), static_cast<int>(j)) *
->>>>>>> 30cc5701
                 cont_freq_matrix.get_dampings(static_cast<int>(i), static_cast<int>(j)).get_factor(t);
             double Nj      = y[Sj] + y[Ej] + y[Cj] + y[Ij] + y[Hj] + y[Uj] + y[Rj]; // without died people
             double divNj   = 1.0 / Nj; // precompute 1.0/Nj
