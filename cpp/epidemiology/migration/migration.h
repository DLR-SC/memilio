#ifndef MIGRATION_H
#define MIGRATION_H

#include "epidemiology/migration/graph_simulation.h"
#include "epidemiology/utils/time_series.h"
#include "epidemiology/utils/eigen.h"
#include "epidemiology/utils/eigen_util.h"
#include "epidemiology/secir/populations.h"
#include "epidemiology/utils/compiler_diagnostics.h"

#include <cassert>

namespace epi
{

class SecirParams;
class SeirParams;

/**
 * represents the simulation in one node of the graph.
 */
template <class Model>
class ModelNode
{
public:
    template <class... Args, typename = std::enable_if_t<std::is_constructible<Model, Args...>::value, void>>
    ModelNode(Args&&... args)
        : model(std::forward<Args>(args)...)
        , m_last_state(model.get_result().get_last_value())
        , m_t0(model.get_result().get_last_time())
    {
    }

    /**
     * get the result of the simulation in this node.
     */
    decltype(auto) get_result() const
    {
        return model.get_result();
    }

    /**
<<<<<<< HEAD
     * return the model
     */
    Model& get_model()
    {
        return model;
    }

    /**
     * return the model
     */
    Model const & get_model() const
    {
        return model;
    }
    
=======
     * get the result of the simulation in this node.
     */
    decltype(auto) get_result()
    {
        return model.get_result();
    }
>>>>>>> 81cf39ef
    /**
     * get the parameters of the simulation in this node.
     */
    decltype(auto) get_params() const
    {
        return model.get_params();
    }

    Eigen::Ref<const Eigen::VectorXd> get_last_state() const
    {
        return m_last_state;
    }

    double get_t0() const
    {
        return m_t0;
    }

    void evolve(double t, double dt)
    {
        model.advance(t + dt);
        m_last_state = model.get_result().get_last_value();
    }

    Model model;

private:
    Eigen::VectorXd m_last_state;
    double m_t0;
};

/** 
 * represents the migration between two nodes.
 */
class MigrationEdge
{
public:
    /**
     * create edge with coefficients.
     * @param coeffs % of people in each group and compartment that migrate in each time step.
     */
    MigrationEdge(const Eigen::VectorXd& coeffs)
        : m_coefficients(coeffs)
        , m_migrated(coeffs.rows())
        , m_return_times(0)
        , m_return_migrated(false)
    {
        assert((m_coefficients.array() >= 0).all() && "migration coefficients must be nonnegative");
    }

    bool operator==(const MigrationEdge& other) const
    {
        return m_coefficients == other.m_coefficients;
    }

    bool operator!=(const MigrationEdge& other) const
    {
        return m_coefficients != other.m_coefficients;
    }

    /**
     * get the migration coefficients.
     */
    Eigen::Ref<const Eigen::VectorXd> get_coefficients() const
    {
        return m_coefficients;
    }
    Eigen::Ref<Eigen::VectorXd> get_coefficients()
    {
        return m_coefficients;
    }

    /**
     * adjust number of migrated people when they return.
     * @param[inout] migrated number of people that migrated as input, number of people that return as output
     * @param params parameters of model in the node that the people migrated to.
     * @param total total population in the node that the people migrated to.
     * @param t time of migration
     * @param dt time between migration and return
     */
    void calculate_returns_ode(Eigen::Ref<TimeSeries<double>::Vector> migrated, const SecirParams& params,
                               Eigen::Ref<const TimeSeries<double>::Vector> total, double t, double dt);
    void calculate_returns_ode(Eigen::Ref<TimeSeries<double>::Vector> migrated, const SeirParams& params,
                               Eigen::Ref<const TimeSeries<double>::Vector> total, double t, double dt);

    /**
     * compute migration from node_from to node_to.
     * migration is based on coefficients.
     * migrants are added to the current state of node_to, subtracted from node_from.
     * on return, migrants (adjusted for infections) are subtracted from node_to, added to node_from.
     * @param t current time
     * @param dt last time step (fixed to 0.5 for migration model)
     * @param node_from node that people migrated from, return to
     * @param node_to node that people migrated to, return from
     */
    template <class Model>
    void apply_migration(double t, double dt, ModelNode<Model>& node_from, ModelNode<Model>& node_to);

private:
    Eigen::VectorXd m_coefficients; //one per group and compartment
    TimeSeries<double> m_migrated;
    TimeSeries<double> m_return_times;
    bool m_return_migrated;
};

template <class Model>
void MigrationEdge::apply_migration(double t, double dt, ModelNode<Model>& node_from, ModelNode<Model>& node_to)
{
    //returns
    for (Eigen::Index i = m_return_times.get_num_time_points() - 1; i >= 0; --i) {
        if (m_return_times.get_time(i) <= t) {
            auto v0 = find_value_reverse(node_to.get_result(), m_migrated.get_time(i), 1e-10, 1e-10);
            assert(v0 != node_to.get_result().rend() && "unexpected error.");
            calculate_returns_ode(m_migrated[i], node_to.get_params(), *v0, m_migrated.get_time(i), dt);
            node_from.get_result().get_last_value() += m_migrated[i];
            node_to.get_result().get_last_value() -= m_migrated[i];
            m_migrated.remove_time_point(i);
            m_return_times.remove_time_point(i);
        }
    }

    if (!m_return_migrated) {
        //normal daily migration
        m_migrated.add_time_point(t, (node_from.get_last_state().array() * m_coefficients.array()).matrix());
        m_return_times.add_time_point(t + dt);

        node_to.get_result().get_last_value() += m_migrated.get_last_value();
        node_from.get_result().get_last_value() -= m_migrated.get_last_value();
    }
    m_return_migrated = !m_return_migrated;
}

/**
 * edge functor for migration simulation.
 * @see ModelNode::evolve
 */
template <class Model>
void evolve_model(double t, double dt, ModelNode<Model>& node)
{
    node.evolve(t, dt);
}

/**
 * edge functor for migration simulation.
 * @see MigrationEdge::apply_migration
 */
template <class Model>
void apply_migration(double t, double dt, MigrationEdge& migrationEdge, ModelNode<Model>& node_from,
                     ModelNode<Model>& node_to)
{
    migrationEdge.apply_migration(t, dt, node_from, node_to);
}

/**
 * create a migration simulation.
 * After every second time step, for each edge a portion of the population corresponding to the coefficients of the edge
 * moves from one node to the other. In the next timestep, the migrated population return to their "home" node. 
 * Returns are adjusted based on the development in the target node. 
 * @param t0 start time of the simulation
 * @param dt time step between migrations
 * @param graph set up for migration simulation
 */
template <typename Model>
GraphSimulation<Graph<ModelNode<Model>, MigrationEdge>>
make_migration_sim(double t0, double dt, const Graph<ModelNode<Model>, MigrationEdge>& graph)
{
    return make_graph_sim(t0, dt, graph, &evolve_model<Model>, &apply_migration<Model>);
}

} // namespace epi

#endif //MIGRATION_H<|MERGE_RESOLUTION|>--- conflicted
+++ resolved
@@ -5,16 +5,14 @@
 #include "epidemiology/utils/time_series.h"
 #include "epidemiology/utils/eigen.h"
 #include "epidemiology/utils/eigen_util.h"
-#include "epidemiology/secir/populations.h"
+#include "epidemiology/model/populations.h"
 #include "epidemiology/utils/compiler_diagnostics.h"
+#include "epidemiology/math/euler.h"
 
 #include <cassert>
 
 namespace epi
 {
-
-class SecirParams;
-class SeirParams;
 
 /**
  * represents the simulation in one node of the graph.
@@ -40,36 +38,27 @@
     }
 
     /**
-<<<<<<< HEAD
-     * return the model
-     */
-    Model& get_model()
+     * get the result of the simulation in this node.
+     */
+    decltype(auto) get_result()
+    {
+        return model.get_result();
+    }
+
+    /**
+     * get the the simulation in this node.
+     */
+    Model& get_simulation()
     {
         return model;
     }
 
     /**
-     * return the model
-     */
-    Model const & get_model() const
-    {
-        return model;
-    }
-    
-=======
-     * get the result of the simulation in this node.
-     */
-    decltype(auto) get_result()
-    {
-        return model.get_result();
-    }
->>>>>>> 81cf39ef
-    /**
-     * get the parameters of the simulation in this node.
-     */
-    decltype(auto) get_params() const
-    {
-        return model.get_params();
+     * get the the model in this node.
+     */
+    decltype(auto) get_model() const
+    {
+        return model.get_model();
     }
 
     Eigen::Ref<const Eigen::VectorXd> get_last_state() const
@@ -144,10 +133,18 @@
      * @param t time of migration
      * @param dt time between migration and return
      */
-    void calculate_returns_ode(Eigen::Ref<TimeSeries<double>::Vector> migrated, const SecirParams& params,
-                               Eigen::Ref<const TimeSeries<double>::Vector> total, double t, double dt);
-    void calculate_returns_ode(Eigen::Ref<TimeSeries<double>::Vector> migrated, const SeirParams& params,
-                               Eigen::Ref<const TimeSeries<double>::Vector> total, double t, double dt);
+    template <typename Model>
+    void calculate_returns_ode(Eigen::Ref<TimeSeries<double>::Vector> migrated, const Model& model,
+                               Eigen::Ref<const TimeSeries<double>::Vector> total, double t, double dt)
+    {
+        auto y0 = migrated.eval();
+        auto y1 = migrated;
+        EulerIntegratorCore().step(
+            [&](auto&& y, auto&& t_, auto&& dydt) {
+                model.get_derivatives(total, y, t_, dydt);
+            },
+            y0, t, dt, y1);
+    }
 
     /**
      * compute migration from node_from to node_to.
@@ -177,7 +174,7 @@
         if (m_return_times.get_time(i) <= t) {
             auto v0 = find_value_reverse(node_to.get_result(), m_migrated.get_time(i), 1e-10, 1e-10);
             assert(v0 != node_to.get_result().rend() && "unexpected error.");
-            calculate_returns_ode(m_migrated[i], node_to.get_params(), *v0, m_migrated.get_time(i), dt);
+            calculate_returns_ode(m_migrated[i], node_to.get_model(), *v0, m_migrated.get_time(i), dt);
             node_from.get_result().get_last_value() += m_migrated[i];
             node_to.get_result().get_last_value() -= m_migrated[i];
             m_migrated.remove_time_point(i);
