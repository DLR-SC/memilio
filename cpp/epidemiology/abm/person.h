#ifndef EPI_ABM_PERSON_H
#define EPI_ABM_PERSON_H

#include "epidemiology/abm/state.h"
#include "epidemiology/abm/age.h"
#include "epidemiology/abm/time.h"
#include "epidemiology/abm/parameters.h"

#include <functional>

namespace epi
{

class Location;

/**
 * Agents in the simulated world that can carry and spread the infection.
 */
class Person
{
public:
    /**
     * Create a Person.
     * @param location the initial location of the person
     * @param state the initial infection state of the person
     */
    Person(Location& location, InfectionState state, Index<AbmAgeGroup> age);

    /** 
     * Time passes and the person interacts with the population at its current location.
     * The person might change infection state.
     * @param dt length of the current simulation time step
     * @param global_infection_parameters infection parameters that are the same in all locations
     */
    void interact(TimeSpan dt, const GlobalInfectionParameters& global_infection_parameters);

    /** 
     * Migrate to a different location.
     * @param location the new location of the person.
     * */
    void migrate_to(Location& location);

    /**
     * Get the current infection state of the person.
     * @returns the current infection state of the person
     */
    InfectionState get_infection_state() const
    {
        return m_state;
    }

<<<<<<< HEAD
    /**
     * Get the age group of this person.
     * @return age.
     */
    AbmAgeGroup get_age() const
=======
    epi::Index<AbmAgeGroup> get_age() const
>>>>>>> f4d4b6e1
    {
        return m_age;
    }

    /**
     * Get the current location of the person.
     * @returns the current location of the person
     */
    const Location& get_location() const
    {
        return m_location;
    }

    /**
     * Get the time the person has been at its current location.
     * @return time span.
     */
    TimeSpan get_time_at_location() const
    {
        return m_time_at_location;
    }

private:
    std::reference_wrapper<Location> m_location;
    InfectionState m_state;
<<<<<<< HEAD
    TimeSpan m_time_until_carrier;
    AbmAgeGroup m_age;
    TimeSpan m_time_at_location;
=======
    double m_time_until_carrier;
    epi::Index<AbmAgeGroup> m_age;
    //age, times, ...
>>>>>>> f4d4b6e1
};

} // namespace epi

#endif<|MERGE_RESOLUTION|>--- conflicted
+++ resolved
@@ -49,15 +49,11 @@
         return m_state;
     }
 
-<<<<<<< HEAD
     /**
      * Get the age group of this person.
      * @return age.
      */
-    AbmAgeGroup get_age() const
-=======
     epi::Index<AbmAgeGroup> get_age() const
->>>>>>> f4d4b6e1
     {
         return m_age;
     }
@@ -83,15 +79,9 @@
 private:
     std::reference_wrapper<Location> m_location;
     InfectionState m_state;
-<<<<<<< HEAD
     TimeSpan m_time_until_carrier;
-    AbmAgeGroup m_age;
+    epi::Index<AbmAgeGroup> m_age;
     TimeSpan m_time_at_location;
-=======
-    double m_time_until_carrier;
-    epi::Index<AbmAgeGroup> m_age;
-    //age, times, ...
->>>>>>> f4d4b6e1
 };
 
 } // namespace epi
