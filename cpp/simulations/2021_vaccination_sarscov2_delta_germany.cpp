--- conflicted
+++ resolved
@@ -447,14 +447,9 @@
 
     narrow = 0.0;
     //local dynamic NPIs
-<<<<<<< HEAD
-    params.get<mio::osecirvvs::DynamicNPIsImplementationDelay>() = 7;
-    auto& dynamic_npis        = params.get<mio::osecirvvs::DynamicNPIsInfectedSymptoms>();
-    auto dynamic_npi_dampings = std::vector<mio::DampingSampling>();
-=======
+    params.get<mio::osecirvvs::DynamicNPIsImplementationDelay<double>>() = 7;
     auto& dynamic_npis        = params.get<mio::osecirvvs::DynamicNPIsInfectedSymptoms<double>>();
     auto dynamic_npi_dampings = std::vector<mio::DampingSampling<double>>();
->>>>>>> 8f9a34c1
 
     dynamic_npi_dampings.push_back(contacts_at_home(mio::SimulationTime(0), 0.1 + narrow, 0.3 - narrow));
     dynamic_npi_dampings.push_back(school_closure(mio::SimulationTime(0), 0.2 + narrow,
@@ -554,17 +549,17 @@
     auto scaling_factor_icu      = 1.0;
     auto tnt_capacity_factor     = 1.43 / 100000.;
     auto migrating_compartments  = {mio::osecirvvs::InfectionState::SusceptibleNaive,
-                                    mio::osecirvvs::InfectionState::ExposedNaive,
-                                    mio::osecirvvs::InfectionState::InfectedNoSymptomsNaive,
-                                    mio::osecirvvs::InfectionState::InfectedSymptomsNaive,
-                                    mio::osecirvvs::InfectionState::SusceptibleImprovedImmunity,
-                                    mio::osecirvvs::InfectionState::SusceptiblePartialImmunity,
-                                    mio::osecirvvs::InfectionState::ExposedPartialImmunity,
-                                    mio::osecirvvs::InfectionState::InfectedNoSymptomsPartialImmunity,
-                                    mio::osecirvvs::InfectionState::InfectedSymptomsPartialImmunity,
-                                    mio::osecirvvs::InfectionState::ExposedImprovedImmunity,
-                                    mio::osecirvvs::InfectionState::InfectedNoSymptomsImprovedImmunity,
-                                    mio::osecirvvs::InfectionState::InfectedSymptomsImprovedImmunity};
+                                   mio::osecirvvs::InfectionState::ExposedNaive,
+                                   mio::osecirvvs::InfectionState::InfectedNoSymptomsNaive,
+                                   mio::osecirvvs::InfectionState::InfectedSymptomsNaive,
+                                   mio::osecirvvs::InfectionState::SusceptibleImprovedImmunity,
+                                   mio::osecirvvs::InfectionState::SusceptiblePartialImmunity,
+                                   mio::osecirvvs::InfectionState::ExposedPartialImmunity,
+                                   mio::osecirvvs::InfectionState::InfectedNoSymptomsPartialImmunity,
+                                   mio::osecirvvs::InfectionState::InfectedSymptomsPartialImmunity,
+                                   mio::osecirvvs::InfectionState::ExposedImprovedImmunity,
+                                   mio::osecirvvs::InfectionState::InfectedNoSymptomsImprovedImmunity,
+                                   mio::osecirvvs::InfectionState::InfectedSymptomsImprovedImmunity};
 
     // graph of counties with populations and local parameters
     // and mobility between counties
@@ -668,7 +663,7 @@
             auto params              = std::vector<mio::osecirvvs::Model<double>>();
             params.reserve(results_graph.nodes().size());
             std::transform(results_graph.nodes().begin(), results_graph.nodes().end(), std::back_inserter(params),
-                                         [](auto&& node) {
+                           [](auto&& node) {
                                return node.property.get_simulation().get_model();
                            });
 
