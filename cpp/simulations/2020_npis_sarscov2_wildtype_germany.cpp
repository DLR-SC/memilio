--- conflicted
+++ resolved
@@ -141,18 +141,10 @@
     const double timeInfectedCriticalMin[] = {4.95, 4.95, 4.86, 14.14, 14.4, 10.};
     const double timeInfectedCriticalMax[] = {8.95, 8.95, 8.86, 20.58, 19.8, 13.2};
 
-<<<<<<< HEAD
-    array_assign_uniform_distribution(params.get<mio::osecir::IncubationTime<double>>(), incubationTime,
-                                      incubationTime);
-    array_assign_uniform_distribution(params.get<mio::osecir::SerialInterval<double>>(), serialIntervalMin,
-                                      serialIntervalMax);
+    array_assign_uniform_distribution(params.get<mio::osecir::TimeExposed<double>>(), timeExposedMin, timeExposedMax);
+    array_assign_uniform_distribution(params.get<mio::osecir::TimeInfectedNoSymptoms<double>>(),
+                                      timeInfectedNoSymptomsMin, timeInfectedNoSymptomsMax);
     array_assign_uniform_distribution(params.get<mio::osecir::TimeInfectedSymptoms<double>>(), timeInfectedSymptomsMin,
-=======
-    array_assign_uniform_distribution(params.get<mio::osecir::TimeExposed>(), timeExposedMin, timeExposedMax);
-    array_assign_uniform_distribution(params.get<mio::osecir::TimeInfectedNoSymptoms>(), timeInfectedNoSymptomsMin,
-                                      timeInfectedNoSymptomsMax);
-    array_assign_uniform_distribution(params.get<mio::osecir::TimeInfectedSymptoms>(), timeInfectedSymptomsMin,
->>>>>>> d829c0f7
                                       timeInfectedSymptomsMax);
     array_assign_uniform_distribution(params.get<mio::osecir::TimeInfectedSevere<double>>(), timeInfectedSevereMin,
                                       timeInfectedSevereMax);
