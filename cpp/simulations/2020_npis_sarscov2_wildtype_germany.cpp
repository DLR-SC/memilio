/*
* Copyright (C) 2020-2024 MEmilio
*
* Authors: Daniel Abele
*
* Contact: Martin J. Kuehn <Martin.Kuehn@DLR.de>
*
* Licensed under the Apache License, Version 2.0 (the "License");
* you may not use this file except in compliance with the License.
* You may obtain a copy of the License at
*
*     http://www.apache.org/licenses/LICENSE-2.0
*
* Unless required by applicable law or agreed to in writing, software
* distributed under the License is distributed on an "AS IS" BASIS,
* WITHOUT WARRANTIES OR CONDITIONS OF ANY KIND, either express or implied.
* See the License for the specific language governing permissions and
* limitations under the License.
*/

#include "memilio/compartments/parameter_studies.h"
#include "memilio/geography/regions.h"
#include "memilio/io/epi_data.h"
#include "memilio/io/result_io.h"
#include "memilio/io/mobility_io.h"
#include "memilio/mobility/metapopulation_mobility_instant.h"
#include "memilio/utils/miompi.h"
#include "memilio/utils/random_number_generator.h"
#include "ode_secir/parameters_io.h"
#include "ode_secir/parameter_space.h"
#include "memilio/utils/stl_util.h"
#include "boost/filesystem.hpp"
#include <cstdio>
#include <iomanip>

namespace fs = boost::filesystem;

/**
 * indices of contact matrix corresponding to locations where contacts occur.
 */
enum class ContactLocation
{
    Home = 0,
    School,
    Work,
    Other,
    Count,
};

/**
 * different types of NPI, used as DampingType.
 */
enum class Intervention
{
    Home,
    SchoolClosure,
    HomeOffice,
    GatheringBanFacilitiesClosure,
    PhysicalDistanceAndMasks,
    SeniorAwareness,
};

/**
 * different level of NPI, used as DampingLevel.
 */
enum class InterventionLevel
{
    Main,
    PhysicalDistanceAndMasks,
    SeniorAwareness,
    Holidays,
};

/**
 * Set a value and distribution of an UncertainValue.
 * Assigns average of min and max as a value and UNIFORM(min, max) as a distribution.
 * @param p uncertain value to set.
 * @param min minimum of distribution.
 * @param max minimum of distribution.
 */
void assign_uniform_distribution(mio::UncertainValue<double>& p, double min, double max)
{
    p = mio::UncertainValue<double>(0.5 * (max + min));
    p.set_distribution(mio::ParameterDistributionUniform(min, max));
}

/**
 * Set a value and distribution of an array of UncertainValues.
 * Assigns average of min[i] and max[i] as a value and UNIFORM(min[i], max[i]) as a distribution for
 * each element i of the array.
 * @param array array of UncertainValues to set.
 * @param min minimum of distribution for each element of array.
 * @param max minimum of distribution for each element of array.
 */
template <size_t N>
void array_assign_uniform_distribution(mio::CustomIndexArray<mio::UncertainValue<double>, mio::AgeGroup>& array,
                                       const double (&min)[N], const double (&max)[N])
{
    assert(N == array.numel());
    for (auto i = mio::AgeGroup(0); i < mio::AgeGroup(N); ++i) {
        assign_uniform_distribution(array[i], min[size_t(i)], max[size_t(i)]);
    }
}

/**
 * Set a value and distribution of an array of UncertainValues.
 * Assigns average of min and max as a value and UNIFORM(min, max) as a distribution to every element of the array.
 * @param array array of UncertainValues to set.
 * @param min minimum of distribution.
 * @param max minimum of distribution.
 */
void array_assign_uniform_distribution(mio::CustomIndexArray<mio::UncertainValue<double>, mio::AgeGroup>& array,
                                       double min, double max)
{
    for (auto i = mio::AgeGroup(0); i < array.size<mio::AgeGroup>(); ++i) {
        assign_uniform_distribution(array[i], min, max);
    }
}

/**
 * Set epidemiological parameters of Sars-CoV-2 for a immune-naive
 * population and wild type variant.
 * @param params Object that the parameters will be added to.
 * @returns Currently generates no errors.
 */
mio::IOResult<void> set_covid_parameters(mio::osecir::Parameters<double>& params)
{
    //times
    // TimeExposed and TimeInfectedNoSymptoms are calculated as described in
    // Khailaie et al. (https://doi.org/10.1186/s12916-020-01884-4)
    // given SI_min = 3.935, SI_max = 4.6, INC = 5.2
    const double timeExposedMin            = 2.67;
    const double timeExposedMax            = 4.;
    const double timeInfectedNoSymptomsMin = 1.2;
    const double timeInfectedNoSymptomsMax = 2.53;

    const double timeInfectedSymptomsMin[] = {5.6255, 5.6255, 5.6646, 5.5631, 5.501, 5.465};
    const double timeInfectedSymptomsMax[] = {8.427, 8.427, 8.4684, 8.3139, 8.169, 8.085};
    const double timeInfectedSevereMin[]   = {3.925, 3.925, 4.85, 6.4, 7.2, 9.};
    const double timeInfectedSevereMax[]   = {6.075, 6.075, 7., 8.7, 9.8, 13.};
    const double timeInfectedCriticalMin[] = {4.95, 4.95, 4.86, 14.14, 14.4, 10.};
    const double timeInfectedCriticalMax[] = {8.95, 8.95, 8.86, 20.58, 19.8, 13.2};

    array_assign_uniform_distribution(params.get<mio::osecir::TimeExposed<double>>(), timeExposedMin, timeExposedMax);
    array_assign_uniform_distribution(params.get<mio::osecir::TimeInfectedNoSymptoms<double>>(),
                                      timeInfectedNoSymptomsMin, timeInfectedNoSymptomsMax);
    array_assign_uniform_distribution(params.get<mio::osecir::TimeInfectedSymptoms<double>>(), timeInfectedSymptomsMin,
                                      timeInfectedSymptomsMax);
    array_assign_uniform_distribution(params.get<mio::osecir::TimeInfectedSevere<double>>(), timeInfectedSevereMin,
                                      timeInfectedSevereMax);
    array_assign_uniform_distribution(params.get<mio::osecir::TimeInfectedCritical<double>>(), timeInfectedCriticalMin,
                                      timeInfectedCriticalMax);

    //probabilities
    const double transmissionProbabilityOnContactMin[] = {0.02, 0.05, 0.05, 0.05, 0.08, 0.15};
    const double transmissionProbabilityOnContactMax[] = {0.04, 0.07, 0.07, 0.07, 0.10, 0.20};
    const double relativeTransmissionNoSymptomsMin     = 1;
    const double relativeTransmissionNoSymptomsMax     = 1;
    // The precise value between Risk* (situation under control) and MaxRisk* (situation not under control)
    // depends on incidence and test and trace capacity
    const double riskOfInfectionFromSymptomaticMin    = 0.1;
    const double riskOfInfectionFromSymptomaticMax    = 0.3;
    const double maxRiskOfInfectionFromSymptomaticMin = 0.3;
    const double maxRiskOfInfectionFromSymptomaticMax = 0.5;
    const double recoveredPerInfectedNoSymptomsMin[]  = {0.2, 0.2, 0.15, 0.15, 0.15, 0.15};
    const double recoveredPerInfectedNoSymptomsMax[]  = {0.3, 0.3, 0.25, 0.25, 0.25, 0.25};
    const double severePerInfectedSymptomsMin[]       = {0.006, 0.006, 0.015, 0.049, 0.15, 0.20};
    const double severePerInfectedSymptomsMax[]       = {0.009, 0.009, 0.023, 0.074, 0.18, 0.25};
    const double criticalPerSevereMin[]               = {0.05, 0.05, 0.05, 0.10, 0.25, 0.35};
    const double criticalPerSevereMax[]               = {0.10, 0.10, 0.10, 0.20, 0.35, 0.45};
    const double deathsPerCriticalMin[]               = {0.00, 0.00, 0.10, 0.10, 0.30, 0.5};
    const double deathsPerCriticalMax[]               = {0.10, 0.10, 0.18, 0.18, 0.50, 0.7};

    array_assign_uniform_distribution(params.get<mio::osecir::TransmissionProbabilityOnContact<double>>(),
                                      transmissionProbabilityOnContactMin, transmissionProbabilityOnContactMax);
    array_assign_uniform_distribution(params.get<mio::osecir::RelativeTransmissionNoSymptoms<double>>(),
                                      relativeTransmissionNoSymptomsMin, relativeTransmissionNoSymptomsMax);
    array_assign_uniform_distribution(params.get<mio::osecir::RiskOfInfectionFromSymptomatic<double>>(),
                                      riskOfInfectionFromSymptomaticMin, riskOfInfectionFromSymptomaticMax);
    array_assign_uniform_distribution(params.get<mio::osecir::MaxRiskOfInfectionFromSymptomatic<double>>(),
                                      maxRiskOfInfectionFromSymptomaticMin, maxRiskOfInfectionFromSymptomaticMax);
    array_assign_uniform_distribution(params.get<mio::osecir::RecoveredPerInfectedNoSymptoms<double>>(),
                                      recoveredPerInfectedNoSymptomsMin, recoveredPerInfectedNoSymptomsMax);
    array_assign_uniform_distribution(params.get<mio::osecir::SeverePerInfectedSymptoms<double>>(),
                                      severePerInfectedSymptomsMin, severePerInfectedSymptomsMax);
    array_assign_uniform_distribution(params.get<mio::osecir::CriticalPerSevere<double>>(), criticalPerSevereMin,
                                      criticalPerSevereMax);
    array_assign_uniform_distribution(params.get<mio::osecir::DeathsPerCritical<double>>(), deathsPerCriticalMin,
                                      deathsPerCriticalMax);

    //sasonality
    const double seasonality_min = 0.1;
    const double seasonality_max = 0.3;

    assign_uniform_distribution(params.get<mio::osecir::Seasonality<double>>(), seasonality_min, seasonality_max);

    return mio::success();
}

static const std::map<ContactLocation, std::string> contact_locations = {{ContactLocation::Home, "home"},
                                                                         {ContactLocation::School, "school_pf_eig"},
                                                                         {ContactLocation::Work, "work"},
                                                                         {ContactLocation::Other, "other"}};

/**
 * Set contact matrices.
 * Reads contact matrices from files in the data directory.
 * @param data_dir data directory.
 * @param params Object that the contact matrices will be added to.
 * @returns any io errors that happen during reading of the files.
 */
mio::IOResult<void> set_contact_matrices(const fs::path& data_dir, mio::osecir::Parameters<double>& params)
{
    //TODO: io error handling
    auto contact_matrices = mio::ContactMatrixGroup(contact_locations.size(), size_t(params.get_num_groups()));
    for (auto&& contact_location : contact_locations) {
        BOOST_OUTCOME_TRY(auto&& baseline,
                          mio::read_mobility_plain(
                              (data_dir / "contacts" / ("baseline_" + contact_location.second + ".txt")).string()));
        BOOST_OUTCOME_TRY(auto&& minimum,
                          mio::read_mobility_plain(
                              (data_dir / "contacts" / ("minimum_" + contact_location.second + ".txt")).string()));
        contact_matrices[size_t(contact_location.first)].get_baseline() = baseline;
        contact_matrices[size_t(contact_location.first)].get_minimum()  = minimum;
    }
    params.get<mio::osecir::ContactPatterns<double>>() = mio::UncertainContactMatrix<double>(contact_matrices);

    return mio::success();
}

/**
 * Set NPIs.
 * @param start_date start date of the simulation.
 * @param end_date end date of the simulation.
 * @param params Object that the NPIs will be added to.
 * @returns Currently generates no errors.
 */
mio::IOResult<void> set_npis(mio::Date start_date, mio::Date end_date, mio::osecir::Parameters<double>& params)
{
    auto& contacts         = params.get<mio::osecir::ContactPatterns<double>>();
    auto& contact_dampings = contacts.get_dampings();

    //weights for age groups affected by an NPI
    auto group_weights_all     = Eigen::VectorXd::Constant(size_t(params.get_num_groups()), 1.0);
    auto group_weights_seniors = Eigen::VectorXd::NullaryExpr(size_t(params.get_num_groups()), [](auto&& i) {
        return i == 5 ? 1.0 : i == 4 ? 0.5 : 0.0; //65-80 only partially
    });

    //helper functions that create dampings for specific NPIs
    auto contacts_at_home = [=](auto t, auto min, auto max) {
        auto v = mio::UncertainValue<double>();
        assign_uniform_distribution(v, min, max);
        return mio::DampingSampling<double>(v, mio::DampingLevel(int(InterventionLevel::Main)),
                                            mio::DampingType(int(Intervention::Home)), t,
                                            {size_t(ContactLocation::Home)}, group_weights_all);
    };
    auto school_closure = [=](auto t, auto min, auto max) {
        auto v = mio::UncertainValue<double>();
        assign_uniform_distribution(v, min, max);
        return mio::DampingSampling<double>(v, mio::DampingLevel(int(InterventionLevel::Main)),
                                            mio::DampingType(int(Intervention::SchoolClosure)), t,
                                            {size_t(ContactLocation::School)}, group_weights_all);
    };
    auto home_office = [=](auto t, auto min, auto max) {
        auto v = mio::UncertainValue<double>();
        assign_uniform_distribution(v, min, max);
        return mio::DampingSampling<double>(v, mio::DampingLevel(int(InterventionLevel::Main)),
                                            mio::DampingType(int(Intervention::HomeOffice)), t,
                                            {size_t(ContactLocation::Work)}, group_weights_all);
    };
    auto social_events = [=](auto t, auto min, auto max) {
        auto v = mio::UncertainValue<double>();
        assign_uniform_distribution(v, min, max);
        return mio::DampingSampling<double>(v, mio::DampingLevel(int(InterventionLevel::Main)),
                                            mio::DampingType(int(Intervention::GatheringBanFacilitiesClosure)), t,
                                            {size_t(ContactLocation::Other)}, group_weights_all);
    };
    auto social_events_work = [=](auto t, auto min, auto max) {
        auto v = mio::UncertainValue<double>();
        assign_uniform_distribution(v, min, max);
        return mio::DampingSampling<double>(v, mio::DampingLevel(int(InterventionLevel::Main)),
                                            mio::DampingType(int(Intervention::GatheringBanFacilitiesClosure)), t,
                                            {size_t(ContactLocation::Work)}, group_weights_all);
    };
    auto physical_distancing_home_school = [=](auto t, auto min, auto max) {
        auto v = mio::UncertainValue<double>();
        assign_uniform_distribution(v, min, max);
        return mio::DampingSampling<double>(v, mio::DampingLevel(int(InterventionLevel::PhysicalDistanceAndMasks)),
                                            mio::DampingType(int(Intervention::PhysicalDistanceAndMasks)), t,
                                            {size_t(ContactLocation::Home), size_t(ContactLocation::School)},
                                            group_weights_all);
    };
    auto physical_distancing_work_other = [=](auto t, auto min, auto max) {
        auto v = mio::UncertainValue<double>();
        assign_uniform_distribution(v, min, max);
        return mio::DampingSampling<double>(v, mio::DampingLevel(int(InterventionLevel::PhysicalDistanceAndMasks)),
                                            mio::DampingType(int(Intervention::PhysicalDistanceAndMasks)), t,
                                            {size_t(ContactLocation::Work), size_t(ContactLocation::Other)},
                                            group_weights_all);
    };
    auto senior_awareness = [=](auto t, auto min, auto max) {
        auto v = mio::UncertainValue<double>();
        assign_uniform_distribution(v, min, max);
        return mio::DampingSampling<double>(v, mio::DampingLevel(int(InterventionLevel::SeniorAwareness)),
                                            mio::DampingType(int(Intervention::SeniorAwareness)), t,
                                            {size_t(ContactLocation::Home), size_t(ContactLocation::Other)},
                                            group_weights_seniors);
    };

    //SPRING 2020 LOCKDOWN SCENARIO
    auto start_spring_date = mio::Date(2020, 3, 18);
    if (start_spring_date < end_date) {
        auto start_spring = mio::SimulationTime(mio::get_offset_in_days(start_spring_date, start_date));
        contact_dampings.push_back(contacts_at_home(start_spring, 0.6, 0.8));
        contact_dampings.push_back(school_closure(start_spring, 1.0, 1.0));
        contact_dampings.push_back(home_office(start_spring, 0.2, 0.3));
        contact_dampings.push_back(social_events(start_spring, 0.6, 0.8));
        contact_dampings.push_back(social_events_work(start_spring, 0.1, 0.2));
        contact_dampings.push_back(physical_distancing_home_school(start_spring, 0.4, 0.6));
        contact_dampings.push_back(physical_distancing_work_other(start_spring, 0.4, 0.6));
        contact_dampings.push_back(senior_awareness(start_spring, 0.0, 0.0));
    }

    // SUMMER 2020 SCENARIO
    auto start_summer_date = mio::Date(2020, 5, 15);
    if (start_summer_date < end_date) {
        auto start_summer       = mio::SimulationTime(mio::get_offset_in_days(start_summer_date, start_date));
        auto school_reopen_time = mio::SimulationTime(mio::get_offset_in_days(mio::Date(2020, 6, 15), start_date));
        contact_dampings.push_back(contacts_at_home(start_summer, 0.0, 0.2));
        contact_dampings.push_back(school_closure(start_summer, 0.5, 0.5)); //schools partially reopened
        contact_dampings.push_back(school_closure(school_reopen_time, 0.0, 0.0)); //school fully reopened
        contact_dampings.push_back(home_office(start_summer, 0.2, 0.3));
        contact_dampings.push_back(social_events(start_summer, 0.0, 0.2));
        contact_dampings.push_back(social_events_work(start_summer, 0.0, 0.05));
        contact_dampings.push_back(physical_distancing_home_school(start_summer, 0.0, 0.2));
        contact_dampings.push_back(physical_distancing_work_other(start_summer, 0.0, 0.2));
        contact_dampings.push_back(senior_awareness(start_summer, 0.0, 0.0));
    }

    //autumn enforced attention
    auto start_autumn_date = mio::Date(2020, 10, 1);
    if (start_autumn_date < end_date) {
        auto start_autumn = mio::SimulationTime(mio::get_offset_in_days(start_autumn_date, start_date));
        contact_dampings.push_back(contacts_at_home(start_autumn, 0.2, 0.4));
        contact_dampings.push_back(physical_distancing_home_school(start_autumn, 0.2, 0.4));
        contact_dampings.push_back(physical_distancing_work_other(start_autumn, 0.2, 0.4));
    }

    //autumn lockdown light
    auto start_autumn_lockdown_date = mio::Date(2020, 11, 1);
    if (start_autumn_lockdown_date < end_date) {
        auto start_autumn_lockdown =
            mio::SimulationTime(mio::get_offset_in_days(start_autumn_lockdown_date, start_date));
        contact_dampings.push_back(contacts_at_home(start_autumn_lockdown, 0.4, 0.6));
        contact_dampings.push_back(school_closure(start_autumn_lockdown, 0.0, 0.0));
        contact_dampings.push_back(home_office(start_autumn_lockdown, 0.2, 0.3));
        contact_dampings.push_back(social_events(start_autumn_lockdown, 0.6, 0.8));
        contact_dampings.push_back(social_events_work(start_autumn_lockdown, 0.0, 0.1));
        contact_dampings.push_back(physical_distancing_home_school(start_autumn_lockdown, 0.2, 0.4));
        contact_dampings.push_back(physical_distancing_work_other(start_autumn_lockdown, 0.4, 0.6));
        contact_dampings.push_back(senior_awareness(start_autumn_lockdown, 0.0, 0.0));
    }

    //winter lockdown
    auto start_winter_lockdown_date = mio::Date(2020, 12, 16);
    if (start_winter_lockdown_date < end_date) {
        double min = 0.6, max = 0.8; //for strictest scenario: 0.8 - 1.0
        auto start_winter_lockdown =
            mio::SimulationTime(mio::get_offset_in_days(start_winter_lockdown_date, start_date));
        contact_dampings.push_back(contacts_at_home(start_winter_lockdown, min, max));
        contact_dampings.push_back(school_closure(start_winter_lockdown, 1.0, 1.0));
        contact_dampings.push_back(home_office(start_winter_lockdown, 0.2, 0.3));
        contact_dampings.push_back(social_events(start_winter_lockdown, min, max));
        contact_dampings.push_back(social_events_work(start_winter_lockdown, 0.1, 0.2));
        contact_dampings.push_back(physical_distancing_home_school(start_winter_lockdown, 0.2, 0.4));
        contact_dampings.push_back(physical_distancing_work_other(start_winter_lockdown, min, max));
        contact_dampings.push_back(senior_awareness(start_winter_lockdown, 0.0, 0.0));

        //relaxing of restrictions over christmas days
        auto xmas_date = mio::Date(2020, 12, 24);
        auto xmas      = mio::SimulationTime(mio::get_offset_in_days(xmas_date, start_date));
        contact_dampings.push_back(contacts_at_home(xmas, 0.0, 0.0));
        contact_dampings.push_back(home_office(xmas, 0.4, 0.5));
        contact_dampings.push_back(social_events(xmas, 0.4, 0.6));
        contact_dampings.push_back(physical_distancing_home_school(xmas, 0.0, 0.0));
        contact_dampings.push_back(physical_distancing_work_other(xmas, 0.4, 0.6));

        // after christmas
        auto after_xmas_date = mio::Date(2020, 12, 27);
        auto after_xmas      = mio::SimulationTime(mio::get_offset_in_days(after_xmas_date, start_date));
        contact_dampings.push_back(contacts_at_home(after_xmas, min, max));
        contact_dampings.push_back(home_office(after_xmas, 0.2, 0.3));
        contact_dampings.push_back(social_events(after_xmas, 0.6, 0.8));
        contact_dampings.push_back(physical_distancing_home_school(after_xmas, 0.2, 0.4));
        contact_dampings.push_back(physical_distancing_work_other(after_xmas, min, max));
    }

    //local dynamic NPIs
    auto& dynamic_npis        = params.get<mio::osecir::DynamicNPIsInfectedSymptoms<double>>();
    auto dynamic_npi_dampings = std::vector<mio::DampingSampling<double>>();
    dynamic_npi_dampings.push_back(
        contacts_at_home(mio::SimulationTime(0), 0.6, 0.8)); // increased from [0.4, 0.6] in Nov
    dynamic_npi_dampings.push_back(school_closure(mio::SimulationTime(0), 0.25, 0.25)); // see paper
    dynamic_npi_dampings.push_back(home_office(mio::SimulationTime(0), 0.2, 0.3)); // ...
    dynamic_npi_dampings.push_back(social_events(mio::SimulationTime(0), 0.6, 0.8));
    dynamic_npi_dampings.push_back(social_events_work(mio::SimulationTime(0), 0.1, 0.2));
    dynamic_npi_dampings.push_back(physical_distancing_home_school(mio::SimulationTime(0), 0.6, 0.8));
    dynamic_npi_dampings.push_back(physical_distancing_work_other(mio::SimulationTime(0), 0.6, 0.8));
    dynamic_npi_dampings.push_back(senior_awareness(mio::SimulationTime(0), 0.0, 0.0));
    dynamic_npis.set_interval(mio::SimulationTime(3.0));
    dynamic_npis.set_duration(mio::SimulationTime(14.0));
    dynamic_npis.set_base_value(100'000);
    dynamic_npis.set_threshold(200.0, dynamic_npi_dampings);

    //school holidays (holiday periods are set per node, see set_nodes)
    auto school_holiday_value = mio::UncertainValue<double>();
    assign_uniform_distribution(school_holiday_value, 1.0, 1.0);
    contacts.get_school_holiday_damping() =
        mio::DampingSampling<double>(school_holiday_value, mio::DampingLevel(int(InterventionLevel::Holidays)),
                                     mio::DampingType(int(Intervention::SchoolClosure)), mio::SimulationTime(0.0),
                                     {size_t(ContactLocation::School)}, group_weights_all);

    return mio::success();
}

/**
 * Set synthetic population data for testing.
 * Same total populaton but different spread of infection in each county.
 * @param counties parameters for each county.
 */
void set_synthetic_population_data(std::vector<mio::osecir::Model<double>>& counties)
{
    for (size_t county_idx = 0; county_idx < counties.size(); ++county_idx) {
        double nb_total_t0 = 10000, nb_exp_t0 = 2, nb_inf_t0 = 0, nb_car_t0 = 0, nb_hosp_t0 = 0, nb_icu_t0 = 0,
               nb_rec_t0 = 0, nb_dead_t0 = 0;

        nb_exp_t0 = (double)(county_idx % 10 + 1) * 3;

        for (mio::AgeGroup i = 0; i < counties[county_idx].parameters.get_num_groups(); i++) {
            counties[county_idx].populations[{i, mio::osecir::InfectionState::Exposed}]            = nb_exp_t0;
            counties[county_idx].populations[{i, mio::osecir::InfectionState::InfectedNoSymptoms}] = nb_car_t0;
            counties[county_idx].populations[{i, mio::osecir::InfectionState::InfectedSymptoms}]   = nb_inf_t0;
            counties[county_idx].populations[{i, mio::osecir::InfectionState::InfectedSevere}]     = nb_hosp_t0;
            counties[county_idx].populations[{i, mio::osecir::InfectionState::InfectedCritical}]   = nb_icu_t0;
            counties[county_idx].populations[{i, mio::osecir::InfectionState::Recovered}]          = nb_rec_t0;
            counties[county_idx].populations[{i, mio::osecir::InfectionState::Dead}]               = nb_dead_t0;
            counties[county_idx].populations.set_difference_from_group_total<mio::AgeGroup>(
                {i, mio::osecir::InfectionState::Susceptible}, nb_total_t0);
        }
    }
}

/**
 * Create the input graph for the parameter study.
 * Reads files from the data directory.
 * @param start_date start date of the simulation.
 * @param end_date end date of the simulation.
 * @param data_dir data directory.
 * @returns created graph or any io errors that happen during reading of the files.
 */
mio::IOResult<mio::Graph<mio::osecir::Model<double>, mio::MigrationParameters<double>>>
get_graph(mio::Date start_date, mio::Date end_date, const fs::path& data_dir)
{
    const auto start_day = mio::get_day_in_year(start_date);

    // global parameters
    const int num_age_groups = 6;
    mio::osecir::Parameters<double> params(num_age_groups);
    params.get<mio::osecir::StartDay>() = start_day;
    BOOST_OUTCOME_TRY(set_covid_parameters(params));
    BOOST_OUTCOME_TRY(set_contact_matrices(data_dir, params));
    BOOST_OUTCOME_TRY(set_npis(start_date, end_date, params));

    auto scaling_factor_infected = std::vector<double>(size_t(params.get_num_groups()), 2.5);
    auto scaling_factor_icu      = 1.0;
    auto tnt_capacity_factor     = 7.5 / 100000.;
    auto migrating_compartments  = {mio::osecir::InfectionState::Susceptible, mio::osecir::InfectionState::Exposed,
                                   mio::osecir::InfectionState::InfectedNoSymptoms,
                                   mio::osecir::InfectionState::InfectedSymptoms,
                                   mio::osecir::InfectionState::Recovered};

    // graph of counties with populations and local parameters
    // and mobility between counties
    mio::Graph<mio::osecir::Model<double>, mio::MigrationParameters<double>> params_graph;
    const auto& read_function_nodes = mio::osecir::read_input_data_county<mio::osecir::Model<double>>;
    const auto& read_function_edges = mio::read_mobility_plain;
    const auto& node_id_function    = mio::get_node_ids;

    const auto& set_node_function =
        mio::set_nodes<mio::osecir::TestAndTraceCapacity<double>, mio::osecir::ContactPatterns<double>,
                       mio::osecir::Model<double>, mio::MigrationParameters<double>, mio::osecir::Parameters<double>,
                       decltype(read_function_nodes), decltype(node_id_function)>;
    const auto& set_edge_function =
        mio::set_edges<ContactLocation, mio::osecir::Model<double>, mio::MigrationParameters<double>,
                       mio::MigrationCoefficientGroup, mio::osecir::InfectionState, decltype(read_function_edges)>;
    BOOST_OUTCOME_TRY(
        set_node_function(params, start_date, end_date, data_dir,
                          mio::path_join((data_dir / "pydata" / "Germany").string(), "county_current_population.json"),
                          true, params_graph, read_function_nodes, node_id_function, scaling_factor_infected,
                          scaling_factor_icu, tnt_capacity_factor, 0, false, true));
    BOOST_OUTCOME_TRY(set_edge_function(data_dir, params_graph, migrating_compartments, contact_locations.size(),
                                        read_function_edges, std::vector<ScalarType>{0., 0., 1.0, 1.0, 0.33, 0., 0.}));

    return mio::success(params_graph);
}

/**
 * Different modes for running the parameter study.
 */
enum class RunMode
{
    Load,
    Save,
};

/**
 * Run the parameter study.
 * Load a previously stored graph or create a new one from data. 
 * The graph is the input for the parameter study.
 * A newly created graph is saved and can be reused.
 * @param mode Mode for running the parameter study.
 * @param data_dir data directory. Not used if mode is RunMode::Load.
 * @param save_dir directory where the graph is loaded from if mode is RunMOde::Load or save to if mode is RunMode::Save.
 * @param result_dir directory where all results of the parameter study will be stored.
 * @param save_single_runs [Default: true] Defines if single run results are written to the disk.
 * @returns any io error that occurs during reading or writing of files.
 */
mio::IOResult<void> run(RunMode mode, const fs::path& data_dir, const fs::path& save_dir, const fs::path& result_dir,
                        bool save_single_runs = true)
{
    const auto start_date   = mio::Date(2020, 12, 12);
    const auto num_days_sim = 5.0;
    const auto end_date     = mio::offset_date_by_days(start_date, int(std::ceil(num_days_sim)));
    const auto num_runs     = 5;

    //create or load graph
    mio::Graph<mio::osecir::Model<double>, mio::MigrationParameters<double>> params_graph;
    if (mode == RunMode::Save) {
        BOOST_OUTCOME_TRY(auto&& created, get_graph(start_date, end_date, data_dir));
        BOOST_OUTCOME_TRY(write_graph(created, save_dir.string()));
        params_graph = created;
    }
    else {
<<<<<<< HEAD
        BOOST_OUTCOME_TRY(loaded, mio::read_graph<double, mio::osecir::Model<double>>(save_dir.string()));
=======
        BOOST_OUTCOME_TRY(auto&& loaded, mio::read_graph<mio::osecir::Model>(save_dir.string()));
>>>>>>> 79158d1c
        params_graph = loaded;
    }

    std::vector<int> county_ids(params_graph.nodes().size());
    std::transform(params_graph.nodes().begin(), params_graph.nodes().end(), county_ids.begin(), [](auto& n) {
        return n.id;
    });

    //run parameter study
    auto parameter_study =
        mio::ParameterStudy<mio::osecir::Simulation<>>{params_graph, 0.0, num_days_sim, 0.5, size_t(num_runs)};

    // parameter_study.get_rng().seed(
    //    {114381446, 2427727386, 806223567, 832414962, 4121923627, 1581162203}); //set seeds, e.g., for debugging
    if (mio::mpi::is_root()) {
        printf("Seeds: ");
        for (auto s : parameter_study.get_rng().get_seeds()) {
            printf("%u, ", s);
        }
        printf("\n");
    }

    auto save_single_run_result = mio::IOResult<void>(mio::success());
    auto ensemble               = parameter_study.run(
                      [](auto&& graph) {
            return draw_sample(graph);
                      },
                      [&](auto results_graph, auto&& run_idx) {
            auto interpolated_result = mio::interpolate_simulation_result(results_graph);

            auto params = std::vector<mio::osecir::Model<double>>{};
            params.reserve(results_graph.nodes().size());
            std::transform(results_graph.nodes().begin(), results_graph.nodes().end(), std::back_inserter(params),
                                         [](auto&& node) {
                               return node.property.get_simulation().get_model();
                                         });

            if (save_single_run_result && save_single_runs) {
                save_single_run_result =
                    save_result_with_params(interpolated_result, params, county_ids, result_dir, run_idx);
            }
            return std::make_pair(std::move(interpolated_result), std::move(params));
                      });

    if (ensemble.size() > 0) {
        auto ensemble_results = std::vector<std::vector<mio::TimeSeries<double>>>{};
        ensemble_results.reserve(ensemble.size());
        auto ensemble_params = std::vector<std::vector<mio::osecir::Model<double>>>{};
        ensemble_params.reserve(ensemble.size());
        for (auto&& run : ensemble) {
            ensemble_results.emplace_back(std::move(run.first));
            ensemble_params.emplace_back(std::move(run.second));
        }

        BOOST_OUTCOME_TRY(save_single_run_result);
        BOOST_OUTCOME_TRY(save_results(ensemble_results, ensemble_params, county_ids, result_dir, save_single_runs));
    }

    return mio::success();
}

int main(int argc, char** argv)
{
    //TODO: proper command line interface to set:
    //- number of runs
    //- start and end date (may be incompatible with runmode::load)
    //- seeds
    //- log level
    //- ...

    mio::set_log_level(mio::LogLevel::warn);
    mio::mpi::init();

    RunMode mode;
    std::string save_dir;
    std::string data_dir;
    std::string result_dir;
    bool save_single_runs = true;
    if (argc == 5) {
        mode       = RunMode::Save;
        data_dir   = argv[1];
        save_dir   = argv[2];
        result_dir = argv[3];
        if (atoi(argv[4]) == 0) {
            save_single_runs = false;
        }
        if (mio::mpi::is_root()) {
            printf("\n Reading data from \"%s\", saving graph to \"%s\".\n", data_dir.c_str(), save_dir.c_str());
            printf("\n Exporting single run results and parameters: %d.\n", (int)save_single_runs);
        }
    }
    else if (argc == 4) {
        mode       = RunMode::Save;
        data_dir   = argv[1];
        save_dir   = argv[2];
        result_dir = argv[3];
        if (mio::mpi::is_root()) {
            printf("Reading data from \"%s\", saving graph to \"%s\".\n", data_dir.c_str(), save_dir.c_str());
            printf("Exporting single run results and parameters: %d.\n", (int)save_single_runs);
        }
    }
    else if (argc == 3) {
        mode       = RunMode::Load;
        save_dir   = argv[1];
        result_dir = argv[2];
        data_dir   = "";
        if (mio::mpi::is_root()) {
            printf("Loading graph from \"%s\".\n", save_dir.c_str());
            printf("Exporting single run results and parameters: %d.\n", (int)save_single_runs);
        }
    }
    else {
        if (mio::mpi::is_root()) {
            printf("Usage:\n");
            printf("2020_npis_wildtype <data_dir> <save_dir> <result_dir>\n");
            printf("\tMake graph with data from <data_dir> and save at <save_dir>, then run the simulation.\n");
            printf("\tStore the results in <result_dir>\n");
            printf("2020_npis_wildtype <load_dir> <result_dir>\n");
            printf("\tLoad graph from <load_dir>, then run the simulation.\n");
        }
        mio::mpi::finalize();
        return 0;
    }
    if (mio::mpi::is_root()) {
        printf("Saving results to \"%s\".\n", result_dir.c_str());
    }

    auto result = run(mode, data_dir, save_dir, result_dir, save_single_runs);
    if (!result) {
        printf("%s\n", result.error().formatted_message().c_str());
        mio::mpi::finalize();
        return -1;
    }
    mio::mpi::finalize();
    return 0;
}<|MERGE_RESOLUTION|>--- conflicted
+++ resolved
@@ -475,9 +475,9 @@
     auto scaling_factor_icu      = 1.0;
     auto tnt_capacity_factor     = 7.5 / 100000.;
     auto migrating_compartments  = {mio::osecir::InfectionState::Susceptible, mio::osecir::InfectionState::Exposed,
-                                   mio::osecir::InfectionState::InfectedNoSymptoms,
-                                   mio::osecir::InfectionState::InfectedSymptoms,
-                                   mio::osecir::InfectionState::Recovered};
+                                    mio::osecir::InfectionState::InfectedNoSymptoms,
+                                    mio::osecir::InfectionState::InfectedSymptoms,
+                                    mio::osecir::InfectionState::Recovered};
 
     // graph of counties with populations and local parameters
     // and mobility between counties
@@ -541,11 +541,7 @@
         params_graph = created;
     }
     else {
-<<<<<<< HEAD
-        BOOST_OUTCOME_TRY(loaded, mio::read_graph<double, mio::osecir::Model<double>>(save_dir.string()));
-=======
-        BOOST_OUTCOME_TRY(auto&& loaded, mio::read_graph<mio::osecir::Model>(save_dir.string()));
->>>>>>> 79158d1c
+        BOOST_OUTCOME_TRY(auto&& loaded, mio::read_graph<double, mio::osecir::Model<double>>(save_dir.string()));
         params_graph = loaded;
     }
 
@@ -570,10 +566,10 @@
 
     auto save_single_run_result = mio::IOResult<void>(mio::success());
     auto ensemble               = parameter_study.run(
-                      [](auto&& graph) {
+        [](auto&& graph) {
             return draw_sample(graph);
-                      },
-                      [&](auto results_graph, auto&& run_idx) {
+        },
+        [&](auto results_graph, auto&& run_idx) {
             auto interpolated_result = mio::interpolate_simulation_result(results_graph);
 
             auto params = std::vector<mio::osecir::Model<double>>{};
@@ -581,14 +577,14 @@
             std::transform(results_graph.nodes().begin(), results_graph.nodes().end(), std::back_inserter(params),
                                          [](auto&& node) {
                                return node.property.get_simulation().get_model();
-                                         });
+                           });
 
             if (save_single_run_result && save_single_runs) {
                 save_single_run_result =
                     save_result_with_params(interpolated_result, params, county_ids, result_dir, run_idx);
             }
             return std::make_pair(std::move(interpolated_result), std::move(params));
-                      });
+        });
 
     if (ensemble.size() > 0) {
         auto ensemble_results = std::vector<std::vector<mio::TimeSeries<double>>>{};
