--- conflicted
+++ resolved
@@ -20,9 +20,11 @@
 
 #include "memilio/compartments/parameter_studies.h"
 #include "memilio/geography/regions.h"
+#include "memilio/geography/regions.h"
 #include "memilio/io/epi_data.h"
 #include "memilio/io/result_io.h"
 #include "memilio/io/mobility_io.h"
+#include "memilio/mobility/meta_mobility_instant.h"
 #include "memilio/mobility/meta_mobility_instant.h"
 #include "ode_secir/parameters_io.h"
 #include "ode_secir/parameter_space.h"
@@ -473,11 +475,7 @@
     // graph of counties with populations and local parameters
     // and mobility between counties
     mio::Graph<mio::osecir::Model, mio::MigrationParameters> params_graph;
-<<<<<<< HEAD
     const auto& read_function_nodes = mio::osecir::read_input_data_county<mio::osecir::Model>;
-=======
-    const auto& read_function_nodes = mio::osecir::read_population_data_county<mio::osecir::Model>;
->>>>>>> 47568d75
     const auto& read_function_edges = mio::read_mobility_plain;
     const auto& node_id_function    = mio::get_county_ids;
 
@@ -488,17 +486,11 @@
     const auto& set_edge_function =
         mio::set_edges<ContactLocation, mio::osecir::Model, mio::MigrationParameters, mio::MigrationCoefficientGroup,
                        mio::osecir::InfectionState, decltype(read_function_edges)>;
-<<<<<<< HEAD
     BOOST_OUTCOME_TRY(
         set_node_function(params, start_date, end_date, data_dir,
                           mio::path_join((data_dir / "pydata" / "Germany").string(), "county_current_population.json"),
                           0, params_graph, read_function_nodes, node_id_function, scaling_factor_infected,
                           scaling_factor_icu, tnt_capacity_factor, 0, false));
-=======
-    BOOST_OUTCOME_TRY(set_node_function(params, start_date, end_date, data_dir, params_graph, read_function_nodes,
-                                        node_id_function, scaling_factor_infected, scaling_factor_icu,
-                                        tnt_capacity_factor, 0, false));
->>>>>>> 47568d75
     BOOST_OUTCOME_TRY(set_edge_function(data_dir, params_graph, migrating_compartments, contact_locations.size(),
                                         read_function_edges));
 
