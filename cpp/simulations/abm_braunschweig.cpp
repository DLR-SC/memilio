--- conflicted
+++ resolved
@@ -399,14 +399,6 @@
 
     params.set<mio::abm::IncubationPeriod>({{mio::abm::VirusVariant::Count, mio::AgeGroup(num_age_groups)}, 4.});
 
-<<<<<<< HEAD
-=======
-    // Set protection level from high viral load. Information based on: https://doi.org/10.1093/cid/ciaa886
-    params.get<mio::abm::HighViralLoadProtectionFactor>() = {
-        mio::TimeSeriesFunctorType::LinearInterpolation,
-        {{0, 0.863}, {1, 0.969}, {7, 0.029}, {10, 0.002}, {14, 0.0014}, {21, 0}}};
-
->>>>>>> ff9df1e2
     //0-4
     params.get<mio::abm::InfectedNoSymptomsToSymptoms>()[{mio::abm::VirusVariant::Wildtype, age_group_0_to_4}]  = 0.276;
     params.get<mio::abm::InfectedNoSymptomsToRecovered>()[{mio::abm::VirusVariant::Wildtype, age_group_0_to_4}] = 0.092;
