--- conflicted
+++ resolved
@@ -319,15 +319,9 @@
     // A high percentage of people (50-100%) have to get tested in the 2 days before the event
     // For the capacity we assume an area of 1.25 m^2 per person (https://doi.org/10.1371/journal.pone.0259037) and a
     // room height of 3 m
-<<<<<<< HEAD
     auto event = model.add_location(mio::abm::LocationType::SocialEvent);
-    model.get_individualized_location(event).get_infection_parameters().set<mio::abm::MaximumContacts>(100);
-    model.get_individualized_location(event).set_capacity(100, 375);
-=======
-    auto event = world.add_location(mio::abm::LocationType::SocialEvent);
-    world.get_location(event).get_infection_parameters().set<mio::abm::MaximumContacts>(100);
-    world.get_location(event).set_capacity(100, 375);
->>>>>>> d59fbd78
+    model.get_location(event).get_infection_parameters().set<mio::abm::MaximumContacts>(100);
+    model.get_location(event).set_capacity(100, 375);
 
     auto testing_criteria = mio::abm::TestingCriteria();
     auto testing_min_time = mio::abm::days(2);
@@ -348,21 +342,12 @@
     // Germany (Statistisches Bundesamt, 2022) and a volume of 26242 m^3
     // (https://doi.org/10.1016/j.buildenv.2021.107926))
     // For the ICUs we assume a capacity of 30 agents and the same volume.
-<<<<<<< HEAD
     auto hospital = model.add_location(mio::abm::LocationType::Hospital);
-    model.get_individualized_location(hospital).get_infection_parameters().set<mio::abm::MaximumContacts>(5);
-    model.get_individualized_location(hospital).set_capacity(584, 26242);
+    model.get_location(hospital).get_infection_parameters().set<mio::abm::MaximumContacts>(5);
+    model.get_location(hospital).set_capacity(584, 26242);
     auto icu = model.add_location(mio::abm::LocationType::ICU);
-    model.get_individualized_location(icu).get_infection_parameters().set<mio::abm::MaximumContacts>(5);
-    model.get_individualized_location(icu).set_capacity(30, 1350);
-=======
-    auto hospital = world.add_location(mio::abm::LocationType::Hospital);
-    world.get_location(hospital).get_infection_parameters().set<mio::abm::MaximumContacts>(5);
-    world.get_location(hospital).set_capacity(584, 26242);
-    auto icu = world.add_location(mio::abm::LocationType::ICU);
-    world.get_location(icu).get_infection_parameters().set<mio::abm::MaximumContacts>(5);
-    world.get_location(icu).set_capacity(30, 1350);
->>>>>>> d59fbd78
+    model.get_location(icu).get_infection_parameters().set<mio::abm::MaximumContacts>(5);
+    model.get_location(icu).set_capacity(30, 1350);
 
     // Add schools, workplaces and shops.
     // At every school there are 600 students. The maximum contacs are 40.
@@ -375,31 +360,17 @@
     // A shop has a capacity of 240 persons (https://doi.org/10.1016/j.buildenv.2021.107926)
     // and a volume of 7200 cubic meters (10 m^2 per person (https://doi.org/10.1371/journal.pone.0259037) and 3 m
     // room height).
-<<<<<<< HEAD
     auto shop = model.add_location(mio::abm::LocationType::BasicsShop);
-    model.get_individualized_location(shop).get_infection_parameters().set<mio::abm::MaximumContacts>(20);
-    model.get_individualized_location(shop).set_capacity(240, 7200);
+    model.get_location(shop).get_infection_parameters().set<mio::abm::MaximumContacts>(20);
+    model.get_location(shop).set_capacity(240, 7200);
 
     auto school = model.add_location(mio::abm::LocationType::School);
-    model.get_individualized_location(school).get_infection_parameters().set<mio::abm::MaximumContacts>(40);
-    model.get_individualized_location(school).set_capacity(600, 3600);
+    model.get_location(school).get_infection_parameters().set<mio::abm::MaximumContacts>(40);
+    model.get_location(school).set_capacity(600, 3600);
 
     auto work = model.add_location(mio::abm::LocationType::Work);
-    model.get_individualized_location(work).get_infection_parameters().set<mio::abm::MaximumContacts>(40);
-    model.get_individualized_location(work).set_capacity(100, 3000);
-=======
-    auto shop = world.add_location(mio::abm::LocationType::BasicsShop);
-    world.get_location(shop).get_infection_parameters().set<mio::abm::MaximumContacts>(20);
-    world.get_location(shop).set_capacity(240, 7200);
-
-    auto school = world.add_location(mio::abm::LocationType::School);
-    world.get_location(school).get_infection_parameters().set<mio::abm::MaximumContacts>(40);
-    world.get_location(school).set_capacity(600, 3600);
-
-    auto work = world.add_location(mio::abm::LocationType::Work);
-    world.get_location(work).get_infection_parameters().set<mio::abm::MaximumContacts>(40);
-    world.get_location(work).set_capacity(100, 3000);
->>>>>>> d59fbd78
+    model.get_location(work).get_infection_parameters().set<mio::abm::MaximumContacts>(40);
+    model.get_location(work).set_capacity(100, 3000);
 
     int counter_event  = 0;
     int counter_school = 0;
@@ -429,51 +400,27 @@
         //add new school/work/shop if needed
         if (counter_event == 1000) {
             counter_event = 0;
-<<<<<<< HEAD
             event         = model.add_location(mio::abm::LocationType::SocialEvent);
-            model.get_individualized_location(event).set_capacity(100, 375);
-            model.get_individualized_location(event).get_infection_parameters().set<mio::abm::MaximumContacts>(100);
+            model.get_location(event).set_capacity(100, 375);
+            model.get_location(event).get_infection_parameters().set<mio::abm::MaximumContacts>(100);
         }
         if (counter_school == 600) {
             counter_school = 0;
             school         = model.add_location(mio::abm::LocationType::School);
-            model.get_individualized_location(school).get_infection_parameters().set<mio::abm::MaximumContacts>(40);
-            model.get_individualized_location(school).set_capacity(600, 3600);
+            model.get_location(school).get_infection_parameters().set<mio::abm::MaximumContacts>(40);
+            model.get_location(school).set_capacity(600, 3600);
         }
         if (counter_work == 100) {
             counter_work = 0;
             work         = model.add_location(mio::abm::LocationType::Work);
-            model.get_individualized_location(work).get_infection_parameters().set<mio::abm::MaximumContacts>(40);
-            model.get_individualized_location(work).set_capacity(100, 3000);
+            model.get_location(work).get_infection_parameters().set<mio::abm::MaximumContacts>(40);
+            model.get_location(work).set_capacity(100, 3000);
         }
         if (counter_shop == 15000) {
             counter_shop = 0;
             shop         = model.add_location(mio::abm::LocationType::BasicsShop);
-            model.get_individualized_location(shop).get_infection_parameters().set<mio::abm::MaximumContacts>(20);
-            model.get_individualized_location(shop).set_capacity(240, 7200);
-=======
-            event         = world.add_location(mio::abm::LocationType::SocialEvent);
-            world.get_location(event).set_capacity(100, 375);
-            world.get_location(event).get_infection_parameters().set<mio::abm::MaximumContacts>(100);
-        }
-        if (counter_school == 600) {
-            counter_school = 0;
-            school         = world.add_location(mio::abm::LocationType::School);
-            world.get_location(school).get_infection_parameters().set<mio::abm::MaximumContacts>(40);
-            world.get_location(school).set_capacity(600, 3600);
-        }
-        if (counter_work == 100) {
-            counter_work = 0;
-            work         = world.add_location(mio::abm::LocationType::Work);
-            world.get_location(work).get_infection_parameters().set<mio::abm::MaximumContacts>(40);
-            world.get_location(work).set_capacity(100, 3000);
-        }
-        if (counter_shop == 15000) {
-            counter_shop = 0;
-            shop         = world.add_location(mio::abm::LocationType::BasicsShop);
-            world.get_location(shop).get_infection_parameters().set<mio::abm::MaximumContacts>(20);
-            world.get_location(shop).set_capacity(240, 7200);
->>>>>>> d59fbd78
+            model.get_location(shop).get_infection_parameters().set<mio::abm::MaximumContacts>(20);
+            model.get_location(shop).set_capacity(240, 7200);
         }
     }
 
@@ -482,13 +429,8 @@
 
     testing_min_time           = mio::abm::days(7);
     auto testing_scheme_school = mio::abm::TestingScheme(testing_criteria_school, testing_min_time, start_date,
-<<<<<<< HEAD
-                                                         end_date, test_type, probability.draw_sample());
+                                                         end_date, test_params, probability.draw_sample());
     model.get_testing_strategy().add_testing_scheme(mio::abm::LocationType::School, testing_scheme_school);
-=======
-                                                         end_date, test_params, probability.draw_sample());
-    world.get_testing_strategy().add_testing_scheme(mio::abm::LocationType::School, testing_scheme_school);
->>>>>>> d59fbd78
 
     auto test_at_work          = std::vector<mio::abm::LocationType>{mio::abm::LocationType::Work};
     auto testing_criteria_work = mio::abm::TestingCriteria();
@@ -496,13 +438,8 @@
     assign_uniform_distribution(probability, 0.1, 0.5);
     testing_min_time         = mio::abm::days(1);
     auto testing_scheme_work = mio::abm::TestingScheme(testing_criteria_work, testing_min_time, start_date, end_date,
-<<<<<<< HEAD
-                                                       test_type, probability.draw_sample());
+                                                       test_params, probability.draw_sample());
     model.get_testing_strategy().add_testing_scheme(mio::abm::LocationType::Work, testing_scheme_work);
-=======
-                                                       test_params, probability.draw_sample());
-    world.get_testing_strategy().add_testing_scheme(mio::abm::LocationType::Work, testing_scheme_work);
->>>>>>> d59fbd78
 }
 
 /**
@@ -513,11 +450,7 @@
 {
     auto persons = model.get_persons();
     for (auto& person : persons) {
-<<<<<<< HEAD
-        auto rng             = mio::abm::Person::RandomNumberGenerator(model.get_rng(), person);
-=======
-        auto rng             = mio::abm::PersonalRandomNumberGenerator(world.get_rng(), person);
->>>>>>> d59fbd78
+        auto rng             = mio::abm::PersonalRandomNumberGenerator(model.get_rng(), person);
         auto infection_state = determine_infection_state(rng, exposed_prob, infected_no_symptoms_prob,
                                                          infected_symptoms_prob, recovered_prob);
         if (infection_state != mio::abm::InfectionState::Susceptible) {
