/*
* Copyright (C) 2020-2023 German Aerospace Center (DLR-SC)
*        & Helmholtz Centre for Infection Research (HZI)
*
* Authors: Daniel Abele, Khoa Nguyen, David Kerkmann
*
* Contact: Martin J. Kuehn <Martin.Kuehn@DLR.de>
*
* Licensed under the Apache License, Version 2.0 (the "License");
* you may not use this file except in compliance with the License.
* You may obtain a copy of the License at
*
*     http://www.apache.org/licenses/LICENSE-2.0
*
* Unless required by applicable law or agreed to in writing, software
* distributed under the License is distributed on an "AS IS" BASIS,
* WITHOUT WARRANTIES OR CONDITIONS OF ANY KIND, either express or implied.
* See the License for the specific language governing permissions and
* limitations under the License.
*/
#include "abm/abm.h"
<<<<<<< HEAD
#include "abm/household.h"
#include "abm/state.h"
#include "abm/analyze_result.h"
=======
>>>>>>> bd17fddf
#include "memilio/io/result_io.h"
#include "memilio/utils/uncertain_value.h"
#include "boost/filesystem.hpp"

namespace fs = boost::filesystem;

// Assign the name to general age group.
const auto AGE_GROUP_0_TO_4   = mio::AgeGroup(0);
const auto AGE_GROUP_5_TO_15  = mio::AgeGroup(1);
const auto AGE_GROUP_15_TO_34 = mio::AgeGroup(2);
const auto AGE_GROUP_35_TO_59 = mio::AgeGroup(3);
const auto AGE_GROUP_60_TO_79 = mio::AgeGroup(4);
const auto AGE_GROUP_80_UP    = mio::AgeGroup(5);

/**
 * Set a value and distribution of an UncertainValue.
 * Assigns average of min and max as a value and UNIFORM(min, max) as a distribution.
 * @param p uncertain value to set.
 * @param min minimum of distribution.
 * @param max minimum of distribution.
 */
void assign_uniform_distribution(mio::UncertainValue& p, ScalarType min, ScalarType max)
{
    p = mio::UncertainValue(0.5 * (max + min));
    p.set_distribution(mio::ParameterDistributionUniform(min, max));
}

/**
 * Determine the infection state of a person at the beginning of the simulation.
 * The infection states are chosen randomly. They are distributed according to the probabilites set in the example.
 * @return random infection state
 */
mio::abm::InfectionState determine_infection_state(ScalarType exposed, ScalarType infected, ScalarType carrier,
                                                   ScalarType recovered)
{
    ScalarType susceptible          = 1 - exposed - infected - carrier - recovered;
    std::vector<ScalarType> weights = {susceptible,  exposed,      carrier,       infected / 3,
                                       infected / 3, infected / 3, recovered / 2, recovered / 2};
    if (weights.size() != (size_t)mio::abm::InfectionState::Count - 1) {
        mio::log_error("Initialization in ABM wrong, please correct vector length.");
    }
    auto state = mio::DiscreteDistribution<size_t>::get_instance()(weights);
    return (mio::abm::InfectionState)state;
}

/**
 * Calculates a vector in which each entry describes the amount of people living in the corresponding household.
 * This is done with equal distribution and if the number of people is not divisible by number of households the last one gets the rest. E.g. number_of_people = 10, number_of_households = 3. Then the vector household_sizes = {3,3,4}.
 * @param number_of_people The total amount of people to be distributed.
 * @param number_of_households The total amount of households.
 * @return A vector with the size of each household.
 */
std::vector<int> last_household_gets_the_rest(int number_of_people, int number_of_households)
{
    std::vector<int> household_sizes(number_of_households, 0);
    int avarage_household_size_round_down = number_of_people / number_of_households; //int rounds down.
    int people_left                       = number_of_people -
                      avarage_household_size_round_down *
                          number_of_households; // People left if everyone got the same rounded down amount of people.
    for (auto i = 0; i < number_of_households - 1; i++) {
        household_sizes.at(i) = avarage_household_size_round_down;
    }
    household_sizes.at(number_of_households - 1) =
        avarage_household_size_round_down + people_left; // Last one gets the people which would've been left out.
    return household_sizes;
}

/**
 * Constructs a household group which has a single member to represent them all, e.g. all people have the same age distribution.
 * @param age_dist A vector with the amount of people in each age group
 * @param number_of_people The total amount of people living in this household group.
 * @param number_of_hh The number of households in this household group.
 * @return householdGroup A Class Household Group.
 */
mio::abm::HouseholdGroup make_uniform_households(const mio::abm::HouseholdMember& member, int number_of_people,
                                                 int number_of_hh)
{

    // The size of each household is calculated in a vector household_size_list.
    auto households_size_list = last_household_gets_the_rest(number_of_people, number_of_hh);

    auto householdGroup = mio::abm::HouseholdGroup();
    for (auto& household_size : households_size_list) {
        auto household = mio::abm::Household();
        household.add_members(member, household_size); // Add members according to the amount of people in the list.
        householdGroup.add_households(household, 1); // Add the household to the household group.

        // assuming 22 square meters per person and 3 meters of room height
        // see: https://doi.org/10.1371/journal.pone.0259037
        household.set_space_per_member(66);
    }
    return householdGroup;
}

/**
 * Constructs a household group with families.
 * @param child Child Household Member.
 * @param parent Parent Household Member.
 * @param random Random Household Member. This is for the rest Group where no exact age distribution can be found.
 * @param number_of_persons_in_household Amount of people in this household
 * @param number_of_full_familes Amount of full families, e.g. two parents and (number_of_persons_in_household - 2) children.
 * @param number_of_half_familes Amount of half families, e.g. one parent and (number_of_persons_in_household - 1) children.
 * @param number_of_other_familes number_of_persons_in_household random persons.
 * @return A Household group.
 */
mio::abm::HouseholdGroup make_homes_with_families(const mio::abm::HouseholdMember& child,
                                                  const mio::abm::HouseholdMember& parent,
                                                  const mio::abm::HouseholdMember& random,
                                                  int number_of_persons_in_household, int number_of_full_familes,
                                                  int number_of_half_familes, int number_of_other_familes)
{

    auto private_household_group = mio::abm::HouseholdGroup();

    // Add full families.
    auto household_full = mio::abm::Household();
    household_full.add_members(child, number_of_persons_in_household - 2);
    household_full.add_members(parent, 2);
    private_household_group.add_households(household_full, number_of_full_familes);

    // Add half families.
    auto household_half = mio::abm::Household();
    household_half.add_members(child, number_of_persons_in_household - 1);
    household_half.add_members(parent, 1);
    private_household_group.add_households(household_half, number_of_half_familes);

    // Add other families.
    if (number_of_persons_in_household < 5) {
        auto household_others = mio::abm::Household();
        household_others.add_members(random, number_of_persons_in_household);
        private_household_group.add_households(household_others, number_of_other_familes);
    }
    else if (number_of_persons_in_household == 5) {
        // For 5 and more people in one household we have to distribute the rest onto the left over households.
        int people_left_size5 = 545;

        auto households_size_list = last_household_gets_the_rest(people_left_size5, number_of_other_familes);

        auto household_rest = mio::abm::HouseholdGroup();
        for (auto& household_size : households_size_list) {
            auto household = mio::abm::Household();
            household.add_members(random, household_size); // Add members according to the amount of people in the list.
            household_rest.add_households(household, 1); // Add the household to the household group.
        }
    }
    return private_household_group;
}

void create_world_from_statistical_data(mio::abm::World& world)
{

    /** The data is taken from
     * https://www-genesis.destatis.de/genesis/online?operation=statistic&levelindex=0&levelid=1627908577036&code=12211#abreadcrumb
     * All numbers are in 1000.
     * Destatis divides the Households into community households and private households.
     * Community Households are: Refugee, Disabled, Retirement and Others. We have an explicit age distribution, amount of households and amount of people for them but not the exact amount of people in each household.
     * The private Households are divided with respect to the amount of people living in each household. For a one person household we have the exact age distribution. For the rest we have data about which kind of family lives in them. The different kinds of families are: A family with two parents and the rest are children, a family with one parent and the rest are children and  "other" families with no exact data about their age.
    */

    // Refugee
    auto refugee = mio::abm::HouseholdMember(6);
    refugee.set_age_weight(AGE_GROUP_0_TO_4, 25);
    refugee.set_age_weight(AGE_GROUP_5_TO_15, 12);
    refugee.set_age_weight(AGE_GROUP_15_TO_34, 25);
    refugee.set_age_weight(AGE_GROUP_35_TO_59, 9);
    refugee.set_age_weight(AGE_GROUP_60_TO_79, 1);
    refugee.set_age_weight(AGE_GROUP_80_UP, 1);
    int refugee_number_of_people     = 74;
    int refugee_number_of_households = 12;
    auto refugeeGroup = make_uniform_households(refugee, refugee_number_of_people, refugee_number_of_households);

    add_household_group_to_world(world, refugeeGroup);

    // Disabled
    auto disabled = mio::abm::HouseholdMember(6);
    disabled.set_age_weight(AGE_GROUP_0_TO_4, 2);
    disabled.set_age_weight(AGE_GROUP_5_TO_15, 6);
    disabled.set_age_weight(AGE_GROUP_15_TO_34, 13);
    disabled.set_age_weight(AGE_GROUP_35_TO_59, 42);
    disabled.set_age_weight(AGE_GROUP_60_TO_79, 97);
    disabled.set_age_weight(AGE_GROUP_80_UP, 32);
    int disabled_number_of_people     = 194;
    int disabled_number_of_households = 8;

    auto disabledGroup = make_uniform_households(disabled, disabled_number_of_people, disabled_number_of_households);

    add_household_group_to_world(world, disabledGroup);

    // Retirement
    auto retired = mio::abm::HouseholdMember(6);
    retired.set_age_weight(AGE_GROUP_15_TO_34, 1);
    retired.set_age_weight(AGE_GROUP_35_TO_59, 30);
    retired.set_age_weight(AGE_GROUP_60_TO_79, 185);
    retired.set_age_weight(AGE_GROUP_80_UP, 530);
    int retirement_number_of_people     = 744;
    int retirement_number_of_households = 16;

    auto retirementGroup =
        make_uniform_households(retired, retirement_number_of_people, retirement_number_of_households);

    add_household_group_to_world(world, retirementGroup);

    // Others
    auto other = mio::abm::HouseholdMember(6);
    other.set_age_weight(AGE_GROUP_0_TO_4, 30);
    other.set_age_weight(AGE_GROUP_5_TO_15, 40);
    other.set_age_weight(AGE_GROUP_15_TO_34, 72);
    other.set_age_weight(AGE_GROUP_35_TO_59, 40);
    other.set_age_weight(AGE_GROUP_60_TO_79, 30);
    other.set_age_weight(AGE_GROUP_80_UP, 10);
    int others_number_of_people     = 222;
    int others_number_of_households = 20;

    auto otherGroup = make_uniform_households(other, others_number_of_people, others_number_of_households);

    add_household_group_to_world(world, otherGroup);

    // One Person Household (we have exact age data about this)
    auto one_person_household_member = mio::abm::HouseholdMember(6);
    one_person_household_member.set_age_weight(AGE_GROUP_15_TO_34, 4364);
    one_person_household_member.set_age_weight(AGE_GROUP_35_TO_59, 7283);
    one_person_household_member.set_age_weight(AGE_GROUP_60_TO_79, 4100);
    one_person_household_member.set_age_weight(AGE_GROUP_80_UP, 1800);
    int one_person_number_of_people     = 15387;
    int one_person_number_of_households = 15387;

    auto onePersonGroup = make_uniform_households(one_person_household_member, one_person_number_of_people,
                                                  one_person_number_of_households);

    add_household_group_to_world(world, onePersonGroup);

    // For more than 1 family households we need families. These are parents and children and randoms (which are distributed like the data we have for these households).
    auto child = mio::abm::HouseholdMember(6); // A child is 50/50% 0-4 or 5-14.
    child.set_age_weight(AGE_GROUP_0_TO_4, 1);
    child.set_age_weight(AGE_GROUP_5_TO_15, 1);

    auto parent = mio::abm::HouseholdMember(6); // A child is 40/40/20% 15-34, 35-59 or 60-79.
    parent.set_age_weight(AGE_GROUP_15_TO_34, 2);
    parent.set_age_weight(AGE_GROUP_35_TO_59, 2);
    parent.set_age_weight(AGE_GROUP_60_TO_79, 1);

    auto random = mio::abm::HouseholdMember(6); // Randoms are distributed according to the left over persons.
    random.set_age_weight(AGE_GROUP_0_TO_4, 5000);
    random.set_age_weight(AGE_GROUP_5_TO_15, 6000);
    random.set_age_weight(AGE_GROUP_15_TO_34, 14943);
    random.set_age_weight(AGE_GROUP_35_TO_59, 22259);
    random.set_age_weight(AGE_GROUP_60_TO_79, 11998);
    random.set_age_weight(AGE_GROUP_80_UP, 5038);

    // Two person households
    int two_person_full_families  = 11850;
    int two_person_half_families  = 1765;
    int two_person_other_families = 166;
    auto twoPersonHouseholds      = make_homes_with_families(child, parent, random, 2, two_person_full_families,
                                                             two_person_half_families, two_person_other_families);
    add_household_group_to_world(world, twoPersonHouseholds);

    // Three person households
    int three_person_full_families  = 4155;
    int three_person_half_families  = 662;
    int three_person_other_families = 175;
    auto threePersonHouseholds      = make_homes_with_families(child, parent, random, 3, three_person_full_families,
                                                               three_person_half_families, three_person_other_families);
    add_household_group_to_world(world, threePersonHouseholds);

    // Four person households
    int four_person_full_families  = 3551;
    int four_person_half_families  = 110;
    int four_person_other_families = 122;
    auto fourPersonHouseholds      = make_homes_with_families(child, parent, random, 4, four_person_full_families,
                                                              four_person_half_families, four_person_other_families);
    add_household_group_to_world(world, fourPersonHouseholds);

    // Five plus person households
    int fiveplus_person_full_families  = 1245;
    int fiveplus_person_half_families  = 80;
    int fiveplus_person_other_families = 82;
    auto fivePlusPersonHouseholds =
        make_homes_with_families(child, parent, random, 5, fiveplus_person_full_families, fiveplus_person_half_families,
                                 fiveplus_person_other_families);
    add_household_group_to_world(world, fivePlusPersonHouseholds);
}

/**
 * Add locations to the world and assign locations to the people.
 */
void create_assign_locations(mio::abm::World& world)
{
    // Add one social event with 100 maximum contacts.
    // Maximum contacs limit the number of people that a person can infect while being at this location.
    // A high percentage of people (50-100%) have to get tested in the 2 days before the event
    // For the capacity we assume an area of 1.25 m^2 per person (https://doi.org/10.1371/journal.pone.0259037) and a
    // room height of 3 m
    auto event = world.add_location(mio::abm::LocationType::SocialEvent);
    world.get_individualized_location(event).get_infection_parameters().set<mio::abm::MaximumContacts>(100);
    world.get_individualized_location(event).set_capacity(100, 375);

    std::vector<mio::abm::LocationType> test_at_social_event = {mio::abm::LocationType::SocialEvent};
    auto testing_criteria =
        std::vector<mio::abm::TestingCriteria>{mio::abm::TestingCriteria({}, test_at_social_event, {})};
    auto testing_min_time = mio::abm::days(2);
    auto start_date       = mio::abm::TimePoint(0);
    auto end_date         = mio::abm::TimePoint(0) + mio::abm::days(60);

    auto probability = mio::UncertainValue();
    assign_uniform_distribution(probability, 0.5, 1.0);

    auto test_type      = mio::abm::AntigenTest();
    auto testing_scheme = mio::abm::TestingScheme(testing_criteria, testing_min_time, start_date, end_date, test_type,
                                                  probability.draw_sample());

    world.get_testing_strategy().add_testing_scheme(testing_scheme);

    // Add hospital and ICU with 5 maximum contacs.
    // For the number of agents in this example we assume a capacity of 584 persons (80 beds per 10000 residents in
    // Germany (Statistisches Bundesamt, 2022) and a volume of 26242 m^3
    // (https://doi.org/10.1016/j.buildenv.2021.107926))
    // For the ICUs we assume a capacity of 30 agents and the same volume.
    auto hospital = world.add_location(mio::abm::LocationType::Hospital);
    world.get_individualized_location(hospital).get_infection_parameters().set<mio::abm::MaximumContacts>(5);
    world.get_individualized_location(hospital).set_capacity(584, 26242);
    auto icu = world.add_location(mio::abm::LocationType::ICU);
    world.get_individualized_location(icu).get_infection_parameters().set<mio::abm::MaximumContacts>(5);
    world.get_individualized_location(icu).set_capacity(30, 1350);

    // Add schools, workplaces and shops.
    // At every school there are 600 students. The maximum contacs are 40.
    // Students have to get tested once a week.
    // We assume 2 m^2 per student (https://doi.org/10.1371/journal.pone.0259037) and a room height of 3 m.
    // At every workplace work 100 people (needs to be varified), maximum contacts are 40.
    // People can get tested at work (and do this with 0.5 probability).
    // Per person we assume an area of 10 m^2 (https://doi.org/10.1371/journal.pone.0259037) and a room height of 3 m.
    // Add one supermarked per 15.000 people, maximum constacts are assumed to be 20.
    // A shop has a capacity of 240 persons (https://doi.org/10.1016/j.buildenv.2021.107926)
    // and a volume of 7200 cubic meters (10 m^2 per person (https://doi.org/10.1371/journal.pone.0259037) and 3 m
    // room height).
    auto shop = world.add_location(mio::abm::LocationType::BasicsShop);
    world.get_individualized_location(shop).get_infection_parameters().set<mio::abm::MaximumContacts>(20);
    world.get_individualized_location(shop).set_capacity(240, 7200);

    auto school = world.add_location(mio::abm::LocationType::School);
    world.get_individualized_location(school).get_infection_parameters().set<mio::abm::MaximumContacts>(40);
    world.get_individualized_location(school).set_capacity(600, 3600);

    auto work = world.add_location(mio::abm::LocationType::Work);
    world.get_individualized_location(work).get_infection_parameters().set<mio::abm::MaximumContacts>(40);
    world.get_individualized_location(work).set_capacity(100, 3000);

    int counter_event  = 0;
    int counter_school = 0;
    int counter_work   = 0;
    int counter_shop   = 0;
    //Assign locations to the people
    auto persons = world.get_persons();
    for (auto& person : persons) {
        //assign shop and event
        person.set_assigned_location(event);
        counter_event++;
        person.set_assigned_location(shop);
        counter_shop++;
        //assign hospital and ICU
        person.set_assigned_location(hospital);
        person.set_assigned_location(icu);
        //assign work/school to people depending on their age
        if (person.get_age() == AGE_GROUP_5_TO_15) {
            person.set_assigned_location(school);
            counter_school++;
        }
        if (person.get_age() == AGE_GROUP_15_TO_34 || person.get_age() == AGE_GROUP_35_TO_59) {
            person.set_assigned_location(work);
            counter_work++;
        }
        //add new school/work/shop if needed
        if (counter_event == 1000) {
            counter_event = 0;
            event         = world.add_location(mio::abm::LocationType::SocialEvent);
            world.get_individualized_location(event).set_capacity(100, 375);
            world.get_individualized_location(event).get_infection_parameters().set<mio::abm::MaximumContacts>(100);
        }
        if (counter_school == 600) {
            counter_school = 0;
            school         = world.add_location(mio::abm::LocationType::School);
            world.get_individualized_location(school).get_infection_parameters().set<mio::abm::MaximumContacts>(40);
            world.get_individualized_location(school).set_capacity(600, 3600);
        }
        if (counter_work == 100) {
            counter_work = 0;
            work         = world.add_location(mio::abm::LocationType::Work);
            world.get_individualized_location(work).get_infection_parameters().set<mio::abm::MaximumContacts>(40);
            world.get_individualized_location(work).set_capacity(100, 3000);
        }
        if (counter_shop == 15000) {
            counter_shop = 0;
            shop         = world.add_location(mio::abm::LocationType::BasicsShop);
            world.get_individualized_location(shop).get_infection_parameters().set<mio::abm::MaximumContacts>(20);
            world.get_individualized_location(shop).set_capacity(240, 7200);
        }
    }

    // add the testing schemes for school and work
    auto test_at_school = std::vector<mio::abm::LocationType>{mio::abm::LocationType::School};
    auto testing_criteria_school =
        std::vector<mio::abm::TestingCriteria>{mio::abm::TestingCriteria({}, test_at_school, {})};

    testing_min_time           = mio::abm::days(7);
    auto testing_scheme_school = mio::abm::TestingScheme(testing_criteria_school, testing_min_time, start_date,
                                                         end_date, test_type, probability.draw_sample());
    world.get_testing_strategy().add_testing_scheme(testing_scheme_school);

    auto test_at_work = std::vector<mio::abm::LocationType>{mio::abm::LocationType::Work};
    auto testing_criteria_work =
        std::vector<mio::abm::TestingCriteria>{mio::abm::TestingCriteria({}, test_at_work, {})};

    assign_uniform_distribution(probability, 0.1, 0.5);
    testing_min_time         = mio::abm::days(1);
    auto testing_scheme_work = mio::abm::TestingScheme(testing_criteria_work, testing_min_time, start_date, end_date,
                                                       test_type, probability.draw_sample());
    world.get_testing_strategy().add_testing_scheme(testing_scheme_work);
}

/**
 * Assign an infection state to each person.
 */
void assign_infection_state(mio::abm::World& world, mio::abm::TimePoint t, double exposed_pct, double infected_pct,
                            double carrier_pct, double recovered_pct)
{
    auto persons = world.get_persons();
    for (auto& person : persons) {
        auto infection_state = determine_infection_state(exposed_pct, infected_pct, carrier_pct, recovered_pct);
        if (infection_state != mio::abm::InfectionState::Susceptible)
            person.add_new_infection(mio::abm::Infection(mio::abm::VirusVariant::Wildtype, person.get_age(),
                                                         world.get_global_infection_parameters(), t, infection_state));
    }
}

void set_parameters(mio::abm::Parameters params)
{
<<<<<<< HEAD
    params.set<mio::abm::IncubationPeriod>({{mio::AgeGroup(6), mio::abm::VaccinationState::Count}, 4.});

    //0-4
    params
        .get<mio::abm::SusceptibleToExposedByCarrier>()[{AGE_GROUP_0_TO_4, mio::abm::VaccinationState::Unvaccinated}] =
        0.05;
    params
        .get<mio::abm::SusceptibleToExposedByInfected>()[{AGE_GROUP_0_TO_4, mio::abm::VaccinationState::Unvaccinated}] =
        0.05;
    params.get<mio::abm::CarrierToInfected>()[{AGE_GROUP_0_TO_4, mio::abm::VaccinationState::Unvaccinated}]   = 0.276;
    params.get<mio::abm::CarrierToRecovered>()[{AGE_GROUP_0_TO_4, mio::abm::VaccinationState::Unvaccinated}]  = 0.092;
    params.get<mio::abm::InfectedToRecovered>()[{AGE_GROUP_0_TO_4, mio::abm::VaccinationState::Unvaccinated}] = 0.142;
    params.get<mio::abm::InfectedToSevere>()[{AGE_GROUP_0_TO_4, mio::abm::VaccinationState::Unvaccinated}]    = 0.001;
    params.get<mio::abm::SevereToRecovered>()[{AGE_GROUP_0_TO_4, mio::abm::VaccinationState::Unvaccinated}]   = 0.186;
    params.get<mio::abm::SevereToCritical>()[{AGE_GROUP_0_TO_4, mio::abm::VaccinationState::Unvaccinated}]    = 0.015;
    params.get<mio::abm::CriticalToRecovered>()[{AGE_GROUP_0_TO_4, mio::abm::VaccinationState::Unvaccinated}] = 0.143;
    params.get<mio::abm::CriticalToDead>()[{AGE_GROUP_0_TO_4, mio::abm::VaccinationState::Unvaccinated}]      = 0.001;
    params.get<mio::abm::RecoveredToSusceptible>()[{AGE_GROUP_0_TO_4, mio::abm::VaccinationState::Unvaccinated}] = 0.;

    //5-14
    params
        .get<mio::abm::SusceptibleToExposedByCarrier>()[{AGE_GROUP_5_TO_15, mio::abm::VaccinationState::Unvaccinated}] =
        0.1;
    params.get<mio::abm::SusceptibleToExposedByInfected>()[{AGE_GROUP_5_TO_15,
                                                            mio::abm::VaccinationState::Unvaccinated}]         = 0.1;
    params.get<mio::abm::CarrierToInfected>()[{AGE_GROUP_5_TO_15, mio::abm::VaccinationState::Unvaccinated}]   = 0.276;
    params.get<mio::abm::CarrierToRecovered>()[{AGE_GROUP_5_TO_15, mio::abm::VaccinationState::Unvaccinated}]  = 0.092;
    params.get<mio::abm::InfectedToRecovered>()[{AGE_GROUP_5_TO_15, mio::abm::VaccinationState::Unvaccinated}] = 0.142;
    params.get<mio::abm::InfectedToSevere>()[{AGE_GROUP_5_TO_15, mio::abm::VaccinationState::Unvaccinated}]    = 0.001;
    params.get<mio::abm::SevereToRecovered>()[{AGE_GROUP_5_TO_15, mio::abm::VaccinationState::Unvaccinated}]   = 0.186;
    params.get<mio::abm::SevereToCritical>()[{AGE_GROUP_5_TO_15, mio::abm::VaccinationState::Unvaccinated}]    = 0.015;
    params.get<mio::abm::CriticalToRecovered>()[{AGE_GROUP_5_TO_15, mio::abm::VaccinationState::Unvaccinated}] = 0.143;
    params.get<mio::abm::CriticalToDead>()[{AGE_GROUP_5_TO_15, mio::abm::VaccinationState::Unvaccinated}]      = 0.001;
    params.get<mio::abm::RecoveredToSusceptible>()[{AGE_GROUP_5_TO_15, mio::abm::VaccinationState::Unvaccinated}] = 0.;

    //15-34
    params.get<mio::abm::SusceptibleToExposedByCarrier>()[{AGE_GROUP_15_TO_34,
                                                           mio::abm::VaccinationState::Unvaccinated}]           = 0.13;
    params.get<mio::abm::SusceptibleToExposedByInfected>()[{AGE_GROUP_15_TO_34,
                                                            mio::abm::VaccinationState::Unvaccinated}]          = 0.13;
    params.get<mio::abm::CarrierToInfected>()[{AGE_GROUP_15_TO_34, mio::abm::VaccinationState::Unvaccinated}]   = 0.315;
    params.get<mio::abm::CarrierToRecovered>()[{AGE_GROUP_15_TO_34, mio::abm::VaccinationState::Unvaccinated}]  = 0.079;
    params.get<mio::abm::InfectedToRecovered>()[{AGE_GROUP_15_TO_34, mio::abm::VaccinationState::Unvaccinated}] = 0.139;
    params.get<mio::abm::InfectedToSevere>()[{AGE_GROUP_15_TO_34, mio::abm::VaccinationState::Unvaccinated}]    = 0.003;
    params.get<mio::abm::SevereToRecovered>()[{AGE_GROUP_15_TO_34, mio::abm::VaccinationState::Unvaccinated}]   = 0.157;
    params.get<mio::abm::SevereToCritical>()[{AGE_GROUP_15_TO_34, mio::abm::VaccinationState::Unvaccinated}]    = 0.013;
    params.get<mio::abm::CriticalToRecovered>()[{AGE_GROUP_15_TO_34, mio::abm::VaccinationState::Unvaccinated}] = 0.126;
    params.get<mio::abm::CriticalToDead>()[{AGE_GROUP_15_TO_34, mio::abm::VaccinationState::Unvaccinated}]      = 0.021;
    params.get<mio::abm::RecoveredToSusceptible>()[{AGE_GROUP_15_TO_34, mio::abm::VaccinationState::Unvaccinated}] = 0.;

    //35-59
    params.get<mio::abm::SusceptibleToExposedByCarrier>()[{AGE_GROUP_35_TO_59,
                                                           mio::abm::VaccinationState::Unvaccinated}]           = 0.11;
    params.get<mio::abm::SusceptibleToExposedByInfected>()[{AGE_GROUP_35_TO_59,
                                                            mio::abm::VaccinationState::Unvaccinated}]          = 0.11;
    params.get<mio::abm::CarrierToInfected>()[{AGE_GROUP_35_TO_59, mio::abm::VaccinationState::Unvaccinated}]   = 0.315;
    params.get<mio::abm::CarrierToRecovered>()[{AGE_GROUP_35_TO_59, mio::abm::VaccinationState::Unvaccinated}]  = 0.079;
    params.get<mio::abm::InfectedToRecovered>()[{AGE_GROUP_35_TO_59, mio::abm::VaccinationState::Unvaccinated}] = 0.136;
    params.get<mio::abm::InfectedToSevere>()[{AGE_GROUP_35_TO_59, mio::abm::VaccinationState::Unvaccinated}]    = 0.009;
    params.get<mio::abm::SevereToRecovered>()[{AGE_GROUP_35_TO_59, mio::abm::VaccinationState::Unvaccinated}]   = 0.113;
    params.get<mio::abm::SevereToCritical>()[{AGE_GROUP_35_TO_59, mio::abm::VaccinationState::Unvaccinated}]    = 0.02;
    params.get<mio::abm::CriticalToRecovered>()[{AGE_GROUP_35_TO_59, mio::abm::VaccinationState::Unvaccinated}] = 0.05;
    params.get<mio::abm::CriticalToDead>()[{AGE_GROUP_35_TO_59, mio::abm::VaccinationState::Unvaccinated}]      = 0.008;
    params.get<mio::abm::RecoveredToSusceptible>()[{AGE_GROUP_35_TO_59, mio::abm::VaccinationState::Unvaccinated}] = 0.;

    //60-79
    params.get<mio::abm::SusceptibleToExposedByCarrier>()[{AGE_GROUP_60_TO_79,
                                                           mio::abm::VaccinationState::Unvaccinated}]           = 0.04;
    params.get<mio::abm::SusceptibleToExposedByInfected>()[{AGE_GROUP_60_TO_79,
                                                            mio::abm::VaccinationState::Unvaccinated}]          = 0.04;
    params.get<mio::abm::CarrierToInfected>()[{AGE_GROUP_60_TO_79, mio::abm::VaccinationState::Unvaccinated}]   = 0.315;
    params.get<mio::abm::CarrierToRecovered>()[{AGE_GROUP_60_TO_79, mio::abm::VaccinationState::Unvaccinated}]  = 0.079;
    params.get<mio::abm::InfectedToRecovered>()[{AGE_GROUP_60_TO_79, mio::abm::VaccinationState::Unvaccinated}] = 0.123;
    params.get<mio::abm::InfectedToSevere>()[{AGE_GROUP_60_TO_79, mio::abm::VaccinationState::Unvaccinated}]    = 0.024;
    params.get<mio::abm::SevereToRecovered>()[{AGE_GROUP_60_TO_79, mio::abm::VaccinationState::Unvaccinated}]   = 0.083;
    params.get<mio::abm::SevereToCritical>()[{AGE_GROUP_60_TO_79, mio::abm::VaccinationState::Unvaccinated}]    = 0.035;
    params.get<mio::abm::CriticalToRecovered>()[{AGE_GROUP_60_TO_79, mio::abm::VaccinationState::Unvaccinated}] = 0.035;
    params.get<mio::abm::CriticalToDead>()[{AGE_GROUP_60_TO_79, mio::abm::VaccinationState::Unvaccinated}]      = 0.023;
    params.get<mio::abm::RecoveredToSusceptible>()[{AGE_GROUP_60_TO_79, mio::abm::VaccinationState::Unvaccinated}] = 0.;

    //80+
    params.get<mio::abm::SusceptibleToExposedByCarrier>()[{AGE_GROUP_80_UP, mio::abm::VaccinationState::Unvaccinated}] =
        0.07;
    params
        .get<mio::abm::SusceptibleToExposedByInfected>()[{AGE_GROUP_80_UP, mio::abm::VaccinationState::Unvaccinated}] =
        0.07;
    params.get<mio::abm::CarrierToInfected>()[{AGE_GROUP_80_UP, mio::abm::VaccinationState::Unvaccinated}]      = 0.315;
    params.get<mio::abm::CarrierToRecovered>()[{AGE_GROUP_80_UP, mio::abm::VaccinationState::Unvaccinated}]     = 0.079;
    params.get<mio::abm::InfectedToRecovered>()[{AGE_GROUP_80_UP, mio::abm::VaccinationState::Unvaccinated}]    = 0.115;
    params.get<mio::abm::InfectedToSevere>()[{AGE_GROUP_80_UP, mio::abm::VaccinationState::Unvaccinated}]       = 0.033;
    params.get<mio::abm::SevereToRecovered>()[{AGE_GROUP_80_UP, mio::abm::VaccinationState::Unvaccinated}]      = 0.055;
    params.get<mio::abm::SevereToCritical>()[{AGE_GROUP_80_UP, mio::abm::VaccinationState::Unvaccinated}]       = 0.036;
    params.get<mio::abm::CriticalToRecovered>()[{AGE_GROUP_80_UP, mio::abm::VaccinationState::Unvaccinated}]    = 0.035;
    params.get<mio::abm::CriticalToDead>()[{AGE_GROUP_80_UP, mio::abm::VaccinationState::Unvaccinated}]         = 0.052;
    params.get<mio::abm::RecoveredToSusceptible>()[{AGE_GROUP_80_UP, mio::abm::VaccinationState::Unvaccinated}] = 0.;
=======
    infection_params.set<mio::abm::IncubationPeriod>(
        {{mio::abm::VirusVariant::Count, mio::abm::AgeGroup::Count, mio::abm::VaccinationState::Count}, 4.});

    //0-4
    infection_params.get<mio::abm::SusceptibleToExposedByCarrier>()[{
        mio::abm::VirusVariant::Wildtype, mio::abm::AgeGroup::Age0to4, mio::abm::VaccinationState::Unvaccinated}] =
        0.05;
    infection_params.get<mio::abm::SusceptibleToExposedByInfected>()[{
        mio::abm::VirusVariant::Wildtype, mio::abm::AgeGroup::Age0to4, mio::abm::VaccinationState::Unvaccinated}] =
        0.05;
    infection_params.get<mio::abm::CarrierToInfected>()[{mio::abm::VirusVariant::Wildtype, mio::abm::AgeGroup::Age0to4,
                                                         mio::abm::VaccinationState::Unvaccinated}]  = 0.276;
    infection_params.get<mio::abm::CarrierToRecovered>()[{mio::abm::VirusVariant::Wildtype, mio::abm::AgeGroup::Age0to4,
                                                          mio::abm::VaccinationState::Unvaccinated}] = 0.092;
    infection_params.get<mio::abm::InfectedToRecovered>()[{
        mio::abm::VirusVariant::Wildtype, mio::abm::AgeGroup::Age0to4, mio::abm::VaccinationState::Unvaccinated}] =
        0.142;
    infection_params.get<mio::abm::InfectedToSevere>()[{mio::abm::VirusVariant::Wildtype, mio::abm::AgeGroup::Age0to4,
                                                        mio::abm::VaccinationState::Unvaccinated}]  = 0.001;
    infection_params.get<mio::abm::SevereToRecovered>()[{mio::abm::VirusVariant::Wildtype, mio::abm::AgeGroup::Age0to4,
                                                         mio::abm::VaccinationState::Unvaccinated}] = 0.186;
    infection_params.get<mio::abm::SevereToCritical>()[{mio::abm::VirusVariant::Wildtype, mio::abm::AgeGroup::Age0to4,
                                                        mio::abm::VaccinationState::Unvaccinated}]  = 0.015;
    infection_params.get<mio::abm::CriticalToRecovered>()[{
        mio::abm::VirusVariant::Wildtype, mio::abm::AgeGroup::Age0to4, mio::abm::VaccinationState::Unvaccinated}] =
        0.143;
    infection_params.get<mio::abm::CriticalToDead>()[{mio::abm::VirusVariant::Wildtype, mio::abm::AgeGroup::Age0to4,
                                                      mio::abm::VaccinationState::Unvaccinated}] = 0.001;
    infection_params.get<mio::abm::RecoveredToSusceptible>()[{
        mio::abm::VirusVariant::Wildtype, mio::abm::AgeGroup::Age0to4, mio::abm::VaccinationState::Unvaccinated}] = 0.;

    //5-14
    infection_params.get<mio::abm::SusceptibleToExposedByCarrier>()[{
        mio::abm::VirusVariant::Wildtype, mio::abm::AgeGroup::Age5to14, mio::abm::VaccinationState::Unvaccinated}] =
        0.1;
    infection_params.get<mio::abm::SusceptibleToExposedByInfected>()[{
        mio::abm::VirusVariant::Wildtype, mio::abm::AgeGroup::Age5to14, mio::abm::VaccinationState::Unvaccinated}] =
        0.1;
    infection_params.get<mio::abm::CarrierToInfected>()[{mio::abm::VirusVariant::Wildtype, mio::abm::AgeGroup::Age5to14,
                                                         mio::abm::VaccinationState::Unvaccinated}] = 0.276;
    infection_params.get<mio::abm::CarrierToRecovered>()[{
        mio::abm::VirusVariant::Wildtype, mio::abm::AgeGroup::Age5to14, mio::abm::VaccinationState::Unvaccinated}] =
        0.092;
    infection_params.get<mio::abm::InfectedToRecovered>()[{
        mio::abm::VirusVariant::Wildtype, mio::abm::AgeGroup::Age5to14, mio::abm::VaccinationState::Unvaccinated}] =
        0.142;
    infection_params.get<mio::abm::InfectedToSevere>()[{mio::abm::VirusVariant::Wildtype, mio::abm::AgeGroup::Age5to14,
                                                        mio::abm::VaccinationState::Unvaccinated}]  = 0.001;
    infection_params.get<mio::abm::SevereToRecovered>()[{mio::abm::VirusVariant::Wildtype, mio::abm::AgeGroup::Age5to14,
                                                         mio::abm::VaccinationState::Unvaccinated}] = 0.186;
    infection_params.get<mio::abm::SevereToCritical>()[{mio::abm::VirusVariant::Wildtype, mio::abm::AgeGroup::Age5to14,
                                                        mio::abm::VaccinationState::Unvaccinated}]  = 0.015;
    infection_params.get<mio::abm::CriticalToRecovered>()[{
        mio::abm::VirusVariant::Wildtype, mio::abm::AgeGroup::Age5to14, mio::abm::VaccinationState::Unvaccinated}] =
        0.143;
    infection_params.get<mio::abm::CriticalToDead>()[{mio::abm::VirusVariant::Wildtype, mio::abm::AgeGroup::Age5to14,
                                                      mio::abm::VaccinationState::Unvaccinated}] = 0.001;
    infection_params.get<mio::abm::RecoveredToSusceptible>()[{
        mio::abm::VirusVariant::Wildtype, mio::abm::AgeGroup::Age5to14, mio::abm::VaccinationState::Unvaccinated}] = 0.;

    //15-34
    infection_params.get<mio::abm::SusceptibleToExposedByCarrier>()[{
        mio::abm::VirusVariant::Wildtype, mio::abm::AgeGroup::Age15to34, mio::abm::VaccinationState::Unvaccinated}] =
        0.13;
    infection_params.get<mio::abm::SusceptibleToExposedByInfected>()[{
        mio::abm::VirusVariant::Wildtype, mio::abm::AgeGroup::Age15to34, mio::abm::VaccinationState::Unvaccinated}] =
        0.13;
    infection_params.get<mio::abm::CarrierToInfected>()[{
        mio::abm::VirusVariant::Wildtype, mio::abm::AgeGroup::Age15to34, mio::abm::VaccinationState::Unvaccinated}] =
        0.315;
    infection_params.get<mio::abm::CarrierToRecovered>()[{
        mio::abm::VirusVariant::Wildtype, mio::abm::AgeGroup::Age15to34, mio::abm::VaccinationState::Unvaccinated}] =
        0.079;
    infection_params.get<mio::abm::InfectedToRecovered>()[{
        mio::abm::VirusVariant::Wildtype, mio::abm::AgeGroup::Age15to34, mio::abm::VaccinationState::Unvaccinated}] =
        0.139;
    infection_params.get<mio::abm::InfectedToSevere>()[{mio::abm::VirusVariant::Wildtype, mio::abm::AgeGroup::Age15to34,
                                                        mio::abm::VaccinationState::Unvaccinated}] = 0.003;
    infection_params.get<mio::abm::SevereToRecovered>()[{
        mio::abm::VirusVariant::Wildtype, mio::abm::AgeGroup::Age15to34, mio::abm::VaccinationState::Unvaccinated}] =
        0.157;
    infection_params.get<mio::abm::SevereToCritical>()[{mio::abm::VirusVariant::Wildtype, mio::abm::AgeGroup::Age15to34,
                                                        mio::abm::VaccinationState::Unvaccinated}] = 0.013;
    infection_params.get<mio::abm::CriticalToRecovered>()[{
        mio::abm::VirusVariant::Wildtype, mio::abm::AgeGroup::Age15to34, mio::abm::VaccinationState::Unvaccinated}] =
        0.126;
    infection_params.get<mio::abm::CriticalToDead>()[{mio::abm::VirusVariant::Wildtype, mio::abm::AgeGroup::Age15to34,
                                                      mio::abm::VaccinationState::Unvaccinated}] = 0.021;
    infection_params.get<mio::abm::RecoveredToSusceptible>()[{
        mio::abm::VirusVariant::Wildtype, mio::abm::AgeGroup::Age15to34, mio::abm::VaccinationState::Unvaccinated}] =
        0.;

    //35-59
    infection_params.get<mio::abm::SusceptibleToExposedByCarrier>()[{
        mio::abm::VirusVariant::Wildtype, mio::abm::AgeGroup::Age35to59, mio::abm::VaccinationState::Unvaccinated}] =
        0.11;
    infection_params.get<mio::abm::SusceptibleToExposedByInfected>()[{
        mio::abm::VirusVariant::Wildtype, mio::abm::AgeGroup::Age35to59, mio::abm::VaccinationState::Unvaccinated}] =
        0.11;
    infection_params.get<mio::abm::CarrierToInfected>()[{
        mio::abm::VirusVariant::Wildtype, mio::abm::AgeGroup::Age35to59, mio::abm::VaccinationState::Unvaccinated}] =
        0.315;
    infection_params.get<mio::abm::CarrierToRecovered>()[{
        mio::abm::VirusVariant::Wildtype, mio::abm::AgeGroup::Age35to59, mio::abm::VaccinationState::Unvaccinated}] =
        0.079;
    infection_params.get<mio::abm::InfectedToRecovered>()[{
        mio::abm::VirusVariant::Wildtype, mio::abm::AgeGroup::Age35to59, mio::abm::VaccinationState::Unvaccinated}] =
        0.136;
    infection_params.get<mio::abm::InfectedToSevere>()[{mio::abm::VirusVariant::Wildtype, mio::abm::AgeGroup::Age35to59,
                                                        mio::abm::VaccinationState::Unvaccinated}] = 0.009;
    infection_params.get<mio::abm::SevereToRecovered>()[{
        mio::abm::VirusVariant::Wildtype, mio::abm::AgeGroup::Age35to59, mio::abm::VaccinationState::Unvaccinated}] =
        0.113;
    infection_params.get<mio::abm::SevereToCritical>()[{mio::abm::VirusVariant::Wildtype, mio::abm::AgeGroup::Age35to59,
                                                        mio::abm::VaccinationState::Unvaccinated}] = 0.02;
    infection_params.get<mio::abm::CriticalToRecovered>()[{
        mio::abm::VirusVariant::Wildtype, mio::abm::AgeGroup::Age35to59, mio::abm::VaccinationState::Unvaccinated}] =
        0.05;
    infection_params.get<mio::abm::CriticalToDead>()[{mio::abm::VirusVariant::Wildtype, mio::abm::AgeGroup::Age35to59,
                                                      mio::abm::VaccinationState::Unvaccinated}] = 0.008;
    infection_params.get<mio::abm::RecoveredToSusceptible>()[{
        mio::abm::VirusVariant::Wildtype, mio::abm::AgeGroup::Age35to59, mio::abm::VaccinationState::Unvaccinated}] =
        0.;

    //60-79
    infection_params.get<mio::abm::SusceptibleToExposedByCarrier>()[{
        mio::abm::VirusVariant::Wildtype, mio::abm::AgeGroup::Age60to79, mio::abm::VaccinationState::Unvaccinated}] =
        0.04;
    infection_params.get<mio::abm::SusceptibleToExposedByInfected>()[{
        mio::abm::VirusVariant::Wildtype, mio::abm::AgeGroup::Age60to79, mio::abm::VaccinationState::Unvaccinated}] =
        0.04;
    infection_params.get<mio::abm::CarrierToInfected>()[{
        mio::abm::VirusVariant::Wildtype, mio::abm::AgeGroup::Age60to79, mio::abm::VaccinationState::Unvaccinated}] =
        0.315;
    infection_params.get<mio::abm::CarrierToRecovered>()[{
        mio::abm::VirusVariant::Wildtype, mio::abm::AgeGroup::Age60to79, mio::abm::VaccinationState::Unvaccinated}] =
        0.079;
    infection_params.get<mio::abm::InfectedToRecovered>()[{
        mio::abm::VirusVariant::Wildtype, mio::abm::AgeGroup::Age60to79, mio::abm::VaccinationState::Unvaccinated}] =
        0.123;
    infection_params.get<mio::abm::InfectedToSevere>()[{mio::abm::VirusVariant::Wildtype, mio::abm::AgeGroup::Age60to79,
                                                        mio::abm::VaccinationState::Unvaccinated}] = 0.024;
    infection_params.get<mio::abm::SevereToRecovered>()[{
        mio::abm::VirusVariant::Wildtype, mio::abm::AgeGroup::Age60to79, mio::abm::VaccinationState::Unvaccinated}] =
        0.083;
    infection_params.get<mio::abm::SevereToCritical>()[{mio::abm::VirusVariant::Wildtype, mio::abm::AgeGroup::Age60to79,
                                                        mio::abm::VaccinationState::Unvaccinated}] = 0.035;
    infection_params.get<mio::abm::CriticalToRecovered>()[{
        mio::abm::VirusVariant::Wildtype, mio::abm::AgeGroup::Age60to79, mio::abm::VaccinationState::Unvaccinated}] =
        0.035;
    infection_params.get<mio::abm::CriticalToDead>()[{mio::abm::VirusVariant::Wildtype, mio::abm::AgeGroup::Age60to79,
                                                      mio::abm::VaccinationState::Unvaccinated}] = 0.023;
    infection_params.get<mio::abm::RecoveredToSusceptible>()[{
        mio::abm::VirusVariant::Wildtype, mio::abm::AgeGroup::Age60to79, mio::abm::VaccinationState::Unvaccinated}] =
        0.;

    //80+
    infection_params.get<mio::abm::SusceptibleToExposedByCarrier>()[{
        mio::abm::VirusVariant::Wildtype, mio::abm::AgeGroup::Age80plus, mio::abm::VaccinationState::Unvaccinated}] =
        0.07;
    infection_params.get<mio::abm::SusceptibleToExposedByInfected>()[{
        mio::abm::VirusVariant::Wildtype, mio::abm::AgeGroup::Age80plus, mio::abm::VaccinationState::Unvaccinated}] =
        0.07;
    infection_params.get<mio::abm::CarrierToInfected>()[{
        mio::abm::VirusVariant::Wildtype, mio::abm::AgeGroup::Age80plus, mio::abm::VaccinationState::Unvaccinated}] =
        0.315;
    infection_params.get<mio::abm::CarrierToRecovered>()[{
        mio::abm::VirusVariant::Wildtype, mio::abm::AgeGroup::Age80plus, mio::abm::VaccinationState::Unvaccinated}] =
        0.079;
    infection_params.get<mio::abm::InfectedToRecovered>()[{
        mio::abm::VirusVariant::Wildtype, mio::abm::AgeGroup::Age80plus, mio::abm::VaccinationState::Unvaccinated}] =
        0.115;
    infection_params.get<mio::abm::InfectedToSevere>()[{mio::abm::VirusVariant::Wildtype, mio::abm::AgeGroup::Age80plus,
                                                        mio::abm::VaccinationState::Unvaccinated}] = 0.033;
    infection_params.get<mio::abm::SevereToRecovered>()[{
        mio::abm::VirusVariant::Wildtype, mio::abm::AgeGroup::Age80plus, mio::abm::VaccinationState::Unvaccinated}] =
        0.055;
    infection_params.get<mio::abm::SevereToCritical>()[{mio::abm::VirusVariant::Wildtype, mio::abm::AgeGroup::Age80plus,
                                                        mio::abm::VaccinationState::Unvaccinated}] = 0.036;
    infection_params.get<mio::abm::CriticalToRecovered>()[{
        mio::abm::VirusVariant::Wildtype, mio::abm::AgeGroup::Age80plus, mio::abm::VaccinationState::Unvaccinated}] =
        0.035;
    infection_params.get<mio::abm::CriticalToDead>()[{mio::abm::VirusVariant::Wildtype, mio::abm::AgeGroup::Age80plus,
                                                      mio::abm::VaccinationState::Unvaccinated}] = 0.052;
    infection_params.get<mio::abm::RecoveredToSusceptible>()[{
        mio::abm::VirusVariant::Wildtype, mio::abm::AgeGroup::Age80plus, mio::abm::VaccinationState::Unvaccinated}] =
        0.;
>>>>>>> bd17fddf

    // Set each parameter for vaccinated people

    //0-4
<<<<<<< HEAD
    params.get<mio::abm::SusceptibleToExposedByCarrier>()[{AGE_GROUP_0_TO_4, mio::abm::VaccinationState::Vaccinated}] =
        0.01;
    params.get<mio::abm::SusceptibleToExposedByInfected>()[{AGE_GROUP_0_TO_4, mio::abm::VaccinationState::Vaccinated}] =
        0.01;
    params.get<mio::abm::CarrierToInfected>()[{AGE_GROUP_0_TO_4, mio::abm::VaccinationState::Vaccinated}]      = 0.161;
    params.get<mio::abm::CarrierToRecovered>()[{AGE_GROUP_0_TO_4, mio::abm::VaccinationState::Vaccinated}]     = 0.132;
    params.get<mio::abm::InfectedToRecovered>()[{AGE_GROUP_0_TO_4, mio::abm::VaccinationState::Vaccinated}]    = 0.143;
    params.get<mio::abm::InfectedToSevere>()[{AGE_GROUP_0_TO_4, mio::abm::VaccinationState::Vaccinated}]       = 0.001;
    params.get<mio::abm::SevereToRecovered>()[{AGE_GROUP_0_TO_4, mio::abm::VaccinationState::Vaccinated}]      = 0.186;
    params.get<mio::abm::SevereToCritical>()[{AGE_GROUP_0_TO_4, mio::abm::VaccinationState::Vaccinated}]       = 0.015;
    params.get<mio::abm::CriticalToRecovered>()[{AGE_GROUP_0_TO_4, mio::abm::VaccinationState::Vaccinated}]    = 0.143;
    params.get<mio::abm::CriticalToDead>()[{AGE_GROUP_0_TO_4, mio::abm::VaccinationState::Vaccinated}]         = 0.001;
    params.get<mio::abm::RecoveredToSusceptible>()[{AGE_GROUP_0_TO_4, mio::abm::VaccinationState::Vaccinated}] = 0.0;

    //5-14
    params.get<mio::abm::SusceptibleToExposedByCarrier>()[{AGE_GROUP_5_TO_15, mio::abm::VaccinationState::Vaccinated}] =
        0.03;
    params
        .get<mio::abm::SusceptibleToExposedByInfected>()[{AGE_GROUP_5_TO_15, mio::abm::VaccinationState::Vaccinated}] =
        0.03;
    params.get<mio::abm::CarrierToInfected>()[{AGE_GROUP_5_TO_15, mio::abm::VaccinationState::Vaccinated}]      = 0.161;
    params.get<mio::abm::CarrierToRecovered>()[{AGE_GROUP_5_TO_15, mio::abm::VaccinationState::Vaccinated}]     = 0.132;
    params.get<mio::abm::InfectedToRecovered>()[{AGE_GROUP_5_TO_15, mio::abm::VaccinationState::Vaccinated}]    = 0.143;
    params.get<mio::abm::InfectedToSevere>()[{AGE_GROUP_5_TO_15, mio::abm::VaccinationState::Vaccinated}]       = 0.001;
    params.get<mio::abm::SevereToRecovered>()[{AGE_GROUP_5_TO_15, mio::abm::VaccinationState::Vaccinated}]      = 0.186;
    params.get<mio::abm::SevereToCritical>()[{AGE_GROUP_5_TO_15, mio::abm::VaccinationState::Vaccinated}]       = 0.015;
    params.get<mio::abm::CriticalToRecovered>()[{AGE_GROUP_5_TO_15, mio::abm::VaccinationState::Vaccinated}]    = 0.143;
    params.get<mio::abm::CriticalToDead>()[{AGE_GROUP_5_TO_15, mio::abm::VaccinationState::Vaccinated}]         = 0.001;
    params.get<mio::abm::RecoveredToSusceptible>()[{AGE_GROUP_5_TO_15, mio::abm::VaccinationState::Vaccinated}] = 0.0;

    //15-34
    params
        .get<mio::abm::SusceptibleToExposedByCarrier>()[{AGE_GROUP_15_TO_34, mio::abm::VaccinationState::Vaccinated}] =
        0.03;
    params
        .get<mio::abm::SusceptibleToExposedByInfected>()[{AGE_GROUP_15_TO_34, mio::abm::VaccinationState::Vaccinated}] =
        0.03;
    params.get<mio::abm::CarrierToInfected>()[{AGE_GROUP_15_TO_34, mio::abm::VaccinationState::Vaccinated}]   = 0.179;
    params.get<mio::abm::CarrierToRecovered>()[{AGE_GROUP_15_TO_34, mio::abm::VaccinationState::Vaccinated}]  = 0.126;
    params.get<mio::abm::InfectedToRecovered>()[{AGE_GROUP_15_TO_34, mio::abm::VaccinationState::Vaccinated}] = 0.142;
    params.get<mio::abm::InfectedToSevere>()[{AGE_GROUP_15_TO_34, mio::abm::VaccinationState::Vaccinated}]    = 0.001;
    params.get<mio::abm::SevereToRecovered>()[{AGE_GROUP_15_TO_34, mio::abm::VaccinationState::Vaccinated}]   = 0.157;
    params.get<mio::abm::SevereToCritical>()[{AGE_GROUP_15_TO_34, mio::abm::VaccinationState::Vaccinated}]    = 0.013;
    params.get<mio::abm::CriticalToRecovered>()[{AGE_GROUP_15_TO_34, mio::abm::VaccinationState::Vaccinated}] = 0.126;
    params.get<mio::abm::CriticalToDead>()[{AGE_GROUP_15_TO_34, mio::abm::VaccinationState::Vaccinated}]      = 0.021;
    params.get<mio::abm::RecoveredToSusceptible>()[{AGE_GROUP_15_TO_34, mio::abm::VaccinationState::Vaccinated}] = 0.0;

    //35-59
    params
        .get<mio::abm::SusceptibleToExposedByCarrier>()[{AGE_GROUP_35_TO_59, mio::abm::VaccinationState::Vaccinated}] =
        0.03;
    params
        .get<mio::abm::SusceptibleToExposedByInfected>()[{AGE_GROUP_35_TO_59, mio::abm::VaccinationState::Vaccinated}] =
        0.03;
    params.get<mio::abm::CarrierToInfected>()[{AGE_GROUP_35_TO_59, mio::abm::VaccinationState::Vaccinated}]   = 0.179;
    params.get<mio::abm::CarrierToRecovered>()[{AGE_GROUP_35_TO_59, mio::abm::VaccinationState::Vaccinated}]  = 0.126;
    params.get<mio::abm::InfectedToRecovered>()[{AGE_GROUP_35_TO_59, mio::abm::VaccinationState::Vaccinated}] = 0.141;
    params.get<mio::abm::InfectedToSevere>()[{AGE_GROUP_35_TO_59, mio::abm::VaccinationState::Vaccinated}]    = 0.003;
    params.get<mio::abm::SevereToRecovered>()[{AGE_GROUP_35_TO_59, mio::abm::VaccinationState::Vaccinated}]   = 0.113;
    params.get<mio::abm::SevereToCritical>()[{AGE_GROUP_35_TO_59, mio::abm::VaccinationState::Vaccinated}]    = 0.02;
    params.get<mio::abm::CriticalToRecovered>()[{AGE_GROUP_35_TO_59, mio::abm::VaccinationState::Vaccinated}] = 0.05;
    params.get<mio::abm::CriticalToDead>()[{AGE_GROUP_35_TO_59, mio::abm::VaccinationState::Vaccinated}]      = 0.008;
    params.get<mio::abm::RecoveredToSusceptible>()[{AGE_GROUP_35_TO_59, mio::abm::VaccinationState::Vaccinated}] = 0.0;

    //60-79
    params
        .get<mio::abm::SusceptibleToExposedByCarrier>()[{AGE_GROUP_60_TO_79, mio::abm::VaccinationState::Vaccinated}] =
        0.01;
    params
        .get<mio::abm::SusceptibleToExposedByInfected>()[{AGE_GROUP_60_TO_79, mio::abm::VaccinationState::Vaccinated}] =
        0.01;
    params.get<mio::abm::CarrierToInfected>()[{AGE_GROUP_60_TO_79, mio::abm::VaccinationState::Vaccinated}]   = 0.179;
    params.get<mio::abm::CarrierToRecovered>()[{AGE_GROUP_60_TO_79, mio::abm::VaccinationState::Vaccinated}]  = 0.126;
    params.get<mio::abm::InfectedToRecovered>()[{AGE_GROUP_60_TO_79, mio::abm::VaccinationState::Vaccinated}] = 0.136;
    params.get<mio::abm::InfectedToSevere>()[{AGE_GROUP_60_TO_79, mio::abm::VaccinationState::Vaccinated}]    = 0.009;
    params.get<mio::abm::SevereToRecovered>()[{AGE_GROUP_60_TO_79, mio::abm::VaccinationState::Vaccinated}]   = 0.083;
    params.get<mio::abm::SevereToCritical>()[{AGE_GROUP_60_TO_79, mio::abm::VaccinationState::Vaccinated}]    = 0.035;
    params.get<mio::abm::CriticalToRecovered>()[{AGE_GROUP_60_TO_79, mio::abm::VaccinationState::Vaccinated}] = 0.035;
    params.get<mio::abm::CriticalToDead>()[{AGE_GROUP_60_TO_79, mio::abm::VaccinationState::Vaccinated}]      = 0.023;
    params.get<mio::abm::RecoveredToSusceptible>()[{AGE_GROUP_60_TO_79, mio::abm::VaccinationState::Vaccinated}] = 0.0;

    //80+
    params.get<mio::abm::SusceptibleToExposedByCarrier>()[{AGE_GROUP_80_UP, mio::abm::VaccinationState::Vaccinated}] =
        0.02;
    params.get<mio::abm::SusceptibleToExposedByInfected>()[{AGE_GROUP_80_UP, mio::abm::VaccinationState::Vaccinated}] =
        0.02;
    params.get<mio::abm::CarrierToInfected>()[{AGE_GROUP_80_UP, mio::abm::VaccinationState::Vaccinated}]      = 0.179;
    params.get<mio::abm::CarrierToRecovered>()[{AGE_GROUP_80_UP, mio::abm::VaccinationState::Vaccinated}]     = 0.126;
    params.get<mio::abm::InfectedToRecovered>()[{AGE_GROUP_80_UP, mio::abm::VaccinationState::Vaccinated}]    = 0.133;
    params.get<mio::abm::InfectedToSevere>()[{AGE_GROUP_80_UP, mio::abm::VaccinationState::Vaccinated}]       = 0.012;
    params.get<mio::abm::SevereToRecovered>()[{AGE_GROUP_80_UP, mio::abm::VaccinationState::Vaccinated}]      = 0.055;
    params.get<mio::abm::SevereToCritical>()[{AGE_GROUP_80_UP, mio::abm::VaccinationState::Vaccinated}]       = 0.036;
    params.get<mio::abm::CriticalToRecovered>()[{AGE_GROUP_80_UP, mio::abm::VaccinationState::Vaccinated}]    = 0.035;
    params.get<mio::abm::CriticalToDead>()[{AGE_GROUP_80_UP, mio::abm::VaccinationState::Vaccinated}]         = 0.052;
    params.get<mio::abm::RecoveredToSusceptible>()[{AGE_GROUP_80_UP, mio::abm::VaccinationState::Vaccinated}] = 0.0;

    // Set the age group the can go to school is AgeGroup(1) (i.e. 5-14).
    params.get<mio::abm::AgeGroupGotoSchool>() = {AGE_GROUP_5_TO_15};
    // Set the age group the can go to work is AgeGroup(2) and AgeGroup(3) (i.e. 15-34 or 35-59).
    params.get<mio::abm::AgeGroupGotoWork>() = {AGE_GROUP_15_TO_34, AGE_GROUP_35_TO_59};

    // Check if the parameters satisfy their contraints.
    params.check_constraints();
=======
    infection_params.get<mio::abm::SusceptibleToExposedByCarrier>()[{
        mio::abm::VirusVariant::Wildtype, mio::abm::AgeGroup::Age0to4, mio::abm::VaccinationState::Vaccinated}] = 0.01;
    infection_params.get<mio::abm::SusceptibleToExposedByInfected>()[{
        mio::abm::VirusVariant::Wildtype, mio::abm::AgeGroup::Age0to4, mio::abm::VaccinationState::Vaccinated}] = 0.01;
    infection_params.get<mio::abm::CarrierToInfected>()[{mio::abm::VirusVariant::Wildtype, mio::abm::AgeGroup::Age0to4,
                                                         mio::abm::VaccinationState::Vaccinated}]               = 0.161;
    infection_params.get<mio::abm::CarrierToRecovered>()[{mio::abm::VirusVariant::Wildtype, mio::abm::AgeGroup::Age0to4,
                                                          mio::abm::VaccinationState::Vaccinated}]              = 0.132;
    infection_params.get<mio::abm::InfectedToRecovered>()[{
        mio::abm::VirusVariant::Wildtype, mio::abm::AgeGroup::Age0to4, mio::abm::VaccinationState::Vaccinated}] = 0.143;
    infection_params.get<mio::abm::InfectedToSevere>()[{mio::abm::VirusVariant::Wildtype, mio::abm::AgeGroup::Age0to4,
                                                        mio::abm::VaccinationState::Vaccinated}]                = 0.001;
    infection_params.get<mio::abm::SevereToRecovered>()[{mio::abm::VirusVariant::Wildtype, mio::abm::AgeGroup::Age0to4,
                                                         mio::abm::VaccinationState::Vaccinated}]               = 0.186;
    infection_params.get<mio::abm::SevereToCritical>()[{mio::abm::VirusVariant::Wildtype, mio::abm::AgeGroup::Age0to4,
                                                        mio::abm::VaccinationState::Vaccinated}]                = 0.015;
    infection_params.get<mio::abm::CriticalToRecovered>()[{
        mio::abm::VirusVariant::Wildtype, mio::abm::AgeGroup::Age0to4, mio::abm::VaccinationState::Vaccinated}] = 0.143;
    infection_params.get<mio::abm::CriticalToDead>()[{mio::abm::VirusVariant::Wildtype, mio::abm::AgeGroup::Age0to4,
                                                      mio::abm::VaccinationState::Vaccinated}]                  = 0.001;
    infection_params.get<mio::abm::RecoveredToSusceptible>()[{
        mio::abm::VirusVariant::Wildtype, mio::abm::AgeGroup::Age0to4, mio::abm::VaccinationState::Vaccinated}] = 0.0;

    //5-14
    infection_params.get<mio::abm::SusceptibleToExposedByCarrier>()[{
        mio::abm::VirusVariant::Wildtype, mio::abm::AgeGroup::Age5to14, mio::abm::VaccinationState::Vaccinated}] = 0.03;
    infection_params.get<mio::abm::SusceptibleToExposedByInfected>()[{
        mio::abm::VirusVariant::Wildtype, mio::abm::AgeGroup::Age5to14, mio::abm::VaccinationState::Vaccinated}] = 0.03;
    infection_params.get<mio::abm::CarrierToInfected>()[{mio::abm::VirusVariant::Wildtype, mio::abm::AgeGroup::Age5to14,
                                                         mio::abm::VaccinationState::Vaccinated}] = 0.161;
    infection_params.get<mio::abm::CarrierToRecovered>()[{
        mio::abm::VirusVariant::Wildtype, mio::abm::AgeGroup::Age5to14, mio::abm::VaccinationState::Vaccinated}] =
        0.132;
    infection_params.get<mio::abm::InfectedToRecovered>()[{
        mio::abm::VirusVariant::Wildtype, mio::abm::AgeGroup::Age5to14, mio::abm::VaccinationState::Vaccinated}] =
        0.143;
    infection_params.get<mio::abm::InfectedToSevere>()[{mio::abm::VirusVariant::Wildtype, mio::abm::AgeGroup::Age5to14,
                                                        mio::abm::VaccinationState::Vaccinated}]  = 0.001;
    infection_params.get<mio::abm::SevereToRecovered>()[{mio::abm::VirusVariant::Wildtype, mio::abm::AgeGroup::Age5to14,
                                                         mio::abm::VaccinationState::Vaccinated}] = 0.186;
    infection_params.get<mio::abm::SevereToCritical>()[{mio::abm::VirusVariant::Wildtype, mio::abm::AgeGroup::Age5to14,
                                                        mio::abm::VaccinationState::Vaccinated}]  = 0.015;
    infection_params.get<mio::abm::CriticalToRecovered>()[{
        mio::abm::VirusVariant::Wildtype, mio::abm::AgeGroup::Age5to14, mio::abm::VaccinationState::Vaccinated}] =
        0.143;
    infection_params.get<mio::abm::CriticalToDead>()[{mio::abm::VirusVariant::Wildtype, mio::abm::AgeGroup::Age5to14,
                                                      mio::abm::VaccinationState::Vaccinated}] = 0.001;
    infection_params.get<mio::abm::RecoveredToSusceptible>()[{
        mio::abm::VirusVariant::Wildtype, mio::abm::AgeGroup::Age5to14, mio::abm::VaccinationState::Vaccinated}] = 0.0;

    //15-34
    infection_params.get<mio::abm::SusceptibleToExposedByCarrier>()[{
        mio::abm::VirusVariant::Wildtype, mio::abm::AgeGroup::Age15to34, mio::abm::VaccinationState::Vaccinated}] =
        0.03;
    infection_params.get<mio::abm::SusceptibleToExposedByInfected>()[{
        mio::abm::VirusVariant::Wildtype, mio::abm::AgeGroup::Age15to34, mio::abm::VaccinationState::Vaccinated}] =
        0.03;
    infection_params.get<mio::abm::CarrierToInfected>()[{
        mio::abm::VirusVariant::Wildtype, mio::abm::AgeGroup::Age15to34, mio::abm::VaccinationState::Vaccinated}] =
        0.179;
    infection_params.get<mio::abm::CarrierToRecovered>()[{
        mio::abm::VirusVariant::Wildtype, mio::abm::AgeGroup::Age15to34, mio::abm::VaccinationState::Vaccinated}] =
        0.126;
    infection_params.get<mio::abm::InfectedToRecovered>()[{
        mio::abm::VirusVariant::Wildtype, mio::abm::AgeGroup::Age15to34, mio::abm::VaccinationState::Vaccinated}] =
        0.142;
    infection_params.get<mio::abm::InfectedToSevere>()[{mio::abm::VirusVariant::Wildtype, mio::abm::AgeGroup::Age15to34,
                                                        mio::abm::VaccinationState::Vaccinated}] = 0.001;
    infection_params.get<mio::abm::SevereToRecovered>()[{
        mio::abm::VirusVariant::Wildtype, mio::abm::AgeGroup::Age15to34, mio::abm::VaccinationState::Vaccinated}] =
        0.157;
    infection_params.get<mio::abm::SevereToCritical>()[{mio::abm::VirusVariant::Wildtype, mio::abm::AgeGroup::Age15to34,
                                                        mio::abm::VaccinationState::Vaccinated}] = 0.013;
    infection_params.get<mio::abm::CriticalToRecovered>()[{
        mio::abm::VirusVariant::Wildtype, mio::abm::AgeGroup::Age15to34, mio::abm::VaccinationState::Vaccinated}] =
        0.126;
    infection_params.get<mio::abm::CriticalToDead>()[{mio::abm::VirusVariant::Wildtype, mio::abm::AgeGroup::Age15to34,
                                                      mio::abm::VaccinationState::Vaccinated}] = 0.021;
    infection_params.get<mio::abm::RecoveredToSusceptible>()[{
        mio::abm::VirusVariant::Wildtype, mio::abm::AgeGroup::Age15to34, mio::abm::VaccinationState::Vaccinated}] = 0.0;

    //35-59
    infection_params.get<mio::abm::SusceptibleToExposedByCarrier>()[{
        mio::abm::VirusVariant::Wildtype, mio::abm::AgeGroup::Age35to59, mio::abm::VaccinationState::Vaccinated}] =
        0.03;
    infection_params.get<mio::abm::SusceptibleToExposedByInfected>()[{
        mio::abm::VirusVariant::Wildtype, mio::abm::AgeGroup::Age35to59, mio::abm::VaccinationState::Vaccinated}] =
        0.03;
    infection_params.get<mio::abm::CarrierToInfected>()[{
        mio::abm::VirusVariant::Wildtype, mio::abm::AgeGroup::Age35to59, mio::abm::VaccinationState::Vaccinated}] =
        0.179;
    infection_params.get<mio::abm::CarrierToRecovered>()[{
        mio::abm::VirusVariant::Wildtype, mio::abm::AgeGroup::Age35to59, mio::abm::VaccinationState::Vaccinated}] =
        0.126;
    infection_params.get<mio::abm::InfectedToRecovered>()[{
        mio::abm::VirusVariant::Wildtype, mio::abm::AgeGroup::Age35to59, mio::abm::VaccinationState::Vaccinated}] =
        0.141;
    infection_params.get<mio::abm::InfectedToSevere>()[{mio::abm::VirusVariant::Wildtype, mio::abm::AgeGroup::Age35to59,
                                                        mio::abm::VaccinationState::Vaccinated}] = 0.003;
    infection_params.get<mio::abm::SevereToRecovered>()[{
        mio::abm::VirusVariant::Wildtype, mio::abm::AgeGroup::Age35to59, mio::abm::VaccinationState::Vaccinated}] =
        0.113;
    infection_params.get<mio::abm::SevereToCritical>()[{mio::abm::VirusVariant::Wildtype, mio::abm::AgeGroup::Age35to59,
                                                        mio::abm::VaccinationState::Vaccinated}] = 0.02;
    infection_params.get<mio::abm::CriticalToRecovered>()[{
        mio::abm::VirusVariant::Wildtype, mio::abm::AgeGroup::Age35to59, mio::abm::VaccinationState::Vaccinated}] =
        0.05;
    infection_params.get<mio::abm::CriticalToDead>()[{mio::abm::VirusVariant::Wildtype, mio::abm::AgeGroup::Age35to59,
                                                      mio::abm::VaccinationState::Vaccinated}] = 0.008;
    infection_params.get<mio::abm::RecoveredToSusceptible>()[{
        mio::abm::VirusVariant::Wildtype, mio::abm::AgeGroup::Age35to59, mio::abm::VaccinationState::Vaccinated}] = 0.0;

    //60-79
    infection_params.get<mio::abm::SusceptibleToExposedByCarrier>()[{
        mio::abm::VirusVariant::Wildtype, mio::abm::AgeGroup::Age60to79, mio::abm::VaccinationState::Vaccinated}] =
        0.01;
    infection_params.get<mio::abm::SusceptibleToExposedByInfected>()[{
        mio::abm::VirusVariant::Wildtype, mio::abm::AgeGroup::Age60to79, mio::abm::VaccinationState::Vaccinated}] =
        0.01;
    infection_params.get<mio::abm::CarrierToInfected>()[{
        mio::abm::VirusVariant::Wildtype, mio::abm::AgeGroup::Age60to79, mio::abm::VaccinationState::Vaccinated}] =
        0.179;
    infection_params.get<mio::abm::CarrierToRecovered>()[{
        mio::abm::VirusVariant::Wildtype, mio::abm::AgeGroup::Age60to79, mio::abm::VaccinationState::Vaccinated}] =
        0.126;
    infection_params.get<mio::abm::InfectedToRecovered>()[{
        mio::abm::VirusVariant::Wildtype, mio::abm::AgeGroup::Age60to79, mio::abm::VaccinationState::Vaccinated}] =
        0.136;
    infection_params.get<mio::abm::InfectedToSevere>()[{mio::abm::VirusVariant::Wildtype, mio::abm::AgeGroup::Age60to79,
                                                        mio::abm::VaccinationState::Vaccinated}] = 0.009;
    infection_params.get<mio::abm::SevereToRecovered>()[{
        mio::abm::VirusVariant::Wildtype, mio::abm::AgeGroup::Age60to79, mio::abm::VaccinationState::Vaccinated}] =
        0.083;
    infection_params.get<mio::abm::SevereToCritical>()[{mio::abm::VirusVariant::Wildtype, mio::abm::AgeGroup::Age60to79,
                                                        mio::abm::VaccinationState::Vaccinated}] = 0.035;
    infection_params.get<mio::abm::CriticalToRecovered>()[{
        mio::abm::VirusVariant::Wildtype, mio::abm::AgeGroup::Age60to79, mio::abm::VaccinationState::Vaccinated}] =
        0.035;
    infection_params.get<mio::abm::CriticalToDead>()[{mio::abm::VirusVariant::Wildtype, mio::abm::AgeGroup::Age60to79,
                                                      mio::abm::VaccinationState::Vaccinated}] = 0.023;
    infection_params.get<mio::abm::RecoveredToSusceptible>()[{
        mio::abm::VirusVariant::Wildtype, mio::abm::AgeGroup::Age60to79, mio::abm::VaccinationState::Vaccinated}] = 0.0;

    //80+
    infection_params.get<mio::abm::SusceptibleToExposedByCarrier>()[{
        mio::abm::VirusVariant::Wildtype, mio::abm::AgeGroup::Age80plus, mio::abm::VaccinationState::Vaccinated}] =
        0.02;
    infection_params.get<mio::abm::SusceptibleToExposedByInfected>()[{
        mio::abm::VirusVariant::Wildtype, mio::abm::AgeGroup::Age80plus, mio::abm::VaccinationState::Vaccinated}] =
        0.02;
    infection_params.get<mio::abm::CarrierToInfected>()[{
        mio::abm::VirusVariant::Wildtype, mio::abm::AgeGroup::Age80plus, mio::abm::VaccinationState::Vaccinated}] =
        0.179;
    infection_params.get<mio::abm::CarrierToRecovered>()[{
        mio::abm::VirusVariant::Wildtype, mio::abm::AgeGroup::Age80plus, mio::abm::VaccinationState::Vaccinated}] =
        0.126;
    infection_params.get<mio::abm::InfectedToRecovered>()[{
        mio::abm::VirusVariant::Wildtype, mio::abm::AgeGroup::Age80plus, mio::abm::VaccinationState::Vaccinated}] =
        0.133;
    infection_params.get<mio::abm::InfectedToSevere>()[{mio::abm::VirusVariant::Wildtype, mio::abm::AgeGroup::Age80plus,
                                                        mio::abm::VaccinationState::Vaccinated}] = 0.012;
    infection_params.get<mio::abm::SevereToRecovered>()[{
        mio::abm::VirusVariant::Wildtype, mio::abm::AgeGroup::Age80plus, mio::abm::VaccinationState::Vaccinated}] =
        0.055;
    infection_params.get<mio::abm::SevereToCritical>()[{mio::abm::VirusVariant::Wildtype, mio::abm::AgeGroup::Age80plus,
                                                        mio::abm::VaccinationState::Vaccinated}] = 0.036;
    infection_params.get<mio::abm::CriticalToRecovered>()[{
        mio::abm::VirusVariant::Wildtype, mio::abm::AgeGroup::Age80plus, mio::abm::VaccinationState::Vaccinated}] =
        0.035;
    infection_params.get<mio::abm::CriticalToDead>()[{mio::abm::VirusVariant::Wildtype, mio::abm::AgeGroup::Age80plus,
                                                      mio::abm::VaccinationState::Vaccinated}] = 0.052;
    infection_params.get<mio::abm::RecoveredToSusceptible>()[{
        mio::abm::VirusVariant::Wildtype, mio::abm::AgeGroup::Age80plus, mio::abm::VaccinationState::Vaccinated}] = 0.0;
>>>>>>> bd17fddf
}

/**
 * Create a sampled simulation with start time t0.
 * @param t0 the start time of the simulation
*/
mio::abm::Simulation create_sampled_simulation(const mio::abm::TimePoint& t0)
{
    // Assumed percentage of infection state at the beginning of the simulation.
    ScalarType exposed_pct = 0.005, infected_pct = 0.001, carrier_pct = 0.001, recovered_pct = 0.0;

    //Set global infection parameters (similar to infection parameters in SECIR model) and initialize the world
    auto world = mio::abm::World(6);

    set_parameters(world.parameters);

    // Create the world object from statistical data.
    create_world_from_statistical_data(world);

    // Assign an infection state to each person.
    assign_infection_state(world, t0, exposed_pct, infected_pct, carrier_pct, recovered_pct);

    // Add locations and assign locations to the people.
    create_assign_locations(world);

    auto t_lockdown = mio::abm::TimePoint(0) + mio::abm::days(20);

    // During the lockdown, 25% of people work from home and schools are closed for 90% of students.
    // Social events are very rare.
    mio::abm::set_home_office(t_lockdown, 0.25, world.parameters);
    mio::abm::set_school_closure(t_lockdown, 0.9, world.parameters);
    mio::abm::close_social_events(t_lockdown, 0.9, world.parameters);

    auto sim = mio::abm::Simulation(t0, std::move(world));
    return sim;
}

/**
 * Run the ABM simulation.
 * @param result_dir Directory where all results of the parameter study will be stored.
 * @param num_runs Number of runs.
 * @param save_single_runs [Default: true] Defines if single run results are written to the disk.
 * @returns Any io error that occurs during reading or writing of files.
 */
mio::IOResult<void> run(const fs::path& result_dir, size_t num_runs, bool save_single_runs = true)
{

    auto t0               = mio::abm::TimePoint(0); // Start time per simulation
    auto tmax             = mio::abm::TimePoint(0) + mio::abm::days(60); // End time per simulation
    auto ensemble_results = std::vector<std::vector<mio::TimeSeries<ScalarType>>>{}; // Vector of collected results
    ensemble_results.reserve(size_t(num_runs));
    auto ensemble_params = std::vector<std::vector<mio::abm::World>>{};
    ensemble_params.reserve(size_t(num_runs));
    auto run_idx            = size_t(1); // The run index
    auto save_result_result = mio::IOResult<void>(mio::success()); // Variable informing over successful IO operations
    std::vector<int> loc_ids;

    // Loop over a number of runs
    while (run_idx <= num_runs) {

        // Create the sampled simulation with start time t0
        auto sim = create_sampled_simulation(t0);
<<<<<<< HEAD
        // As the locations stay the same, collect the id of location in world only if it is the first run
        if (run_idx == 1) {
            for (auto&& locations : sim.get_world().get_locations()) {
                for (auto location : locations) {
                    loc_ids.push_back(location.get_index());
                }
=======
        // Collect the id of location in world.
        std::vector<int> loc_ids;
        for (auto&& locations : sim.get_world().get_locations()) {
            for (auto&& location : locations) {
                loc_ids.push_back(location->get_index());
>>>>>>> bd17fddf
            }
        }

        // Advance the world to tmax
        sim.advance(tmax);
        ensemble_params.push_back(std::vector<mio::abm::World>{mio::abm::World(sim.get_world())});
        ensemble_results.push_back(std::vector<mio::TimeSeries<ScalarType>>{sim.get_result()});

        // Option to save the current run result to file
        if (save_result_result && save_single_runs) {
            auto result_dir_run = result_dir / ("abm_result_run_" + std::to_string(run_idx) + ".h5");
            save_result_result =
                save_result_with_params(ensemble_results.back(), ensemble_params.back(), loc_ids, result_dir, run_idx);
        }
        ++run_idx;
    }
    BOOST_OUTCOME_TRY(save_result_result);
    BOOST_OUTCOME_TRY(save_results(ensemble_results, ensemble_params, loc_ids, result_dir, save_single_runs));
    return mio::success();
}

int main(int argc, char** argv)
{

    mio::set_log_level(mio::LogLevel::warn);

    std::string result_dir = ".";
    size_t num_runs;
    bool save_single_runs = true;

    if (argc == 2) {
        num_runs = atoi(argv[1]);
        printf("Number of run is %s.\n", argv[1]);
        printf("Saving results to the current directory.\n");
    }

    else if (argc == 3) {
        num_runs   = atoi(argv[1]);
        result_dir = argv[2];
        printf("Number of runs is %s.\n", argv[1]);
        printf("Saving results to \"%s\".\n", result_dir.c_str());
    }
    else {
        printf("Usage:\n");
        printf("abm_example <num_runs>\n");
        printf("\tRun the simulation for <num_runs> time(s).\n");
        printf("\tStore the results in the current directory.\n");
        printf("abm_example <num_runs> <result_dir>\n");
        printf("\tRun the simulation for <num_runs> time(s).\n");
        printf("\tStore the results in <result_dir>.\n");
        return 0;
    }

    // mio::thread_local_rng().seed({...}); //set seeds, e.g., for debugging
    //printf("Seeds: ");
    //for (auto s : mio::thread_local_rng().get_seeds()) {
    //    printf("%u, ", s);
    //}
    //printf("\n");

    auto result = run(result_dir, num_runs, save_single_runs);
    if (!result) {
        printf("%s\n", result.error().formatted_message().c_str());
        return -1;
    }
    return 0;
}<|MERGE_RESOLUTION|>--- conflicted
+++ resolved
@@ -19,12 +19,7 @@
 * limitations under the License.
 */
 #include "abm/abm.h"
-<<<<<<< HEAD
-#include "abm/household.h"
-#include "abm/state.h"
 #include "abm/analyze_result.h"
-=======
->>>>>>> bd17fddf
 #include "memilio/io/result_io.h"
 #include "memilio/utils/uncertain_value.h"
 #include "boost/filesystem.hpp"
@@ -456,580 +451,304 @@
         auto infection_state = determine_infection_state(exposed_pct, infected_pct, carrier_pct, recovered_pct);
         if (infection_state != mio::abm::InfectionState::Susceptible)
             person.add_new_infection(mio::abm::Infection(mio::abm::VirusVariant::Wildtype, person.get_age(),
-                                                         world.get_global_infection_parameters(), t, infection_state));
+                                                         world.parameters, t, infection_state));
     }
 }
 
 void set_parameters(mio::abm::Parameters params)
 {
-<<<<<<< HEAD
-    params.set<mio::abm::IncubationPeriod>({{mio::AgeGroup(6), mio::abm::VaccinationState::Count}, 4.});
+    params.set<mio::abm::IncubationPeriod>(
+        {{mio::abm::VirusVariant::Count, mio::AgeGroup(6), mio::abm::VaccinationState::Count}, 4.});
 
     //0-4
-    params
-        .get<mio::abm::SusceptibleToExposedByCarrier>()[{AGE_GROUP_0_TO_4, mio::abm::VaccinationState::Unvaccinated}] =
-        0.05;
-    params
-        .get<mio::abm::SusceptibleToExposedByInfected>()[{AGE_GROUP_0_TO_4, mio::abm::VaccinationState::Unvaccinated}] =
-        0.05;
-    params.get<mio::abm::CarrierToInfected>()[{AGE_GROUP_0_TO_4, mio::abm::VaccinationState::Unvaccinated}]   = 0.276;
-    params.get<mio::abm::CarrierToRecovered>()[{AGE_GROUP_0_TO_4, mio::abm::VaccinationState::Unvaccinated}]  = 0.092;
-    params.get<mio::abm::InfectedToRecovered>()[{AGE_GROUP_0_TO_4, mio::abm::VaccinationState::Unvaccinated}] = 0.142;
-    params.get<mio::abm::InfectedToSevere>()[{AGE_GROUP_0_TO_4, mio::abm::VaccinationState::Unvaccinated}]    = 0.001;
-    params.get<mio::abm::SevereToRecovered>()[{AGE_GROUP_0_TO_4, mio::abm::VaccinationState::Unvaccinated}]   = 0.186;
-    params.get<mio::abm::SevereToCritical>()[{AGE_GROUP_0_TO_4, mio::abm::VaccinationState::Unvaccinated}]    = 0.015;
-    params.get<mio::abm::CriticalToRecovered>()[{AGE_GROUP_0_TO_4, mio::abm::VaccinationState::Unvaccinated}] = 0.143;
-    params.get<mio::abm::CriticalToDead>()[{AGE_GROUP_0_TO_4, mio::abm::VaccinationState::Unvaccinated}]      = 0.001;
-    params.get<mio::abm::RecoveredToSusceptible>()[{AGE_GROUP_0_TO_4, mio::abm::VaccinationState::Unvaccinated}] = 0.;
+    params.get<mio::abm::SusceptibleToExposedByCarrier>()[{mio::abm::VirusVariant::Wildtype, AGE_GROUP_0_TO_4,
+                                                           mio::abm::VaccinationState::Unvaccinated}]  = 0.05;
+    params.get<mio::abm::SusceptibleToExposedByInfected>()[{mio::abm::VirusVariant::Wildtype, AGE_GROUP_0_TO_4,
+                                                            mio::abm::VaccinationState::Unvaccinated}] = 0.05;
+    params.get<mio::abm::CarrierToInfected>()[{mio::abm::VirusVariant::Wildtype, AGE_GROUP_0_TO_4,
+                                               mio::abm::VaccinationState::Unvaccinated}]              = 0.276;
+    params.get<mio::abm::CarrierToRecovered>()[{mio::abm::VirusVariant::Wildtype, AGE_GROUP_0_TO_4,
+                                                mio::abm::VaccinationState::Unvaccinated}]             = 0.092;
+    params.get<mio::abm::InfectedToRecovered>()[{mio::abm::VirusVariant::Wildtype, AGE_GROUP_0_TO_4,
+                                                 mio::abm::VaccinationState::Unvaccinated}]            = 0.142;
+    params.get<mio::abm::InfectedToSevere>()[{mio::abm::VirusVariant::Wildtype, AGE_GROUP_0_TO_4,
+                                              mio::abm::VaccinationState::Unvaccinated}]               = 0.001;
+    params.get<mio::abm::SevereToRecovered>()[{mio::abm::VirusVariant::Wildtype, AGE_GROUP_0_TO_4,
+                                               mio::abm::VaccinationState::Unvaccinated}]              = 0.186;
+    params.get<mio::abm::SevereToCritical>()[{mio::abm::VirusVariant::Wildtype, AGE_GROUP_0_TO_4,
+                                              mio::abm::VaccinationState::Unvaccinated}]               = 0.015;
+    params.get<mio::abm::CriticalToRecovered>()[{mio::abm::VirusVariant::Wildtype, AGE_GROUP_0_TO_4,
+                                                 mio::abm::VaccinationState::Unvaccinated}]            = 0.143;
+    params.get<mio::abm::CriticalToDead>()[{mio::abm::VirusVariant::Wildtype, AGE_GROUP_0_TO_4,
+                                            mio::abm::VaccinationState::Unvaccinated}]                 = 0.001;
+    params.get<mio::abm::RecoveredToSusceptible>()[{mio::abm::VirusVariant::Wildtype, AGE_GROUP_0_TO_4,
+                                                    mio::abm::VaccinationState::Unvaccinated}]         = 0.;
 
     //5-14
-    params
-        .get<mio::abm::SusceptibleToExposedByCarrier>()[{AGE_GROUP_5_TO_15, mio::abm::VaccinationState::Unvaccinated}] =
-        0.1;
-    params.get<mio::abm::SusceptibleToExposedByInfected>()[{AGE_GROUP_5_TO_15,
-                                                            mio::abm::VaccinationState::Unvaccinated}]         = 0.1;
-    params.get<mio::abm::CarrierToInfected>()[{AGE_GROUP_5_TO_15, mio::abm::VaccinationState::Unvaccinated}]   = 0.276;
-    params.get<mio::abm::CarrierToRecovered>()[{AGE_GROUP_5_TO_15, mio::abm::VaccinationState::Unvaccinated}]  = 0.092;
-    params.get<mio::abm::InfectedToRecovered>()[{AGE_GROUP_5_TO_15, mio::abm::VaccinationState::Unvaccinated}] = 0.142;
-    params.get<mio::abm::InfectedToSevere>()[{AGE_GROUP_5_TO_15, mio::abm::VaccinationState::Unvaccinated}]    = 0.001;
-    params.get<mio::abm::SevereToRecovered>()[{AGE_GROUP_5_TO_15, mio::abm::VaccinationState::Unvaccinated}]   = 0.186;
-    params.get<mio::abm::SevereToCritical>()[{AGE_GROUP_5_TO_15, mio::abm::VaccinationState::Unvaccinated}]    = 0.015;
-    params.get<mio::abm::CriticalToRecovered>()[{AGE_GROUP_5_TO_15, mio::abm::VaccinationState::Unvaccinated}] = 0.143;
-    params.get<mio::abm::CriticalToDead>()[{AGE_GROUP_5_TO_15, mio::abm::VaccinationState::Unvaccinated}]      = 0.001;
-    params.get<mio::abm::RecoveredToSusceptible>()[{AGE_GROUP_5_TO_15, mio::abm::VaccinationState::Unvaccinated}] = 0.;
+    params.get<mio::abm::SusceptibleToExposedByCarrier>()[{mio::abm::VirusVariant::Wildtype, AGE_GROUP_5_TO_15,
+                                                           mio::abm::VaccinationState::Unvaccinated}]  = 0.1;
+    params.get<mio::abm::SusceptibleToExposedByInfected>()[{mio::abm::VirusVariant::Wildtype, AGE_GROUP_5_TO_15,
+                                                            mio::abm::VaccinationState::Unvaccinated}] = 0.1;
+    params.get<mio::abm::CarrierToInfected>()[{mio::abm::VirusVariant::Wildtype, AGE_GROUP_5_TO_15,
+                                               mio::abm::VaccinationState::Unvaccinated}]              = 0.276;
+    params.get<mio::abm::CarrierToRecovered>()[{mio::abm::VirusVariant::Wildtype, AGE_GROUP_5_TO_15,
+                                                mio::abm::VaccinationState::Unvaccinated}]             = 0.092;
+    params.get<mio::abm::InfectedToRecovered>()[{mio::abm::VirusVariant::Wildtype, AGE_GROUP_5_TO_15,
+                                                 mio::abm::VaccinationState::Unvaccinated}]            = 0.142;
+    params.get<mio::abm::InfectedToSevere>()[{mio::abm::VirusVariant::Wildtype, AGE_GROUP_5_TO_15,
+                                              mio::abm::VaccinationState::Unvaccinated}]               = 0.001;
+    params.get<mio::abm::SevereToRecovered>()[{mio::abm::VirusVariant::Wildtype, AGE_GROUP_5_TO_15,
+                                               mio::abm::VaccinationState::Unvaccinated}]              = 0.186;
+    params.get<mio::abm::SevereToCritical>()[{mio::abm::VirusVariant::Wildtype, AGE_GROUP_5_TO_15,
+                                              mio::abm::VaccinationState::Unvaccinated}]               = 0.015;
+    params.get<mio::abm::CriticalToRecovered>()[{mio::abm::VirusVariant::Wildtype, AGE_GROUP_5_TO_15,
+                                                 mio::abm::VaccinationState::Unvaccinated}]            = 0.143;
+    params.get<mio::abm::CriticalToDead>()[{mio::abm::VirusVariant::Wildtype, AGE_GROUP_5_TO_15,
+                                            mio::abm::VaccinationState::Unvaccinated}]                 = 0.001;
+    params.get<mio::abm::RecoveredToSusceptible>()[{mio::abm::VirusVariant::Wildtype, AGE_GROUP_5_TO_15,
+                                                    mio::abm::VaccinationState::Unvaccinated}]         = 0.;
 
     //15-34
-    params.get<mio::abm::SusceptibleToExposedByCarrier>()[{AGE_GROUP_15_TO_34,
-                                                           mio::abm::VaccinationState::Unvaccinated}]           = 0.13;
-    params.get<mio::abm::SusceptibleToExposedByInfected>()[{AGE_GROUP_15_TO_34,
-                                                            mio::abm::VaccinationState::Unvaccinated}]          = 0.13;
-    params.get<mio::abm::CarrierToInfected>()[{AGE_GROUP_15_TO_34, mio::abm::VaccinationState::Unvaccinated}]   = 0.315;
-    params.get<mio::abm::CarrierToRecovered>()[{AGE_GROUP_15_TO_34, mio::abm::VaccinationState::Unvaccinated}]  = 0.079;
-    params.get<mio::abm::InfectedToRecovered>()[{AGE_GROUP_15_TO_34, mio::abm::VaccinationState::Unvaccinated}] = 0.139;
-    params.get<mio::abm::InfectedToSevere>()[{AGE_GROUP_15_TO_34, mio::abm::VaccinationState::Unvaccinated}]    = 0.003;
-    params.get<mio::abm::SevereToRecovered>()[{AGE_GROUP_15_TO_34, mio::abm::VaccinationState::Unvaccinated}]   = 0.157;
-    params.get<mio::abm::SevereToCritical>()[{AGE_GROUP_15_TO_34, mio::abm::VaccinationState::Unvaccinated}]    = 0.013;
-    params.get<mio::abm::CriticalToRecovered>()[{AGE_GROUP_15_TO_34, mio::abm::VaccinationState::Unvaccinated}] = 0.126;
-    params.get<mio::abm::CriticalToDead>()[{AGE_GROUP_15_TO_34, mio::abm::VaccinationState::Unvaccinated}]      = 0.021;
-    params.get<mio::abm::RecoveredToSusceptible>()[{AGE_GROUP_15_TO_34, mio::abm::VaccinationState::Unvaccinated}] = 0.;
+    params.get<mio::abm::SusceptibleToExposedByCarrier>()[{mio::abm::VirusVariant::Wildtype, AGE_GROUP_15_TO_34,
+                                                           mio::abm::VaccinationState::Unvaccinated}]  = 0.13;
+    params.get<mio::abm::SusceptibleToExposedByInfected>()[{mio::abm::VirusVariant::Wildtype, AGE_GROUP_15_TO_34,
+                                                            mio::abm::VaccinationState::Unvaccinated}] = 0.13;
+    params.get<mio::abm::CarrierToInfected>()[{mio::abm::VirusVariant::Wildtype, AGE_GROUP_15_TO_34,
+                                               mio::abm::VaccinationState::Unvaccinated}]              = 0.315;
+    params.get<mio::abm::CarrierToRecovered>()[{mio::abm::VirusVariant::Wildtype, AGE_GROUP_15_TO_34,
+                                                mio::abm::VaccinationState::Unvaccinated}]             = 0.079;
+    params.get<mio::abm::InfectedToRecovered>()[{mio::abm::VirusVariant::Wildtype, AGE_GROUP_15_TO_34,
+                                                 mio::abm::VaccinationState::Unvaccinated}]            = 0.139;
+    params.get<mio::abm::InfectedToSevere>()[{mio::abm::VirusVariant::Wildtype, AGE_GROUP_15_TO_34,
+                                              mio::abm::VaccinationState::Unvaccinated}]               = 0.003;
+    params.get<mio::abm::SevereToRecovered>()[{mio::abm::VirusVariant::Wildtype, AGE_GROUP_15_TO_34,
+                                               mio::abm::VaccinationState::Unvaccinated}]              = 0.157;
+    params.get<mio::abm::SevereToCritical>()[{mio::abm::VirusVariant::Wildtype, AGE_GROUP_15_TO_34,
+                                              mio::abm::VaccinationState::Unvaccinated}]               = 0.013;
+    params.get<mio::abm::CriticalToRecovered>()[{mio::abm::VirusVariant::Wildtype, AGE_GROUP_15_TO_34,
+                                                 mio::abm::VaccinationState::Unvaccinated}]            = 0.126;
+    params.get<mio::abm::CriticalToDead>()[{mio::abm::VirusVariant::Wildtype, AGE_GROUP_15_TO_34,
+                                            mio::abm::VaccinationState::Unvaccinated}]                 = 0.021;
+    params.get<mio::abm::RecoveredToSusceptible>()[{mio::abm::VirusVariant::Wildtype, AGE_GROUP_15_TO_34,
+                                                    mio::abm::VaccinationState::Unvaccinated}]         = 0.;
 
     //35-59
-    params.get<mio::abm::SusceptibleToExposedByCarrier>()[{AGE_GROUP_35_TO_59,
-                                                           mio::abm::VaccinationState::Unvaccinated}]           = 0.11;
-    params.get<mio::abm::SusceptibleToExposedByInfected>()[{AGE_GROUP_35_TO_59,
-                                                            mio::abm::VaccinationState::Unvaccinated}]          = 0.11;
-    params.get<mio::abm::CarrierToInfected>()[{AGE_GROUP_35_TO_59, mio::abm::VaccinationState::Unvaccinated}]   = 0.315;
-    params.get<mio::abm::CarrierToRecovered>()[{AGE_GROUP_35_TO_59, mio::abm::VaccinationState::Unvaccinated}]  = 0.079;
-    params.get<mio::abm::InfectedToRecovered>()[{AGE_GROUP_35_TO_59, mio::abm::VaccinationState::Unvaccinated}] = 0.136;
-    params.get<mio::abm::InfectedToSevere>()[{AGE_GROUP_35_TO_59, mio::abm::VaccinationState::Unvaccinated}]    = 0.009;
-    params.get<mio::abm::SevereToRecovered>()[{AGE_GROUP_35_TO_59, mio::abm::VaccinationState::Unvaccinated}]   = 0.113;
-    params.get<mio::abm::SevereToCritical>()[{AGE_GROUP_35_TO_59, mio::abm::VaccinationState::Unvaccinated}]    = 0.02;
-    params.get<mio::abm::CriticalToRecovered>()[{AGE_GROUP_35_TO_59, mio::abm::VaccinationState::Unvaccinated}] = 0.05;
-    params.get<mio::abm::CriticalToDead>()[{AGE_GROUP_35_TO_59, mio::abm::VaccinationState::Unvaccinated}]      = 0.008;
-    params.get<mio::abm::RecoveredToSusceptible>()[{AGE_GROUP_35_TO_59, mio::abm::VaccinationState::Unvaccinated}] = 0.;
+    params.get<mio::abm::SusceptibleToExposedByCarrier>()[{mio::abm::VirusVariant::Wildtype, AGE_GROUP_35_TO_59,
+                                                           mio::abm::VaccinationState::Unvaccinated}]  = 0.11;
+    params.get<mio::abm::SusceptibleToExposedByInfected>()[{mio::abm::VirusVariant::Wildtype, AGE_GROUP_35_TO_59,
+                                                            mio::abm::VaccinationState::Unvaccinated}] = 0.11;
+    params.get<mio::abm::CarrierToInfected>()[{mio::abm::VirusVariant::Wildtype, AGE_GROUP_35_TO_59,
+                                               mio::abm::VaccinationState::Unvaccinated}]              = 0.315;
+    params.get<mio::abm::CarrierToRecovered>()[{mio::abm::VirusVariant::Wildtype, AGE_GROUP_35_TO_59,
+                                                mio::abm::VaccinationState::Unvaccinated}]             = 0.079;
+    params.get<mio::abm::InfectedToRecovered>()[{mio::abm::VirusVariant::Wildtype, AGE_GROUP_35_TO_59,
+                                                 mio::abm::VaccinationState::Unvaccinated}]            = 0.136;
+    params.get<mio::abm::InfectedToSevere>()[{mio::abm::VirusVariant::Wildtype, AGE_GROUP_35_TO_59,
+                                              mio::abm::VaccinationState::Unvaccinated}]               = 0.009;
+    params.get<mio::abm::SevereToRecovered>()[{mio::abm::VirusVariant::Wildtype, AGE_GROUP_35_TO_59,
+                                               mio::abm::VaccinationState::Unvaccinated}]              = 0.113;
+    params.get<mio::abm::SevereToCritical>()[{mio::abm::VirusVariant::Wildtype, AGE_GROUP_35_TO_59,
+                                              mio::abm::VaccinationState::Unvaccinated}]               = 0.02;
+    params.get<mio::abm::CriticalToRecovered>()[{mio::abm::VirusVariant::Wildtype, AGE_GROUP_35_TO_59,
+                                                 mio::abm::VaccinationState::Unvaccinated}]            = 0.05;
+    params.get<mio::abm::CriticalToDead>()[{mio::abm::VirusVariant::Wildtype, AGE_GROUP_35_TO_59,
+                                            mio::abm::VaccinationState::Unvaccinated}]                 = 0.008;
+    params.get<mio::abm::RecoveredToSusceptible>()[{mio::abm::VirusVariant::Wildtype, AGE_GROUP_35_TO_59,
+                                                    mio::abm::VaccinationState::Unvaccinated}]         = 0.;
 
     //60-79
-    params.get<mio::abm::SusceptibleToExposedByCarrier>()[{AGE_GROUP_60_TO_79,
-                                                           mio::abm::VaccinationState::Unvaccinated}]           = 0.04;
-    params.get<mio::abm::SusceptibleToExposedByInfected>()[{AGE_GROUP_60_TO_79,
-                                                            mio::abm::VaccinationState::Unvaccinated}]          = 0.04;
-    params.get<mio::abm::CarrierToInfected>()[{AGE_GROUP_60_TO_79, mio::abm::VaccinationState::Unvaccinated}]   = 0.315;
-    params.get<mio::abm::CarrierToRecovered>()[{AGE_GROUP_60_TO_79, mio::abm::VaccinationState::Unvaccinated}]  = 0.079;
-    params.get<mio::abm::InfectedToRecovered>()[{AGE_GROUP_60_TO_79, mio::abm::VaccinationState::Unvaccinated}] = 0.123;
-    params.get<mio::abm::InfectedToSevere>()[{AGE_GROUP_60_TO_79, mio::abm::VaccinationState::Unvaccinated}]    = 0.024;
-    params.get<mio::abm::SevereToRecovered>()[{AGE_GROUP_60_TO_79, mio::abm::VaccinationState::Unvaccinated}]   = 0.083;
-    params.get<mio::abm::SevereToCritical>()[{AGE_GROUP_60_TO_79, mio::abm::VaccinationState::Unvaccinated}]    = 0.035;
-    params.get<mio::abm::CriticalToRecovered>()[{AGE_GROUP_60_TO_79, mio::abm::VaccinationState::Unvaccinated}] = 0.035;
-    params.get<mio::abm::CriticalToDead>()[{AGE_GROUP_60_TO_79, mio::abm::VaccinationState::Unvaccinated}]      = 0.023;
-    params.get<mio::abm::RecoveredToSusceptible>()[{AGE_GROUP_60_TO_79, mio::abm::VaccinationState::Unvaccinated}] = 0.;
+    params.get<mio::abm::SusceptibleToExposedByCarrier>()[{mio::abm::VirusVariant::Wildtype, AGE_GROUP_60_TO_79,
+                                                           mio::abm::VaccinationState::Unvaccinated}]  = 0.04;
+    params.get<mio::abm::SusceptibleToExposedByInfected>()[{mio::abm::VirusVariant::Wildtype, AGE_GROUP_60_TO_79,
+                                                            mio::abm::VaccinationState::Unvaccinated}] = 0.04;
+    params.get<mio::abm::CarrierToInfected>()[{mio::abm::VirusVariant::Wildtype, AGE_GROUP_60_TO_79,
+                                               mio::abm::VaccinationState::Unvaccinated}]              = 0.315;
+    params.get<mio::abm::CarrierToRecovered>()[{mio::abm::VirusVariant::Wildtype, AGE_GROUP_60_TO_79,
+                                                mio::abm::VaccinationState::Unvaccinated}]             = 0.079;
+    params.get<mio::abm::InfectedToRecovered>()[{mio::abm::VirusVariant::Wildtype, AGE_GROUP_60_TO_79,
+                                                 mio::abm::VaccinationState::Unvaccinated}]            = 0.123;
+    params.get<mio::abm::InfectedToSevere>()[{mio::abm::VirusVariant::Wildtype, AGE_GROUP_60_TO_79,
+                                              mio::abm::VaccinationState::Unvaccinated}]               = 0.024;
+    params.get<mio::abm::SevereToRecovered>()[{mio::abm::VirusVariant::Wildtype, AGE_GROUP_60_TO_79,
+                                               mio::abm::VaccinationState::Unvaccinated}]              = 0.083;
+    params.get<mio::abm::SevereToCritical>()[{mio::abm::VirusVariant::Wildtype, AGE_GROUP_60_TO_79,
+                                              mio::abm::VaccinationState::Unvaccinated}]               = 0.035;
+    params.get<mio::abm::CriticalToRecovered>()[{mio::abm::VirusVariant::Wildtype, AGE_GROUP_60_TO_79,
+                                                 mio::abm::VaccinationState::Unvaccinated}]            = 0.035;
+    params.get<mio::abm::CriticalToDead>()[{mio::abm::VirusVariant::Wildtype, AGE_GROUP_60_TO_79,
+                                            mio::abm::VaccinationState::Unvaccinated}]                 = 0.023;
+    params.get<mio::abm::RecoveredToSusceptible>()[{mio::abm::VirusVariant::Wildtype, AGE_GROUP_60_TO_79,
+                                                    mio::abm::VaccinationState::Unvaccinated}]         = 0.;
 
     //80+
-    params.get<mio::abm::SusceptibleToExposedByCarrier>()[{AGE_GROUP_80_UP, mio::abm::VaccinationState::Unvaccinated}] =
-        0.07;
-    params
-        .get<mio::abm::SusceptibleToExposedByInfected>()[{AGE_GROUP_80_UP, mio::abm::VaccinationState::Unvaccinated}] =
-        0.07;
-    params.get<mio::abm::CarrierToInfected>()[{AGE_GROUP_80_UP, mio::abm::VaccinationState::Unvaccinated}]      = 0.315;
-    params.get<mio::abm::CarrierToRecovered>()[{AGE_GROUP_80_UP, mio::abm::VaccinationState::Unvaccinated}]     = 0.079;
-    params.get<mio::abm::InfectedToRecovered>()[{AGE_GROUP_80_UP, mio::abm::VaccinationState::Unvaccinated}]    = 0.115;
-    params.get<mio::abm::InfectedToSevere>()[{AGE_GROUP_80_UP, mio::abm::VaccinationState::Unvaccinated}]       = 0.033;
-    params.get<mio::abm::SevereToRecovered>()[{AGE_GROUP_80_UP, mio::abm::VaccinationState::Unvaccinated}]      = 0.055;
-    params.get<mio::abm::SevereToCritical>()[{AGE_GROUP_80_UP, mio::abm::VaccinationState::Unvaccinated}]       = 0.036;
-    params.get<mio::abm::CriticalToRecovered>()[{AGE_GROUP_80_UP, mio::abm::VaccinationState::Unvaccinated}]    = 0.035;
-    params.get<mio::abm::CriticalToDead>()[{AGE_GROUP_80_UP, mio::abm::VaccinationState::Unvaccinated}]         = 0.052;
-    params.get<mio::abm::RecoveredToSusceptible>()[{AGE_GROUP_80_UP, mio::abm::VaccinationState::Unvaccinated}] = 0.;
-=======
-    infection_params.set<mio::abm::IncubationPeriod>(
-        {{mio::abm::VirusVariant::Count, mio::abm::AgeGroup::Count, mio::abm::VaccinationState::Count}, 4.});
+    params.get<mio::abm::SusceptibleToExposedByCarrier>()[{mio::abm::VirusVariant::Wildtype, AGE_GROUP_80_UP,
+                                                           mio::abm::VaccinationState::Unvaccinated}]  = 0.07;
+    params.get<mio::abm::SusceptibleToExposedByInfected>()[{mio::abm::VirusVariant::Wildtype, AGE_GROUP_80_UP,
+                                                            mio::abm::VaccinationState::Unvaccinated}] = 0.07;
+    params.get<mio::abm::CarrierToInfected>()[{mio::abm::VirusVariant::Wildtype, AGE_GROUP_80_UP,
+                                               mio::abm::VaccinationState::Unvaccinated}]              = 0.315;
+    params.get<mio::abm::CarrierToRecovered>()[{mio::abm::VirusVariant::Wildtype, AGE_GROUP_80_UP,
+                                                mio::abm::VaccinationState::Unvaccinated}]             = 0.079;
+    params.get<mio::abm::InfectedToRecovered>()[{mio::abm::VirusVariant::Wildtype, AGE_GROUP_80_UP,
+                                                 mio::abm::VaccinationState::Unvaccinated}]            = 0.115;
+    params.get<mio::abm::InfectedToSevere>()[{mio::abm::VirusVariant::Wildtype, AGE_GROUP_80_UP,
+                                              mio::abm::VaccinationState::Unvaccinated}]               = 0.033;
+    params.get<mio::abm::SevereToRecovered>()[{mio::abm::VirusVariant::Wildtype, AGE_GROUP_80_UP,
+                                               mio::abm::VaccinationState::Unvaccinated}]              = 0.055;
+    params.get<mio::abm::SevereToCritical>()[{mio::abm::VirusVariant::Wildtype, AGE_GROUP_80_UP,
+                                              mio::abm::VaccinationState::Unvaccinated}]               = 0.036;
+    params.get<mio::abm::CriticalToRecovered>()[{mio::abm::VirusVariant::Wildtype, AGE_GROUP_80_UP,
+                                                 mio::abm::VaccinationState::Unvaccinated}]            = 0.035;
+    params.get<mio::abm::CriticalToDead>()[{mio::abm::VirusVariant::Wildtype, AGE_GROUP_80_UP,
+                                            mio::abm::VaccinationState::Unvaccinated}]                 = 0.052;
+    params.get<mio::abm::RecoveredToSusceptible>()[{mio::abm::VirusVariant::Wildtype, AGE_GROUP_80_UP,
+                                                    mio::abm::VaccinationState::Unvaccinated}]         = 0.;
+
+    // Set each parameter for vaccinated people
 
     //0-4
-    infection_params.get<mio::abm::SusceptibleToExposedByCarrier>()[{
-        mio::abm::VirusVariant::Wildtype, mio::abm::AgeGroup::Age0to4, mio::abm::VaccinationState::Unvaccinated}] =
-        0.05;
-    infection_params.get<mio::abm::SusceptibleToExposedByInfected>()[{
-        mio::abm::VirusVariant::Wildtype, mio::abm::AgeGroup::Age0to4, mio::abm::VaccinationState::Unvaccinated}] =
-        0.05;
-    infection_params.get<mio::abm::CarrierToInfected>()[{mio::abm::VirusVariant::Wildtype, mio::abm::AgeGroup::Age0to4,
-                                                         mio::abm::VaccinationState::Unvaccinated}]  = 0.276;
-    infection_params.get<mio::abm::CarrierToRecovered>()[{mio::abm::VirusVariant::Wildtype, mio::abm::AgeGroup::Age0to4,
-                                                          mio::abm::VaccinationState::Unvaccinated}] = 0.092;
-    infection_params.get<mio::abm::InfectedToRecovered>()[{
-        mio::abm::VirusVariant::Wildtype, mio::abm::AgeGroup::Age0to4, mio::abm::VaccinationState::Unvaccinated}] =
-        0.142;
-    infection_params.get<mio::abm::InfectedToSevere>()[{mio::abm::VirusVariant::Wildtype, mio::abm::AgeGroup::Age0to4,
-                                                        mio::abm::VaccinationState::Unvaccinated}]  = 0.001;
-    infection_params.get<mio::abm::SevereToRecovered>()[{mio::abm::VirusVariant::Wildtype, mio::abm::AgeGroup::Age0to4,
-                                                         mio::abm::VaccinationState::Unvaccinated}] = 0.186;
-    infection_params.get<mio::abm::SevereToCritical>()[{mio::abm::VirusVariant::Wildtype, mio::abm::AgeGroup::Age0to4,
-                                                        mio::abm::VaccinationState::Unvaccinated}]  = 0.015;
-    infection_params.get<mio::abm::CriticalToRecovered>()[{
-        mio::abm::VirusVariant::Wildtype, mio::abm::AgeGroup::Age0to4, mio::abm::VaccinationState::Unvaccinated}] =
-        0.143;
-    infection_params.get<mio::abm::CriticalToDead>()[{mio::abm::VirusVariant::Wildtype, mio::abm::AgeGroup::Age0to4,
-                                                      mio::abm::VaccinationState::Unvaccinated}] = 0.001;
-    infection_params.get<mio::abm::RecoveredToSusceptible>()[{
-        mio::abm::VirusVariant::Wildtype, mio::abm::AgeGroup::Age0to4, mio::abm::VaccinationState::Unvaccinated}] = 0.;
+    params.get<mio::abm::SusceptibleToExposedByCarrier>()[{mio::abm::VirusVariant::Wildtype, AGE_GROUP_0_TO_4,
+                                                           mio::abm::VaccinationState::Vaccinated}]  = 0.01;
+    params.get<mio::abm::SusceptibleToExposedByInfected>()[{mio::abm::VirusVariant::Wildtype, AGE_GROUP_0_TO_4,
+                                                            mio::abm::VaccinationState::Vaccinated}] = 0.01;
+    params.get<mio::abm::CarrierToInfected>()[{mio::abm::VirusVariant::Wildtype, AGE_GROUP_0_TO_4,
+                                               mio::abm::VaccinationState::Vaccinated}]              = 0.161;
+    params.get<mio::abm::CarrierToRecovered>()[{mio::abm::VirusVariant::Wildtype, AGE_GROUP_0_TO_4,
+                                                mio::abm::VaccinationState::Vaccinated}]             = 0.132;
+    params.get<mio::abm::InfectedToRecovered>()[{mio::abm::VirusVariant::Wildtype, AGE_GROUP_0_TO_4,
+                                                 mio::abm::VaccinationState::Vaccinated}]            = 0.143;
+    params.get<mio::abm::InfectedToSevere>()[{mio::abm::VirusVariant::Wildtype, AGE_GROUP_0_TO_4,
+                                              mio::abm::VaccinationState::Vaccinated}]               = 0.001;
+    params.get<mio::abm::SevereToRecovered>()[{mio::abm::VirusVariant::Wildtype, AGE_GROUP_0_TO_4,
+                                               mio::abm::VaccinationState::Vaccinated}]              = 0.186;
+    params.get<mio::abm::SevereToCritical>()[{mio::abm::VirusVariant::Wildtype, AGE_GROUP_0_TO_4,
+                                              mio::abm::VaccinationState::Vaccinated}]               = 0.015;
+    params.get<mio::abm::CriticalToRecovered>()[{mio::abm::VirusVariant::Wildtype, AGE_GROUP_0_TO_4,
+                                                 mio::abm::VaccinationState::Vaccinated}]            = 0.143;
+    params.get<mio::abm::CriticalToDead>()[{mio::abm::VirusVariant::Wildtype, AGE_GROUP_0_TO_4,
+                                            mio::abm::VaccinationState::Vaccinated}]                 = 0.001;
+    params.get<mio::abm::RecoveredToSusceptible>()[{mio::abm::VirusVariant::Wildtype, AGE_GROUP_0_TO_4,
+                                                    mio::abm::VaccinationState::Vaccinated}]         = 0.0;
 
     //5-14
-    infection_params.get<mio::abm::SusceptibleToExposedByCarrier>()[{
-        mio::abm::VirusVariant::Wildtype, mio::abm::AgeGroup::Age5to14, mio::abm::VaccinationState::Unvaccinated}] =
-        0.1;
-    infection_params.get<mio::abm::SusceptibleToExposedByInfected>()[{
-        mio::abm::VirusVariant::Wildtype, mio::abm::AgeGroup::Age5to14, mio::abm::VaccinationState::Unvaccinated}] =
-        0.1;
-    infection_params.get<mio::abm::CarrierToInfected>()[{mio::abm::VirusVariant::Wildtype, mio::abm::AgeGroup::Age5to14,
-                                                         mio::abm::VaccinationState::Unvaccinated}] = 0.276;
-    infection_params.get<mio::abm::CarrierToRecovered>()[{
-        mio::abm::VirusVariant::Wildtype, mio::abm::AgeGroup::Age5to14, mio::abm::VaccinationState::Unvaccinated}] =
-        0.092;
-    infection_params.get<mio::abm::InfectedToRecovered>()[{
-        mio::abm::VirusVariant::Wildtype, mio::abm::AgeGroup::Age5to14, mio::abm::VaccinationState::Unvaccinated}] =
-        0.142;
-    infection_params.get<mio::abm::InfectedToSevere>()[{mio::abm::VirusVariant::Wildtype, mio::abm::AgeGroup::Age5to14,
-                                                        mio::abm::VaccinationState::Unvaccinated}]  = 0.001;
-    infection_params.get<mio::abm::SevereToRecovered>()[{mio::abm::VirusVariant::Wildtype, mio::abm::AgeGroup::Age5to14,
-                                                         mio::abm::VaccinationState::Unvaccinated}] = 0.186;
-    infection_params.get<mio::abm::SevereToCritical>()[{mio::abm::VirusVariant::Wildtype, mio::abm::AgeGroup::Age5to14,
-                                                        mio::abm::VaccinationState::Unvaccinated}]  = 0.015;
-    infection_params.get<mio::abm::CriticalToRecovered>()[{
-        mio::abm::VirusVariant::Wildtype, mio::abm::AgeGroup::Age5to14, mio::abm::VaccinationState::Unvaccinated}] =
-        0.143;
-    infection_params.get<mio::abm::CriticalToDead>()[{mio::abm::VirusVariant::Wildtype, mio::abm::AgeGroup::Age5to14,
-                                                      mio::abm::VaccinationState::Unvaccinated}] = 0.001;
-    infection_params.get<mio::abm::RecoveredToSusceptible>()[{
-        mio::abm::VirusVariant::Wildtype, mio::abm::AgeGroup::Age5to14, mio::abm::VaccinationState::Unvaccinated}] = 0.;
+    params.get<mio::abm::SusceptibleToExposedByCarrier>()[{mio::abm::VirusVariant::Wildtype, AGE_GROUP_5_TO_15,
+                                                           mio::abm::VaccinationState::Vaccinated}]  = 0.03;
+    params.get<mio::abm::SusceptibleToExposedByInfected>()[{mio::abm::VirusVariant::Wildtype, AGE_GROUP_5_TO_15,
+                                                            mio::abm::VaccinationState::Vaccinated}] = 0.03;
+    params.get<mio::abm::CarrierToInfected>()[{mio::abm::VirusVariant::Wildtype, AGE_GROUP_5_TO_15,
+                                               mio::abm::VaccinationState::Vaccinated}]              = 0.161;
+    params.get<mio::abm::CarrierToRecovered>()[{mio::abm::VirusVariant::Wildtype, AGE_GROUP_5_TO_15,
+                                                mio::abm::VaccinationState::Vaccinated}]             = 0.132;
+    params.get<mio::abm::InfectedToRecovered>()[{mio::abm::VirusVariant::Wildtype, AGE_GROUP_5_TO_15,
+                                                 mio::abm::VaccinationState::Vaccinated}]            = 0.143;
+    params.get<mio::abm::InfectedToSevere>()[{mio::abm::VirusVariant::Wildtype, AGE_GROUP_5_TO_15,
+                                              mio::abm::VaccinationState::Vaccinated}]               = 0.001;
+    params.get<mio::abm::SevereToRecovered>()[{mio::abm::VirusVariant::Wildtype, AGE_GROUP_5_TO_15,
+                                               mio::abm::VaccinationState::Vaccinated}]              = 0.186;
+    params.get<mio::abm::SevereToCritical>()[{mio::abm::VirusVariant::Wildtype, AGE_GROUP_5_TO_15,
+                                              mio::abm::VaccinationState::Vaccinated}]               = 0.015;
+    params.get<mio::abm::CriticalToRecovered>()[{mio::abm::VirusVariant::Wildtype, AGE_GROUP_5_TO_15,
+                                                 mio::abm::VaccinationState::Vaccinated}]            = 0.143;
+    params.get<mio::abm::CriticalToDead>()[{mio::abm::VirusVariant::Wildtype, AGE_GROUP_5_TO_15,
+                                            mio::abm::VaccinationState::Vaccinated}]                 = 0.001;
+    params.get<mio::abm::RecoveredToSusceptible>()[{mio::abm::VirusVariant::Wildtype, AGE_GROUP_5_TO_15,
+                                                    mio::abm::VaccinationState::Vaccinated}]         = 0.0;
 
     //15-34
-    infection_params.get<mio::abm::SusceptibleToExposedByCarrier>()[{
-        mio::abm::VirusVariant::Wildtype, mio::abm::AgeGroup::Age15to34, mio::abm::VaccinationState::Unvaccinated}] =
-        0.13;
-    infection_params.get<mio::abm::SusceptibleToExposedByInfected>()[{
-        mio::abm::VirusVariant::Wildtype, mio::abm::AgeGroup::Age15to34, mio::abm::VaccinationState::Unvaccinated}] =
-        0.13;
-    infection_params.get<mio::abm::CarrierToInfected>()[{
-        mio::abm::VirusVariant::Wildtype, mio::abm::AgeGroup::Age15to34, mio::abm::VaccinationState::Unvaccinated}] =
-        0.315;
-    infection_params.get<mio::abm::CarrierToRecovered>()[{
-        mio::abm::VirusVariant::Wildtype, mio::abm::AgeGroup::Age15to34, mio::abm::VaccinationState::Unvaccinated}] =
-        0.079;
-    infection_params.get<mio::abm::InfectedToRecovered>()[{
-        mio::abm::VirusVariant::Wildtype, mio::abm::AgeGroup::Age15to34, mio::abm::VaccinationState::Unvaccinated}] =
-        0.139;
-    infection_params.get<mio::abm::InfectedToSevere>()[{mio::abm::VirusVariant::Wildtype, mio::abm::AgeGroup::Age15to34,
-                                                        mio::abm::VaccinationState::Unvaccinated}] = 0.003;
-    infection_params.get<mio::abm::SevereToRecovered>()[{
-        mio::abm::VirusVariant::Wildtype, mio::abm::AgeGroup::Age15to34, mio::abm::VaccinationState::Unvaccinated}] =
-        0.157;
-    infection_params.get<mio::abm::SevereToCritical>()[{mio::abm::VirusVariant::Wildtype, mio::abm::AgeGroup::Age15to34,
-                                                        mio::abm::VaccinationState::Unvaccinated}] = 0.013;
-    infection_params.get<mio::abm::CriticalToRecovered>()[{
-        mio::abm::VirusVariant::Wildtype, mio::abm::AgeGroup::Age15to34, mio::abm::VaccinationState::Unvaccinated}] =
-        0.126;
-    infection_params.get<mio::abm::CriticalToDead>()[{mio::abm::VirusVariant::Wildtype, mio::abm::AgeGroup::Age15to34,
-                                                      mio::abm::VaccinationState::Unvaccinated}] = 0.021;
-    infection_params.get<mio::abm::RecoveredToSusceptible>()[{
-        mio::abm::VirusVariant::Wildtype, mio::abm::AgeGroup::Age15to34, mio::abm::VaccinationState::Unvaccinated}] =
-        0.;
+    params.get<mio::abm::SusceptibleToExposedByCarrier>()[{mio::abm::VirusVariant::Wildtype, AGE_GROUP_15_TO_34,
+                                                           mio::abm::VaccinationState::Vaccinated}]  = 0.03;
+    params.get<mio::abm::SusceptibleToExposedByInfected>()[{mio::abm::VirusVariant::Wildtype, AGE_GROUP_15_TO_34,
+                                                            mio::abm::VaccinationState::Vaccinated}] = 0.03;
+    params.get<mio::abm::CarrierToInfected>()[{mio::abm::VirusVariant::Wildtype, AGE_GROUP_15_TO_34,
+                                               mio::abm::VaccinationState::Vaccinated}]              = 0.179;
+    params.get<mio::abm::CarrierToRecovered>()[{mio::abm::VirusVariant::Wildtype, AGE_GROUP_15_TO_34,
+                                                mio::abm::VaccinationState::Vaccinated}]             = 0.126;
+    params.get<mio::abm::InfectedToRecovered>()[{mio::abm::VirusVariant::Wildtype, AGE_GROUP_15_TO_34,
+                                                 mio::abm::VaccinationState::Vaccinated}]            = 0.142;
+    params.get<mio::abm::InfectedToSevere>()[{mio::abm::VirusVariant::Wildtype, AGE_GROUP_15_TO_34,
+                                              mio::abm::VaccinationState::Vaccinated}]               = 0.001;
+    params.get<mio::abm::SevereToRecovered>()[{mio::abm::VirusVariant::Wildtype, AGE_GROUP_15_TO_34,
+                                               mio::abm::VaccinationState::Vaccinated}]              = 0.157;
+    params.get<mio::abm::SevereToCritical>()[{mio::abm::VirusVariant::Wildtype, AGE_GROUP_15_TO_34,
+                                              mio::abm::VaccinationState::Vaccinated}]               = 0.013;
+    params.get<mio::abm::CriticalToRecovered>()[{mio::abm::VirusVariant::Wildtype, AGE_GROUP_15_TO_34,
+                                                 mio::abm::VaccinationState::Vaccinated}]            = 0.126;
+    params.get<mio::abm::CriticalToDead>()[{mio::abm::VirusVariant::Wildtype, AGE_GROUP_15_TO_34,
+                                            mio::abm::VaccinationState::Vaccinated}]                 = 0.021;
+    params.get<mio::abm::RecoveredToSusceptible>()[{mio::abm::VirusVariant::Wildtype, AGE_GROUP_15_TO_34,
+                                                    mio::abm::VaccinationState::Vaccinated}]         = 0.0;
 
     //35-59
-    infection_params.get<mio::abm::SusceptibleToExposedByCarrier>()[{
-        mio::abm::VirusVariant::Wildtype, mio::abm::AgeGroup::Age35to59, mio::abm::VaccinationState::Unvaccinated}] =
-        0.11;
-    infection_params.get<mio::abm::SusceptibleToExposedByInfected>()[{
-        mio::abm::VirusVariant::Wildtype, mio::abm::AgeGroup::Age35to59, mio::abm::VaccinationState::Unvaccinated}] =
-        0.11;
-    infection_params.get<mio::abm::CarrierToInfected>()[{
-        mio::abm::VirusVariant::Wildtype, mio::abm::AgeGroup::Age35to59, mio::abm::VaccinationState::Unvaccinated}] =
-        0.315;
-    infection_params.get<mio::abm::CarrierToRecovered>()[{
-        mio::abm::VirusVariant::Wildtype, mio::abm::AgeGroup::Age35to59, mio::abm::VaccinationState::Unvaccinated}] =
-        0.079;
-    infection_params.get<mio::abm::InfectedToRecovered>()[{
-        mio::abm::VirusVariant::Wildtype, mio::abm::AgeGroup::Age35to59, mio::abm::VaccinationState::Unvaccinated}] =
-        0.136;
-    infection_params.get<mio::abm::InfectedToSevere>()[{mio::abm::VirusVariant::Wildtype, mio::abm::AgeGroup::Age35to59,
-                                                        mio::abm::VaccinationState::Unvaccinated}] = 0.009;
-    infection_params.get<mio::abm::SevereToRecovered>()[{
-        mio::abm::VirusVariant::Wildtype, mio::abm::AgeGroup::Age35to59, mio::abm::VaccinationState::Unvaccinated}] =
-        0.113;
-    infection_params.get<mio::abm::SevereToCritical>()[{mio::abm::VirusVariant::Wildtype, mio::abm::AgeGroup::Age35to59,
-                                                        mio::abm::VaccinationState::Unvaccinated}] = 0.02;
-    infection_params.get<mio::abm::CriticalToRecovered>()[{
-        mio::abm::VirusVariant::Wildtype, mio::abm::AgeGroup::Age35to59, mio::abm::VaccinationState::Unvaccinated}] =
-        0.05;
-    infection_params.get<mio::abm::CriticalToDead>()[{mio::abm::VirusVariant::Wildtype, mio::abm::AgeGroup::Age35to59,
-                                                      mio::abm::VaccinationState::Unvaccinated}] = 0.008;
-    infection_params.get<mio::abm::RecoveredToSusceptible>()[{
-        mio::abm::VirusVariant::Wildtype, mio::abm::AgeGroup::Age35to59, mio::abm::VaccinationState::Unvaccinated}] =
-        0.;
+    params.get<mio::abm::SusceptibleToExposedByCarrier>()[{mio::abm::VirusVariant::Wildtype, AGE_GROUP_35_TO_59,
+                                                           mio::abm::VaccinationState::Vaccinated}]  = 0.03;
+    params.get<mio::abm::SusceptibleToExposedByInfected>()[{mio::abm::VirusVariant::Wildtype, AGE_GROUP_35_TO_59,
+                                                            mio::abm::VaccinationState::Vaccinated}] = 0.03;
+    params.get<mio::abm::CarrierToInfected>()[{mio::abm::VirusVariant::Wildtype, AGE_GROUP_35_TO_59,
+                                               mio::abm::VaccinationState::Vaccinated}]              = 0.179;
+    params.get<mio::abm::CarrierToRecovered>()[{mio::abm::VirusVariant::Wildtype, AGE_GROUP_35_TO_59,
+                                                mio::abm::VaccinationState::Vaccinated}]             = 0.126;
+    params.get<mio::abm::InfectedToRecovered>()[{mio::abm::VirusVariant::Wildtype, AGE_GROUP_35_TO_59,
+                                                 mio::abm::VaccinationState::Vaccinated}]            = 0.141;
+    params.get<mio::abm::InfectedToSevere>()[{mio::abm::VirusVariant::Wildtype, AGE_GROUP_35_TO_59,
+                                              mio::abm::VaccinationState::Vaccinated}]               = 0.003;
+    params.get<mio::abm::SevereToRecovered>()[{mio::abm::VirusVariant::Wildtype, AGE_GROUP_35_TO_59,
+                                               mio::abm::VaccinationState::Vaccinated}]              = 0.113;
+    params.get<mio::abm::SevereToCritical>()[{mio::abm::VirusVariant::Wildtype, AGE_GROUP_35_TO_59,
+                                              mio::abm::VaccinationState::Vaccinated}]               = 0.02;
+    params.get<mio::abm::CriticalToRecovered>()[{mio::abm::VirusVariant::Wildtype, AGE_GROUP_35_TO_59,
+                                                 mio::abm::VaccinationState::Vaccinated}]            = 0.05;
+    params.get<mio::abm::CriticalToDead>()[{mio::abm::VirusVariant::Wildtype, AGE_GROUP_35_TO_59,
+                                            mio::abm::VaccinationState::Vaccinated}]                 = 0.008;
+    params.get<mio::abm::RecoveredToSusceptible>()[{mio::abm::VirusVariant::Wildtype, AGE_GROUP_35_TO_59,
+                                                    mio::abm::VaccinationState::Vaccinated}]         = 0.0;
 
     //60-79
-    infection_params.get<mio::abm::SusceptibleToExposedByCarrier>()[{
-        mio::abm::VirusVariant::Wildtype, mio::abm::AgeGroup::Age60to79, mio::abm::VaccinationState::Unvaccinated}] =
-        0.04;
-    infection_params.get<mio::abm::SusceptibleToExposedByInfected>()[{
-        mio::abm::VirusVariant::Wildtype, mio::abm::AgeGroup::Age60to79, mio::abm::VaccinationState::Unvaccinated}] =
-        0.04;
-    infection_params.get<mio::abm::CarrierToInfected>()[{
-        mio::abm::VirusVariant::Wildtype, mio::abm::AgeGroup::Age60to79, mio::abm::VaccinationState::Unvaccinated}] =
-        0.315;
-    infection_params.get<mio::abm::CarrierToRecovered>()[{
-        mio::abm::VirusVariant::Wildtype, mio::abm::AgeGroup::Age60to79, mio::abm::VaccinationState::Unvaccinated}] =
-        0.079;
-    infection_params.get<mio::abm::InfectedToRecovered>()[{
-        mio::abm::VirusVariant::Wildtype, mio::abm::AgeGroup::Age60to79, mio::abm::VaccinationState::Unvaccinated}] =
-        0.123;
-    infection_params.get<mio::abm::InfectedToSevere>()[{mio::abm::VirusVariant::Wildtype, mio::abm::AgeGroup::Age60to79,
-                                                        mio::abm::VaccinationState::Unvaccinated}] = 0.024;
-    infection_params.get<mio::abm::SevereToRecovered>()[{
-        mio::abm::VirusVariant::Wildtype, mio::abm::AgeGroup::Age60to79, mio::abm::VaccinationState::Unvaccinated}] =
-        0.083;
-    infection_params.get<mio::abm::SevereToCritical>()[{mio::abm::VirusVariant::Wildtype, mio::abm::AgeGroup::Age60to79,
-                                                        mio::abm::VaccinationState::Unvaccinated}] = 0.035;
-    infection_params.get<mio::abm::CriticalToRecovered>()[{
-        mio::abm::VirusVariant::Wildtype, mio::abm::AgeGroup::Age60to79, mio::abm::VaccinationState::Unvaccinated}] =
-        0.035;
-    infection_params.get<mio::abm::CriticalToDead>()[{mio::abm::VirusVariant::Wildtype, mio::abm::AgeGroup::Age60to79,
-                                                      mio::abm::VaccinationState::Unvaccinated}] = 0.023;
-    infection_params.get<mio::abm::RecoveredToSusceptible>()[{
-        mio::abm::VirusVariant::Wildtype, mio::abm::AgeGroup::Age60to79, mio::abm::VaccinationState::Unvaccinated}] =
-        0.;
+    params.get<mio::abm::SusceptibleToExposedByCarrier>()[{mio::abm::VirusVariant::Wildtype, AGE_GROUP_60_TO_79,
+                                                           mio::abm::VaccinationState::Vaccinated}]  = 0.01;
+    params.get<mio::abm::SusceptibleToExposedByInfected>()[{mio::abm::VirusVariant::Wildtype, AGE_GROUP_60_TO_79,
+                                                            mio::abm::VaccinationState::Vaccinated}] = 0.01;
+    params.get<mio::abm::CarrierToInfected>()[{mio::abm::VirusVariant::Wildtype, AGE_GROUP_60_TO_79,
+                                               mio::abm::VaccinationState::Vaccinated}]              = 0.179;
+    params.get<mio::abm::CarrierToRecovered>()[{mio::abm::VirusVariant::Wildtype, AGE_GROUP_60_TO_79,
+                                                mio::abm::VaccinationState::Vaccinated}]             = 0.126;
+    params.get<mio::abm::InfectedToRecovered>()[{mio::abm::VirusVariant::Wildtype, AGE_GROUP_60_TO_79,
+                                                 mio::abm::VaccinationState::Vaccinated}]            = 0.136;
+    params.get<mio::abm::InfectedToSevere>()[{mio::abm::VirusVariant::Wildtype, AGE_GROUP_60_TO_79,
+                                              mio::abm::VaccinationState::Vaccinated}]               = 0.009;
+    params.get<mio::abm::SevereToRecovered>()[{mio::abm::VirusVariant::Wildtype, AGE_GROUP_60_TO_79,
+                                               mio::abm::VaccinationState::Vaccinated}]              = 0.083;
+    params.get<mio::abm::SevereToCritical>()[{mio::abm::VirusVariant::Wildtype, AGE_GROUP_60_TO_79,
+                                              mio::abm::VaccinationState::Vaccinated}]               = 0.035;
+    params.get<mio::abm::CriticalToRecovered>()[{mio::abm::VirusVariant::Wildtype, AGE_GROUP_60_TO_79,
+                                                 mio::abm::VaccinationState::Vaccinated}]            = 0.035;
+    params.get<mio::abm::CriticalToDead>()[{mio::abm::VirusVariant::Wildtype, AGE_GROUP_60_TO_79,
+                                            mio::abm::VaccinationState::Vaccinated}]                 = 0.023;
+    params.get<mio::abm::RecoveredToSusceptible>()[{mio::abm::VirusVariant::Wildtype, AGE_GROUP_60_TO_79,
+                                                    mio::abm::VaccinationState::Vaccinated}]         = 0.0;
 
     //80+
-    infection_params.get<mio::abm::SusceptibleToExposedByCarrier>()[{
-        mio::abm::VirusVariant::Wildtype, mio::abm::AgeGroup::Age80plus, mio::abm::VaccinationState::Unvaccinated}] =
-        0.07;
-    infection_params.get<mio::abm::SusceptibleToExposedByInfected>()[{
-        mio::abm::VirusVariant::Wildtype, mio::abm::AgeGroup::Age80plus, mio::abm::VaccinationState::Unvaccinated}] =
-        0.07;
-    infection_params.get<mio::abm::CarrierToInfected>()[{
-        mio::abm::VirusVariant::Wildtype, mio::abm::AgeGroup::Age80plus, mio::abm::VaccinationState::Unvaccinated}] =
-        0.315;
-    infection_params.get<mio::abm::CarrierToRecovered>()[{
-        mio::abm::VirusVariant::Wildtype, mio::abm::AgeGroup::Age80plus, mio::abm::VaccinationState::Unvaccinated}] =
-        0.079;
-    infection_params.get<mio::abm::InfectedToRecovered>()[{
-        mio::abm::VirusVariant::Wildtype, mio::abm::AgeGroup::Age80plus, mio::abm::VaccinationState::Unvaccinated}] =
-        0.115;
-    infection_params.get<mio::abm::InfectedToSevere>()[{mio::abm::VirusVariant::Wildtype, mio::abm::AgeGroup::Age80plus,
-                                                        mio::abm::VaccinationState::Unvaccinated}] = 0.033;
-    infection_params.get<mio::abm::SevereToRecovered>()[{
-        mio::abm::VirusVariant::Wildtype, mio::abm::AgeGroup::Age80plus, mio::abm::VaccinationState::Unvaccinated}] =
-        0.055;
-    infection_params.get<mio::abm::SevereToCritical>()[{mio::abm::VirusVariant::Wildtype, mio::abm::AgeGroup::Age80plus,
-                                                        mio::abm::VaccinationState::Unvaccinated}] = 0.036;
-    infection_params.get<mio::abm::CriticalToRecovered>()[{
-        mio::abm::VirusVariant::Wildtype, mio::abm::AgeGroup::Age80plus, mio::abm::VaccinationState::Unvaccinated}] =
-        0.035;
-    infection_params.get<mio::abm::CriticalToDead>()[{mio::abm::VirusVariant::Wildtype, mio::abm::AgeGroup::Age80plus,
-                                                      mio::abm::VaccinationState::Unvaccinated}] = 0.052;
-    infection_params.get<mio::abm::RecoveredToSusceptible>()[{
-        mio::abm::VirusVariant::Wildtype, mio::abm::AgeGroup::Age80plus, mio::abm::VaccinationState::Unvaccinated}] =
-        0.;
->>>>>>> bd17fddf
-
-    // Set each parameter for vaccinated people
-
-    //0-4
-<<<<<<< HEAD
-    params.get<mio::abm::SusceptibleToExposedByCarrier>()[{AGE_GROUP_0_TO_4, mio::abm::VaccinationState::Vaccinated}] =
-        0.01;
-    params.get<mio::abm::SusceptibleToExposedByInfected>()[{AGE_GROUP_0_TO_4, mio::abm::VaccinationState::Vaccinated}] =
-        0.01;
-    params.get<mio::abm::CarrierToInfected>()[{AGE_GROUP_0_TO_4, mio::abm::VaccinationState::Vaccinated}]      = 0.161;
-    params.get<mio::abm::CarrierToRecovered>()[{AGE_GROUP_0_TO_4, mio::abm::VaccinationState::Vaccinated}]     = 0.132;
-    params.get<mio::abm::InfectedToRecovered>()[{AGE_GROUP_0_TO_4, mio::abm::VaccinationState::Vaccinated}]    = 0.143;
-    params.get<mio::abm::InfectedToSevere>()[{AGE_GROUP_0_TO_4, mio::abm::VaccinationState::Vaccinated}]       = 0.001;
-    params.get<mio::abm::SevereToRecovered>()[{AGE_GROUP_0_TO_4, mio::abm::VaccinationState::Vaccinated}]      = 0.186;
-    params.get<mio::abm::SevereToCritical>()[{AGE_GROUP_0_TO_4, mio::abm::VaccinationState::Vaccinated}]       = 0.015;
-    params.get<mio::abm::CriticalToRecovered>()[{AGE_GROUP_0_TO_4, mio::abm::VaccinationState::Vaccinated}]    = 0.143;
-    params.get<mio::abm::CriticalToDead>()[{AGE_GROUP_0_TO_4, mio::abm::VaccinationState::Vaccinated}]         = 0.001;
-    params.get<mio::abm::RecoveredToSusceptible>()[{AGE_GROUP_0_TO_4, mio::abm::VaccinationState::Vaccinated}] = 0.0;
-
-    //5-14
-    params.get<mio::abm::SusceptibleToExposedByCarrier>()[{AGE_GROUP_5_TO_15, mio::abm::VaccinationState::Vaccinated}] =
-        0.03;
-    params
-        .get<mio::abm::SusceptibleToExposedByInfected>()[{AGE_GROUP_5_TO_15, mio::abm::VaccinationState::Vaccinated}] =
-        0.03;
-    params.get<mio::abm::CarrierToInfected>()[{AGE_GROUP_5_TO_15, mio::abm::VaccinationState::Vaccinated}]      = 0.161;
-    params.get<mio::abm::CarrierToRecovered>()[{AGE_GROUP_5_TO_15, mio::abm::VaccinationState::Vaccinated}]     = 0.132;
-    params.get<mio::abm::InfectedToRecovered>()[{AGE_GROUP_5_TO_15, mio::abm::VaccinationState::Vaccinated}]    = 0.143;
-    params.get<mio::abm::InfectedToSevere>()[{AGE_GROUP_5_TO_15, mio::abm::VaccinationState::Vaccinated}]       = 0.001;
-    params.get<mio::abm::SevereToRecovered>()[{AGE_GROUP_5_TO_15, mio::abm::VaccinationState::Vaccinated}]      = 0.186;
-    params.get<mio::abm::SevereToCritical>()[{AGE_GROUP_5_TO_15, mio::abm::VaccinationState::Vaccinated}]       = 0.015;
-    params.get<mio::abm::CriticalToRecovered>()[{AGE_GROUP_5_TO_15, mio::abm::VaccinationState::Vaccinated}]    = 0.143;
-    params.get<mio::abm::CriticalToDead>()[{AGE_GROUP_5_TO_15, mio::abm::VaccinationState::Vaccinated}]         = 0.001;
-    params.get<mio::abm::RecoveredToSusceptible>()[{AGE_GROUP_5_TO_15, mio::abm::VaccinationState::Vaccinated}] = 0.0;
-
-    //15-34
-    params
-        .get<mio::abm::SusceptibleToExposedByCarrier>()[{AGE_GROUP_15_TO_34, mio::abm::VaccinationState::Vaccinated}] =
-        0.03;
-    params
-        .get<mio::abm::SusceptibleToExposedByInfected>()[{AGE_GROUP_15_TO_34, mio::abm::VaccinationState::Vaccinated}] =
-        0.03;
-    params.get<mio::abm::CarrierToInfected>()[{AGE_GROUP_15_TO_34, mio::abm::VaccinationState::Vaccinated}]   = 0.179;
-    params.get<mio::abm::CarrierToRecovered>()[{AGE_GROUP_15_TO_34, mio::abm::VaccinationState::Vaccinated}]  = 0.126;
-    params.get<mio::abm::InfectedToRecovered>()[{AGE_GROUP_15_TO_34, mio::abm::VaccinationState::Vaccinated}] = 0.142;
-    params.get<mio::abm::InfectedToSevere>()[{AGE_GROUP_15_TO_34, mio::abm::VaccinationState::Vaccinated}]    = 0.001;
-    params.get<mio::abm::SevereToRecovered>()[{AGE_GROUP_15_TO_34, mio::abm::VaccinationState::Vaccinated}]   = 0.157;
-    params.get<mio::abm::SevereToCritical>()[{AGE_GROUP_15_TO_34, mio::abm::VaccinationState::Vaccinated}]    = 0.013;
-    params.get<mio::abm::CriticalToRecovered>()[{AGE_GROUP_15_TO_34, mio::abm::VaccinationState::Vaccinated}] = 0.126;
-    params.get<mio::abm::CriticalToDead>()[{AGE_GROUP_15_TO_34, mio::abm::VaccinationState::Vaccinated}]      = 0.021;
-    params.get<mio::abm::RecoveredToSusceptible>()[{AGE_GROUP_15_TO_34, mio::abm::VaccinationState::Vaccinated}] = 0.0;
-
-    //35-59
-    params
-        .get<mio::abm::SusceptibleToExposedByCarrier>()[{AGE_GROUP_35_TO_59, mio::abm::VaccinationState::Vaccinated}] =
-        0.03;
-    params
-        .get<mio::abm::SusceptibleToExposedByInfected>()[{AGE_GROUP_35_TO_59, mio::abm::VaccinationState::Vaccinated}] =
-        0.03;
-    params.get<mio::abm::CarrierToInfected>()[{AGE_GROUP_35_TO_59, mio::abm::VaccinationState::Vaccinated}]   = 0.179;
-    params.get<mio::abm::CarrierToRecovered>()[{AGE_GROUP_35_TO_59, mio::abm::VaccinationState::Vaccinated}]  = 0.126;
-    params.get<mio::abm::InfectedToRecovered>()[{AGE_GROUP_35_TO_59, mio::abm::VaccinationState::Vaccinated}] = 0.141;
-    params.get<mio::abm::InfectedToSevere>()[{AGE_GROUP_35_TO_59, mio::abm::VaccinationState::Vaccinated}]    = 0.003;
-    params.get<mio::abm::SevereToRecovered>()[{AGE_GROUP_35_TO_59, mio::abm::VaccinationState::Vaccinated}]   = 0.113;
-    params.get<mio::abm::SevereToCritical>()[{AGE_GROUP_35_TO_59, mio::abm::VaccinationState::Vaccinated}]    = 0.02;
-    params.get<mio::abm::CriticalToRecovered>()[{AGE_GROUP_35_TO_59, mio::abm::VaccinationState::Vaccinated}] = 0.05;
-    params.get<mio::abm::CriticalToDead>()[{AGE_GROUP_35_TO_59, mio::abm::VaccinationState::Vaccinated}]      = 0.008;
-    params.get<mio::abm::RecoveredToSusceptible>()[{AGE_GROUP_35_TO_59, mio::abm::VaccinationState::Vaccinated}] = 0.0;
-
-    //60-79
-    params
-        .get<mio::abm::SusceptibleToExposedByCarrier>()[{AGE_GROUP_60_TO_79, mio::abm::VaccinationState::Vaccinated}] =
-        0.01;
-    params
-        .get<mio::abm::SusceptibleToExposedByInfected>()[{AGE_GROUP_60_TO_79, mio::abm::VaccinationState::Vaccinated}] =
-        0.01;
-    params.get<mio::abm::CarrierToInfected>()[{AGE_GROUP_60_TO_79, mio::abm::VaccinationState::Vaccinated}]   = 0.179;
-    params.get<mio::abm::CarrierToRecovered>()[{AGE_GROUP_60_TO_79, mio::abm::VaccinationState::Vaccinated}]  = 0.126;
-    params.get<mio::abm::InfectedToRecovered>()[{AGE_GROUP_60_TO_79, mio::abm::VaccinationState::Vaccinated}] = 0.136;
-    params.get<mio::abm::InfectedToSevere>()[{AGE_GROUP_60_TO_79, mio::abm::VaccinationState::Vaccinated}]    = 0.009;
-    params.get<mio::abm::SevereToRecovered>()[{AGE_GROUP_60_TO_79, mio::abm::VaccinationState::Vaccinated}]   = 0.083;
-    params.get<mio::abm::SevereToCritical>()[{AGE_GROUP_60_TO_79, mio::abm::VaccinationState::Vaccinated}]    = 0.035;
-    params.get<mio::abm::CriticalToRecovered>()[{AGE_GROUP_60_TO_79, mio::abm::VaccinationState::Vaccinated}] = 0.035;
-    params.get<mio::abm::CriticalToDead>()[{AGE_GROUP_60_TO_79, mio::abm::VaccinationState::Vaccinated}]      = 0.023;
-    params.get<mio::abm::RecoveredToSusceptible>()[{AGE_GROUP_60_TO_79, mio::abm::VaccinationState::Vaccinated}] = 0.0;
-
-    //80+
-    params.get<mio::abm::SusceptibleToExposedByCarrier>()[{AGE_GROUP_80_UP, mio::abm::VaccinationState::Vaccinated}] =
-        0.02;
-    params.get<mio::abm::SusceptibleToExposedByInfected>()[{AGE_GROUP_80_UP, mio::abm::VaccinationState::Vaccinated}] =
-        0.02;
-    params.get<mio::abm::CarrierToInfected>()[{AGE_GROUP_80_UP, mio::abm::VaccinationState::Vaccinated}]      = 0.179;
-    params.get<mio::abm::CarrierToRecovered>()[{AGE_GROUP_80_UP, mio::abm::VaccinationState::Vaccinated}]     = 0.126;
-    params.get<mio::abm::InfectedToRecovered>()[{AGE_GROUP_80_UP, mio::abm::VaccinationState::Vaccinated}]    = 0.133;
-    params.get<mio::abm::InfectedToSevere>()[{AGE_GROUP_80_UP, mio::abm::VaccinationState::Vaccinated}]       = 0.012;
-    params.get<mio::abm::SevereToRecovered>()[{AGE_GROUP_80_UP, mio::abm::VaccinationState::Vaccinated}]      = 0.055;
-    params.get<mio::abm::SevereToCritical>()[{AGE_GROUP_80_UP, mio::abm::VaccinationState::Vaccinated}]       = 0.036;
-    params.get<mio::abm::CriticalToRecovered>()[{AGE_GROUP_80_UP, mio::abm::VaccinationState::Vaccinated}]    = 0.035;
-    params.get<mio::abm::CriticalToDead>()[{AGE_GROUP_80_UP, mio::abm::VaccinationState::Vaccinated}]         = 0.052;
-    params.get<mio::abm::RecoveredToSusceptible>()[{AGE_GROUP_80_UP, mio::abm::VaccinationState::Vaccinated}] = 0.0;
-
-    // Set the age group the can go to school is AgeGroup(1) (i.e. 5-14).
-    params.get<mio::abm::AgeGroupGotoSchool>() = {AGE_GROUP_5_TO_15};
-    // Set the age group the can go to work is AgeGroup(2) and AgeGroup(3) (i.e. 15-34 or 35-59).
-    params.get<mio::abm::AgeGroupGotoWork>() = {AGE_GROUP_15_TO_34, AGE_GROUP_35_TO_59};
-
-    // Check if the parameters satisfy their contraints.
-    params.check_constraints();
-=======
-    infection_params.get<mio::abm::SusceptibleToExposedByCarrier>()[{
-        mio::abm::VirusVariant::Wildtype, mio::abm::AgeGroup::Age0to4, mio::abm::VaccinationState::Vaccinated}] = 0.01;
-    infection_params.get<mio::abm::SusceptibleToExposedByInfected>()[{
-        mio::abm::VirusVariant::Wildtype, mio::abm::AgeGroup::Age0to4, mio::abm::VaccinationState::Vaccinated}] = 0.01;
-    infection_params.get<mio::abm::CarrierToInfected>()[{mio::abm::VirusVariant::Wildtype, mio::abm::AgeGroup::Age0to4,
-                                                         mio::abm::VaccinationState::Vaccinated}]               = 0.161;
-    infection_params.get<mio::abm::CarrierToRecovered>()[{mio::abm::VirusVariant::Wildtype, mio::abm::AgeGroup::Age0to4,
-                                                          mio::abm::VaccinationState::Vaccinated}]              = 0.132;
-    infection_params.get<mio::abm::InfectedToRecovered>()[{
-        mio::abm::VirusVariant::Wildtype, mio::abm::AgeGroup::Age0to4, mio::abm::VaccinationState::Vaccinated}] = 0.143;
-    infection_params.get<mio::abm::InfectedToSevere>()[{mio::abm::VirusVariant::Wildtype, mio::abm::AgeGroup::Age0to4,
-                                                        mio::abm::VaccinationState::Vaccinated}]                = 0.001;
-    infection_params.get<mio::abm::SevereToRecovered>()[{mio::abm::VirusVariant::Wildtype, mio::abm::AgeGroup::Age0to4,
-                                                         mio::abm::VaccinationState::Vaccinated}]               = 0.186;
-    infection_params.get<mio::abm::SevereToCritical>()[{mio::abm::VirusVariant::Wildtype, mio::abm::AgeGroup::Age0to4,
-                                                        mio::abm::VaccinationState::Vaccinated}]                = 0.015;
-    infection_params.get<mio::abm::CriticalToRecovered>()[{
-        mio::abm::VirusVariant::Wildtype, mio::abm::AgeGroup::Age0to4, mio::abm::VaccinationState::Vaccinated}] = 0.143;
-    infection_params.get<mio::abm::CriticalToDead>()[{mio::abm::VirusVariant::Wildtype, mio::abm::AgeGroup::Age0to4,
-                                                      mio::abm::VaccinationState::Vaccinated}]                  = 0.001;
-    infection_params.get<mio::abm::RecoveredToSusceptible>()[{
-        mio::abm::VirusVariant::Wildtype, mio::abm::AgeGroup::Age0to4, mio::abm::VaccinationState::Vaccinated}] = 0.0;
-
-    //5-14
-    infection_params.get<mio::abm::SusceptibleToExposedByCarrier>()[{
-        mio::abm::VirusVariant::Wildtype, mio::abm::AgeGroup::Age5to14, mio::abm::VaccinationState::Vaccinated}] = 0.03;
-    infection_params.get<mio::abm::SusceptibleToExposedByInfected>()[{
-        mio::abm::VirusVariant::Wildtype, mio::abm::AgeGroup::Age5to14, mio::abm::VaccinationState::Vaccinated}] = 0.03;
-    infection_params.get<mio::abm::CarrierToInfected>()[{mio::abm::VirusVariant::Wildtype, mio::abm::AgeGroup::Age5to14,
-                                                         mio::abm::VaccinationState::Vaccinated}] = 0.161;
-    infection_params.get<mio::abm::CarrierToRecovered>()[{
-        mio::abm::VirusVariant::Wildtype, mio::abm::AgeGroup::Age5to14, mio::abm::VaccinationState::Vaccinated}] =
-        0.132;
-    infection_params.get<mio::abm::InfectedToRecovered>()[{
-        mio::abm::VirusVariant::Wildtype, mio::abm::AgeGroup::Age5to14, mio::abm::VaccinationState::Vaccinated}] =
-        0.143;
-    infection_params.get<mio::abm::InfectedToSevere>()[{mio::abm::VirusVariant::Wildtype, mio::abm::AgeGroup::Age5to14,
-                                                        mio::abm::VaccinationState::Vaccinated}]  = 0.001;
-    infection_params.get<mio::abm::SevereToRecovered>()[{mio::abm::VirusVariant::Wildtype, mio::abm::AgeGroup::Age5to14,
-                                                         mio::abm::VaccinationState::Vaccinated}] = 0.186;
-    infection_params.get<mio::abm::SevereToCritical>()[{mio::abm::VirusVariant::Wildtype, mio::abm::AgeGroup::Age5to14,
-                                                        mio::abm::VaccinationState::Vaccinated}]  = 0.015;
-    infection_params.get<mio::abm::CriticalToRecovered>()[{
-        mio::abm::VirusVariant::Wildtype, mio::abm::AgeGroup::Age5to14, mio::abm::VaccinationState::Vaccinated}] =
-        0.143;
-    infection_params.get<mio::abm::CriticalToDead>()[{mio::abm::VirusVariant::Wildtype, mio::abm::AgeGroup::Age5to14,
-                                                      mio::abm::VaccinationState::Vaccinated}] = 0.001;
-    infection_params.get<mio::abm::RecoveredToSusceptible>()[{
-        mio::abm::VirusVariant::Wildtype, mio::abm::AgeGroup::Age5to14, mio::abm::VaccinationState::Vaccinated}] = 0.0;
-
-    //15-34
-    infection_params.get<mio::abm::SusceptibleToExposedByCarrier>()[{
-        mio::abm::VirusVariant::Wildtype, mio::abm::AgeGroup::Age15to34, mio::abm::VaccinationState::Vaccinated}] =
-        0.03;
-    infection_params.get<mio::abm::SusceptibleToExposedByInfected>()[{
-        mio::abm::VirusVariant::Wildtype, mio::abm::AgeGroup::Age15to34, mio::abm::VaccinationState::Vaccinated}] =
-        0.03;
-    infection_params.get<mio::abm::CarrierToInfected>()[{
-        mio::abm::VirusVariant::Wildtype, mio::abm::AgeGroup::Age15to34, mio::abm::VaccinationState::Vaccinated}] =
-        0.179;
-    infection_params.get<mio::abm::CarrierToRecovered>()[{
-        mio::abm::VirusVariant::Wildtype, mio::abm::AgeGroup::Age15to34, mio::abm::VaccinationState::Vaccinated}] =
-        0.126;
-    infection_params.get<mio::abm::InfectedToRecovered>()[{
-        mio::abm::VirusVariant::Wildtype, mio::abm::AgeGroup::Age15to34, mio::abm::VaccinationState::Vaccinated}] =
-        0.142;
-    infection_params.get<mio::abm::InfectedToSevere>()[{mio::abm::VirusVariant::Wildtype, mio::abm::AgeGroup::Age15to34,
-                                                        mio::abm::VaccinationState::Vaccinated}] = 0.001;
-    infection_params.get<mio::abm::SevereToRecovered>()[{
-        mio::abm::VirusVariant::Wildtype, mio::abm::AgeGroup::Age15to34, mio::abm::VaccinationState::Vaccinated}] =
-        0.157;
-    infection_params.get<mio::abm::SevereToCritical>()[{mio::abm::VirusVariant::Wildtype, mio::abm::AgeGroup::Age15to34,
-                                                        mio::abm::VaccinationState::Vaccinated}] = 0.013;
-    infection_params.get<mio::abm::CriticalToRecovered>()[{
-        mio::abm::VirusVariant::Wildtype, mio::abm::AgeGroup::Age15to34, mio::abm::VaccinationState::Vaccinated}] =
-        0.126;
-    infection_params.get<mio::abm::CriticalToDead>()[{mio::abm::VirusVariant::Wildtype, mio::abm::AgeGroup::Age15to34,
-                                                      mio::abm::VaccinationState::Vaccinated}] = 0.021;
-    infection_params.get<mio::abm::RecoveredToSusceptible>()[{
-        mio::abm::VirusVariant::Wildtype, mio::abm::AgeGroup::Age15to34, mio::abm::VaccinationState::Vaccinated}] = 0.0;
-
-    //35-59
-    infection_params.get<mio::abm::SusceptibleToExposedByCarrier>()[{
-        mio::abm::VirusVariant::Wildtype, mio::abm::AgeGroup::Age35to59, mio::abm::VaccinationState::Vaccinated}] =
-        0.03;
-    infection_params.get<mio::abm::SusceptibleToExposedByInfected>()[{
-        mio::abm::VirusVariant::Wildtype, mio::abm::AgeGroup::Age35to59, mio::abm::VaccinationState::Vaccinated}] =
-        0.03;
-    infection_params.get<mio::abm::CarrierToInfected>()[{
-        mio::abm::VirusVariant::Wildtype, mio::abm::AgeGroup::Age35to59, mio::abm::VaccinationState::Vaccinated}] =
-        0.179;
-    infection_params.get<mio::abm::CarrierToRecovered>()[{
-        mio::abm::VirusVariant::Wildtype, mio::abm::AgeGroup::Age35to59, mio::abm::VaccinationState::Vaccinated}] =
-        0.126;
-    infection_params.get<mio::abm::InfectedToRecovered>()[{
-        mio::abm::VirusVariant::Wildtype, mio::abm::AgeGroup::Age35to59, mio::abm::VaccinationState::Vaccinated}] =
-        0.141;
-    infection_params.get<mio::abm::InfectedToSevere>()[{mio::abm::VirusVariant::Wildtype, mio::abm::AgeGroup::Age35to59,
-                                                        mio::abm::VaccinationState::Vaccinated}] = 0.003;
-    infection_params.get<mio::abm::SevereToRecovered>()[{
-        mio::abm::VirusVariant::Wildtype, mio::abm::AgeGroup::Age35to59, mio::abm::VaccinationState::Vaccinated}] =
-        0.113;
-    infection_params.get<mio::abm::SevereToCritical>()[{mio::abm::VirusVariant::Wildtype, mio::abm::AgeGroup::Age35to59,
-                                                        mio::abm::VaccinationState::Vaccinated}] = 0.02;
-    infection_params.get<mio::abm::CriticalToRecovered>()[{
-        mio::abm::VirusVariant::Wildtype, mio::abm::AgeGroup::Age35to59, mio::abm::VaccinationState::Vaccinated}] =
-        0.05;
-    infection_params.get<mio::abm::CriticalToDead>()[{mio::abm::VirusVariant::Wildtype, mio::abm::AgeGroup::Age35to59,
-                                                      mio::abm::VaccinationState::Vaccinated}] = 0.008;
-    infection_params.get<mio::abm::RecoveredToSusceptible>()[{
-        mio::abm::VirusVariant::Wildtype, mio::abm::AgeGroup::Age35to59, mio::abm::VaccinationState::Vaccinated}] = 0.0;
-
-    //60-79
-    infection_params.get<mio::abm::SusceptibleToExposedByCarrier>()[{
-        mio::abm::VirusVariant::Wildtype, mio::abm::AgeGroup::Age60to79, mio::abm::VaccinationState::Vaccinated}] =
-        0.01;
-    infection_params.get<mio::abm::SusceptibleToExposedByInfected>()[{
-        mio::abm::VirusVariant::Wildtype, mio::abm::AgeGroup::Age60to79, mio::abm::VaccinationState::Vaccinated}] =
-        0.01;
-    infection_params.get<mio::abm::CarrierToInfected>()[{
-        mio::abm::VirusVariant::Wildtype, mio::abm::AgeGroup::Age60to79, mio::abm::VaccinationState::Vaccinated}] =
-        0.179;
-    infection_params.get<mio::abm::CarrierToRecovered>()[{
-        mio::abm::VirusVariant::Wildtype, mio::abm::AgeGroup::Age60to79, mio::abm::VaccinationState::Vaccinated}] =
-        0.126;
-    infection_params.get<mio::abm::InfectedToRecovered>()[{
-        mio::abm::VirusVariant::Wildtype, mio::abm::AgeGroup::Age60to79, mio::abm::VaccinationState::Vaccinated}] =
-        0.136;
-    infection_params.get<mio::abm::InfectedToSevere>()[{mio::abm::VirusVariant::Wildtype, mio::abm::AgeGroup::Age60to79,
-                                                        mio::abm::VaccinationState::Vaccinated}] = 0.009;
-    infection_params.get<mio::abm::SevereToRecovered>()[{
-        mio::abm::VirusVariant::Wildtype, mio::abm::AgeGroup::Age60to79, mio::abm::VaccinationState::Vaccinated}] =
-        0.083;
-    infection_params.get<mio::abm::SevereToCritical>()[{mio::abm::VirusVariant::Wildtype, mio::abm::AgeGroup::Age60to79,
-                                                        mio::abm::VaccinationState::Vaccinated}] = 0.035;
-    infection_params.get<mio::abm::CriticalToRecovered>()[{
-        mio::abm::VirusVariant::Wildtype, mio::abm::AgeGroup::Age60to79, mio::abm::VaccinationState::Vaccinated}] =
-        0.035;
-    infection_params.get<mio::abm::CriticalToDead>()[{mio::abm::VirusVariant::Wildtype, mio::abm::AgeGroup::Age60to79,
-                                                      mio::abm::VaccinationState::Vaccinated}] = 0.023;
-    infection_params.get<mio::abm::RecoveredToSusceptible>()[{
-        mio::abm::VirusVariant::Wildtype, mio::abm::AgeGroup::Age60to79, mio::abm::VaccinationState::Vaccinated}] = 0.0;
-
-    //80+
-    infection_params.get<mio::abm::SusceptibleToExposedByCarrier>()[{
-        mio::abm::VirusVariant::Wildtype, mio::abm::AgeGroup::Age80plus, mio::abm::VaccinationState::Vaccinated}] =
-        0.02;
-    infection_params.get<mio::abm::SusceptibleToExposedByInfected>()[{
-        mio::abm::VirusVariant::Wildtype, mio::abm::AgeGroup::Age80plus, mio::abm::VaccinationState::Vaccinated}] =
-        0.02;
-    infection_params.get<mio::abm::CarrierToInfected>()[{
-        mio::abm::VirusVariant::Wildtype, mio::abm::AgeGroup::Age80plus, mio::abm::VaccinationState::Vaccinated}] =
-        0.179;
-    infection_params.get<mio::abm::CarrierToRecovered>()[{
-        mio::abm::VirusVariant::Wildtype, mio::abm::AgeGroup::Age80plus, mio::abm::VaccinationState::Vaccinated}] =
-        0.126;
-    infection_params.get<mio::abm::InfectedToRecovered>()[{
-        mio::abm::VirusVariant::Wildtype, mio::abm::AgeGroup::Age80plus, mio::abm::VaccinationState::Vaccinated}] =
-        0.133;
-    infection_params.get<mio::abm::InfectedToSevere>()[{mio::abm::VirusVariant::Wildtype, mio::abm::AgeGroup::Age80plus,
-                                                        mio::abm::VaccinationState::Vaccinated}] = 0.012;
-    infection_params.get<mio::abm::SevereToRecovered>()[{
-        mio::abm::VirusVariant::Wildtype, mio::abm::AgeGroup::Age80plus, mio::abm::VaccinationState::Vaccinated}] =
-        0.055;
-    infection_params.get<mio::abm::SevereToCritical>()[{mio::abm::VirusVariant::Wildtype, mio::abm::AgeGroup::Age80plus,
-                                                        mio::abm::VaccinationState::Vaccinated}] = 0.036;
-    infection_params.get<mio::abm::CriticalToRecovered>()[{
-        mio::abm::VirusVariant::Wildtype, mio::abm::AgeGroup::Age80plus, mio::abm::VaccinationState::Vaccinated}] =
-        0.035;
-    infection_params.get<mio::abm::CriticalToDead>()[{mio::abm::VirusVariant::Wildtype, mio::abm::AgeGroup::Age80plus,
-                                                      mio::abm::VaccinationState::Vaccinated}] = 0.052;
-    infection_params.get<mio::abm::RecoveredToSusceptible>()[{
-        mio::abm::VirusVariant::Wildtype, mio::abm::AgeGroup::Age80plus, mio::abm::VaccinationState::Vaccinated}] = 0.0;
->>>>>>> bd17fddf
+    params.get<mio::abm::SusceptibleToExposedByCarrier>()[{mio::abm::VirusVariant::Wildtype, AGE_GROUP_80_UP,
+                                                           mio::abm::VaccinationState::Vaccinated}]  = 0.02;
+    params.get<mio::abm::SusceptibleToExposedByInfected>()[{mio::abm::VirusVariant::Wildtype, AGE_GROUP_80_UP,
+                                                            mio::abm::VaccinationState::Vaccinated}] = 0.02;
+    params.get<mio::abm::CarrierToInfected>()[{mio::abm::VirusVariant::Wildtype, AGE_GROUP_80_UP,
+                                               mio::abm::VaccinationState::Vaccinated}]              = 0.179;
+    params.get<mio::abm::CarrierToRecovered>()[{mio::abm::VirusVariant::Wildtype, AGE_GROUP_80_UP,
+                                                mio::abm::VaccinationState::Vaccinated}]             = 0.126;
+    params.get<mio::abm::InfectedToRecovered>()[{mio::abm::VirusVariant::Wildtype, AGE_GROUP_80_UP,
+                                                 mio::abm::VaccinationState::Vaccinated}]            = 0.133;
+    params.get<mio::abm::InfectedToSevere>()[{mio::abm::VirusVariant::Wildtype, AGE_GROUP_80_UP,
+                                              mio::abm::VaccinationState::Vaccinated}]               = 0.012;
+    params.get<mio::abm::SevereToRecovered>()[{mio::abm::VirusVariant::Wildtype, AGE_GROUP_80_UP,
+                                               mio::abm::VaccinationState::Vaccinated}]              = 0.055;
+    params.get<mio::abm::SevereToCritical>()[{mio::abm::VirusVariant::Wildtype, AGE_GROUP_80_UP,
+                                              mio::abm::VaccinationState::Vaccinated}]               = 0.036;
+    params.get<mio::abm::CriticalToRecovered>()[{mio::abm::VirusVariant::Wildtype, AGE_GROUP_80_UP,
+                                                 mio::abm::VaccinationState::Vaccinated}]            = 0.035;
+    params.get<mio::abm::CriticalToDead>()[{mio::abm::VirusVariant::Wildtype, AGE_GROUP_80_UP,
+                                            mio::abm::VaccinationState::Vaccinated}]                 = 0.052;
+    params.get<mio::abm::RecoveredToSusceptible>()[{mio::abm::VirusVariant::Wildtype, AGE_GROUP_80_UP,
+                                                    mio::abm::VaccinationState::Vaccinated}]         = 0.0;
 }
 
 /**
@@ -1086,29 +805,17 @@
     auto run_idx            = size_t(1); // The run index
     auto save_result_result = mio::IOResult<void>(mio::success()); // Variable informing over successful IO operations
     std::vector<int> loc_ids;
-
     // Loop over a number of runs
     while (run_idx <= num_runs) {
 
         // Create the sampled simulation with start time t0
         auto sim = create_sampled_simulation(t0);
-<<<<<<< HEAD
-        // As the locations stay the same, collect the id of location in world only if it is the first run
-        if (run_idx == 1) {
-            for (auto&& locations : sim.get_world().get_locations()) {
-                for (auto location : locations) {
-                    loc_ids.push_back(location.get_index());
-                }
-=======
         // Collect the id of location in world.
-        std::vector<int> loc_ids;
         for (auto&& locations : sim.get_world().get_locations()) {
             for (auto&& location : locations) {
                 loc_ids.push_back(location->get_index());
->>>>>>> bd17fddf
             }
         }
-
         // Advance the world to tmax
         sim.advance(tmax);
         ensemble_params.push_back(std::vector<mio::abm::World>{mio::abm::World(sim.get_world())});
@@ -1117,13 +824,13 @@
         // Option to save the current run result to file
         if (save_result_result && save_single_runs) {
             auto result_dir_run = result_dir / ("abm_result_run_" + std::to_string(run_idx) + ".h5");
-            save_result_result =
-                save_result_with_params(ensemble_results.back(), ensemble_params.back(), loc_ids, result_dir, run_idx);
+            // save_result_result =
+                //save_result_with_params(ensemble_results.back(), ensemble_params.back(), loc_ids, result_dir, run_idx);
         }
         ++run_idx;
     }
     BOOST_OUTCOME_TRY(save_result_result);
-    BOOST_OUTCOME_TRY(save_results(ensemble_results, ensemble_params, loc_ids, result_dir, save_single_runs));
+    //BOOST_OUTCOME_TRY(save_results(ensemble_results, ensemble_params, loc_ids, result_dir, save_single_runs));
     return mio::success();
 }
 
