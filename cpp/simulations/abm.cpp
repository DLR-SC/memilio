--- conflicted
+++ resolved
@@ -24,6 +24,20 @@
 //#include "tests/test_abm.h"
 
 namespace fs = boost::filesystem;
+
+/**
+ * Set a value and distribution of an UncertainValue.
+ * Assigns average of min and max as a value and UNIFORM(min, max) as a distribution.
+ * @param p uncertain value to set.
+ * @param min minimum of distribution.
+ * @param max minimum of distribution.
+ */
+void assign_uniform_distribution(mio::UncertainValue& p, ScalarType min, ScalarType max)
+{
+    p = mio::UncertainValue(0.5 * (max + min));
+    p.set_distribution(mio::ParameterDistributionUniform(min, max));
+}
+
 /**
  * Determine the infection state of a person at the beginning of the simulation.
  * The infection states are chosen randomly. They are distributed according to the probabilites set in the example.
@@ -420,19 +434,6 @@
 /**
  * Assign an infection state to each person.
  */
-<<<<<<< HEAD
-
-void assign_infection_state(mio::abm::World& world, mio::abm::TimePoint t, double exposed_pct, double infected_pct,
-                            double carrier_pct, double recovered_pct)
-{
-    auto persons = world.get_persons();
-    for (auto& person : persons) {
-        auto infection_state = determine_infection_state(exposed_pct, infected_pct, carrier_pct, recovered_pct);
-        if (infection_state != mio::abm::InfectionState::Susceptible)
-            person.add_new_infection(mio::abm::Infection(static_cast<mio::abm::VirusVariant>(0), person.get_age(),
-                                                         world.get_global_infection_parameters(), t, infection_state));
-    }
-=======
 void assign_infection_state(mio::abm::World& /*world*/, mio::abm::TimePoint /*t*/, double /*exposed_pct*/,
                             double /*infected_pct*/, double /*carrier_pct*/, double /*recovered_pct*/)
 {
@@ -442,12 +443,10 @@
     //    if (infection_state != mio::abm::InfectionState::Susceptible)
     //        add_test_infection(person, infection_state, t, world.get_global_infection_parameters());
     //}
->>>>>>> a87db5bc
 }
 
 void set_parameters(mio::abm::GlobalInfectionParameters infection_params)
 {
-<<<<<<< HEAD
     infection_params.set<mio::abm::IncubationPeriod>({{mio::abm::AgeGroup::Count}, 4.});
 
     //0-4
@@ -527,200 +526,10 @@
     infection_params.get<mio::abm::CriticalToRecovered>()[{mio::abm::AgeGroup::Age80plus}]    = 0.035;
     infection_params.get<mio::abm::CriticalToDead>()[{mio::abm::AgeGroup::Age80plus}]                    = 0.052;
     infection_params.get<mio::abm::RecoveredToSusceptible>()[{mio::abm::AgeGroup::Age80plus}] = 0.;
-=======
-    infection_params.set<mio::abm::IncubationPeriod>(
-        {{mio::abm::VirusVariant::Count, mio::abm::AgeGroup::Count, mio::abm::VaccinationState::Count}, 4.});
+
+    // Set each parameter for vaccinated people
 
     //0-4
-    infection_params.get<mio::abm::SusceptibleToExposedByCarrier>()[{
-        mio::abm::VirusVariant::Wildtype, mio::abm::AgeGroup::Age0to4, mio::abm::VaccinationState::Unvaccinated}] =
-        0.05;
-    infection_params.get<mio::abm::SusceptibleToExposedByInfected>()[{
-        mio::abm::VirusVariant::Wildtype, mio::abm::AgeGroup::Age0to4, mio::abm::VaccinationState::Unvaccinated}] =
-        0.05;
-    infection_params.get<mio::abm::CarrierToInfected>()[{mio::abm::VirusVariant::Wildtype, mio::abm::AgeGroup::Age0to4,
-                                                         mio::abm::VaccinationState::Unvaccinated}]  = 0.276;
-    infection_params.get<mio::abm::CarrierToRecovered>()[{mio::abm::VirusVariant::Wildtype, mio::abm::AgeGroup::Age0to4,
-                                                          mio::abm::VaccinationState::Unvaccinated}] = 0.092;
-    infection_params.get<mio::abm::InfectedToRecovered>()[{
-        mio::abm::VirusVariant::Wildtype, mio::abm::AgeGroup::Age0to4, mio::abm::VaccinationState::Unvaccinated}] =
-        0.142;
-    infection_params.get<mio::abm::InfectedToSevere>()[{mio::abm::VirusVariant::Wildtype, mio::abm::AgeGroup::Age0to4,
-                                                        mio::abm::VaccinationState::Unvaccinated}]  = 0.001;
-    infection_params.get<mio::abm::SevereToRecovered>()[{mio::abm::VirusVariant::Wildtype, mio::abm::AgeGroup::Age0to4,
-                                                         mio::abm::VaccinationState::Unvaccinated}] = 0.186;
-    infection_params.get<mio::abm::SevereToCritical>()[{mio::abm::VirusVariant::Wildtype, mio::abm::AgeGroup::Age0to4,
-                                                        mio::abm::VaccinationState::Unvaccinated}]  = 0.015;
-    infection_params.get<mio::abm::CriticalToRecovered>()[{
-        mio::abm::VirusVariant::Wildtype, mio::abm::AgeGroup::Age0to4, mio::abm::VaccinationState::Unvaccinated}] =
-        0.143;
-    infection_params.get<mio::abm::CriticalToDead>()[{mio::abm::VirusVariant::Wildtype, mio::abm::AgeGroup::Age0to4,
-                                                      mio::abm::VaccinationState::Unvaccinated}] = 0.001;
-    infection_params.get<mio::abm::RecoveredToSusceptible>()[{
-        mio::abm::VirusVariant::Wildtype, mio::abm::AgeGroup::Age0to4, mio::abm::VaccinationState::Unvaccinated}] = 0.;
-
-    //5-14
-    infection_params.get<mio::abm::SusceptibleToExposedByCarrier>()[{
-        mio::abm::VirusVariant::Wildtype, mio::abm::AgeGroup::Age5to14, mio::abm::VaccinationState::Unvaccinated}] =
-        0.1;
-    infection_params.get<mio::abm::SusceptibleToExposedByInfected>()[{
-        mio::abm::VirusVariant::Wildtype, mio::abm::AgeGroup::Age5to14, mio::abm::VaccinationState::Unvaccinated}] =
-        0.1;
-    infection_params.get<mio::abm::CarrierToInfected>()[{mio::abm::VirusVariant::Wildtype, mio::abm::AgeGroup::Age5to14,
-                                                         mio::abm::VaccinationState::Unvaccinated}] = 0.276;
-    infection_params.get<mio::abm::CarrierToRecovered>()[{
-        mio::abm::VirusVariant::Wildtype, mio::abm::AgeGroup::Age5to14, mio::abm::VaccinationState::Unvaccinated}] =
-        0.092;
-    infection_params.get<mio::abm::InfectedToRecovered>()[{
-        mio::abm::VirusVariant::Wildtype, mio::abm::AgeGroup::Age5to14, mio::abm::VaccinationState::Unvaccinated}] =
-        0.142;
-    infection_params.get<mio::abm::InfectedToSevere>()[{mio::abm::VirusVariant::Wildtype, mio::abm::AgeGroup::Age5to14,
-                                                        mio::abm::VaccinationState::Unvaccinated}]  = 0.001;
-    infection_params.get<mio::abm::SevereToRecovered>()[{mio::abm::VirusVariant::Wildtype, mio::abm::AgeGroup::Age5to14,
-                                                         mio::abm::VaccinationState::Unvaccinated}] = 0.186;
-    infection_params.get<mio::abm::SevereToCritical>()[{mio::abm::VirusVariant::Wildtype, mio::abm::AgeGroup::Age5to14,
-                                                        mio::abm::VaccinationState::Unvaccinated}]  = 0.015;
-    infection_params.get<mio::abm::CriticalToRecovered>()[{
-        mio::abm::VirusVariant::Wildtype, mio::abm::AgeGroup::Age5to14, mio::abm::VaccinationState::Unvaccinated}] =
-        0.143;
-    infection_params.get<mio::abm::CriticalToDead>()[{mio::abm::VirusVariant::Wildtype, mio::abm::AgeGroup::Age5to14,
-                                                      mio::abm::VaccinationState::Unvaccinated}] = 0.001;
-    infection_params.get<mio::abm::RecoveredToSusceptible>()[{
-        mio::abm::VirusVariant::Wildtype, mio::abm::AgeGroup::Age5to14, mio::abm::VaccinationState::Unvaccinated}] = 0.;
-
-    //15-34
-    infection_params.get<mio::abm::SusceptibleToExposedByCarrier>()[{
-        mio::abm::VirusVariant::Wildtype, mio::abm::AgeGroup::Age15to34, mio::abm::VaccinationState::Unvaccinated}] =
-        0.13;
-    infection_params.get<mio::abm::SusceptibleToExposedByInfected>()[{
-        mio::abm::VirusVariant::Wildtype, mio::abm::AgeGroup::Age15to34, mio::abm::VaccinationState::Unvaccinated}] =
-        0.13;
-    infection_params.get<mio::abm::CarrierToInfected>()[{
-        mio::abm::VirusVariant::Wildtype, mio::abm::AgeGroup::Age15to34, mio::abm::VaccinationState::Unvaccinated}] =
-        0.315;
-    infection_params.get<mio::abm::CarrierToRecovered>()[{
-        mio::abm::VirusVariant::Wildtype, mio::abm::AgeGroup::Age15to34, mio::abm::VaccinationState::Unvaccinated}] =
-        0.079;
-    infection_params.get<mio::abm::InfectedToRecovered>()[{
-        mio::abm::VirusVariant::Wildtype, mio::abm::AgeGroup::Age15to34, mio::abm::VaccinationState::Unvaccinated}] =
-        0.139;
-    infection_params.get<mio::abm::InfectedToSevere>()[{mio::abm::VirusVariant::Wildtype, mio::abm::AgeGroup::Age15to34,
-                                                        mio::abm::VaccinationState::Unvaccinated}] = 0.003;
-    infection_params.get<mio::abm::SevereToRecovered>()[{
-        mio::abm::VirusVariant::Wildtype, mio::abm::AgeGroup::Age15to34, mio::abm::VaccinationState::Unvaccinated}] =
-        0.157;
-    infection_params.get<mio::abm::SevereToCritical>()[{mio::abm::VirusVariant::Wildtype, mio::abm::AgeGroup::Age15to34,
-                                                        mio::abm::VaccinationState::Unvaccinated}] = 0.013;
-    infection_params.get<mio::abm::CriticalToRecovered>()[{
-        mio::abm::VirusVariant::Wildtype, mio::abm::AgeGroup::Age15to34, mio::abm::VaccinationState::Unvaccinated}] =
-        0.126;
-    infection_params.get<mio::abm::CriticalToDead>()[{mio::abm::VirusVariant::Wildtype, mio::abm::AgeGroup::Age15to34,
-                                                      mio::abm::VaccinationState::Unvaccinated}] = 0.021;
-    infection_params.get<mio::abm::RecoveredToSusceptible>()[{
-        mio::abm::VirusVariant::Wildtype, mio::abm::AgeGroup::Age15to34, mio::abm::VaccinationState::Unvaccinated}] =
-        0.;
-
-    //35-59
-    infection_params.get<mio::abm::SusceptibleToExposedByCarrier>()[{
-        mio::abm::VirusVariant::Wildtype, mio::abm::AgeGroup::Age35to59, mio::abm::VaccinationState::Unvaccinated}] =
-        0.11;
-    infection_params.get<mio::abm::SusceptibleToExposedByInfected>()[{
-        mio::abm::VirusVariant::Wildtype, mio::abm::AgeGroup::Age35to59, mio::abm::VaccinationState::Unvaccinated}] =
-        0.11;
-    infection_params.get<mio::abm::CarrierToInfected>()[{
-        mio::abm::VirusVariant::Wildtype, mio::abm::AgeGroup::Age35to59, mio::abm::VaccinationState::Unvaccinated}] =
-        0.315;
-    infection_params.get<mio::abm::CarrierToRecovered>()[{
-        mio::abm::VirusVariant::Wildtype, mio::abm::AgeGroup::Age35to59, mio::abm::VaccinationState::Unvaccinated}] =
-        0.079;
-    infection_params.get<mio::abm::InfectedToRecovered>()[{
-        mio::abm::VirusVariant::Wildtype, mio::abm::AgeGroup::Age35to59, mio::abm::VaccinationState::Unvaccinated}] =
-        0.136;
-    infection_params.get<mio::abm::InfectedToSevere>()[{mio::abm::VirusVariant::Wildtype, mio::abm::AgeGroup::Age35to59,
-                                                        mio::abm::VaccinationState::Unvaccinated}] = 0.009;
-    infection_params.get<mio::abm::SevereToRecovered>()[{
-        mio::abm::VirusVariant::Wildtype, mio::abm::AgeGroup::Age35to59, mio::abm::VaccinationState::Unvaccinated}] =
-        0.113;
-    infection_params.get<mio::abm::SevereToCritical>()[{mio::abm::VirusVariant::Wildtype, mio::abm::AgeGroup::Age35to59,
-                                                        mio::abm::VaccinationState::Unvaccinated}] = 0.02;
-    infection_params.get<mio::abm::CriticalToRecovered>()[{
-        mio::abm::VirusVariant::Wildtype, mio::abm::AgeGroup::Age35to59, mio::abm::VaccinationState::Unvaccinated}] =
-        0.05;
-    infection_params.get<mio::abm::CriticalToDead>()[{mio::abm::VirusVariant::Wildtype, mio::abm::AgeGroup::Age35to59,
-                                                      mio::abm::VaccinationState::Unvaccinated}] = 0.008;
-    infection_params.get<mio::abm::RecoveredToSusceptible>()[{
-        mio::abm::VirusVariant::Wildtype, mio::abm::AgeGroup::Age35to59, mio::abm::VaccinationState::Unvaccinated}] =
-        0.;
-
-    //60-79
-    infection_params.get<mio::abm::SusceptibleToExposedByCarrier>()[{
-        mio::abm::VirusVariant::Wildtype, mio::abm::AgeGroup::Age60to79, mio::abm::VaccinationState::Unvaccinated}] =
-        0.04;
-    infection_params.get<mio::abm::SusceptibleToExposedByInfected>()[{
-        mio::abm::VirusVariant::Wildtype, mio::abm::AgeGroup::Age60to79, mio::abm::VaccinationState::Unvaccinated}] =
-        0.04;
-    infection_params.get<mio::abm::CarrierToInfected>()[{
-        mio::abm::VirusVariant::Wildtype, mio::abm::AgeGroup::Age60to79, mio::abm::VaccinationState::Unvaccinated}] =
-        0.315;
-    infection_params.get<mio::abm::CarrierToRecovered>()[{
-        mio::abm::VirusVariant::Wildtype, mio::abm::AgeGroup::Age60to79, mio::abm::VaccinationState::Unvaccinated}] =
-        0.079;
-    infection_params.get<mio::abm::InfectedToRecovered>()[{
-        mio::abm::VirusVariant::Wildtype, mio::abm::AgeGroup::Age60to79, mio::abm::VaccinationState::Unvaccinated}] =
-        0.123;
-    infection_params.get<mio::abm::InfectedToSevere>()[{mio::abm::VirusVariant::Wildtype, mio::abm::AgeGroup::Age60to79,
-                                                        mio::abm::VaccinationState::Unvaccinated}] = 0.024;
-    infection_params.get<mio::abm::SevereToRecovered>()[{
-        mio::abm::VirusVariant::Wildtype, mio::abm::AgeGroup::Age60to79, mio::abm::VaccinationState::Unvaccinated}] =
-        0.083;
-    infection_params.get<mio::abm::SevereToCritical>()[{mio::abm::VirusVariant::Wildtype, mio::abm::AgeGroup::Age60to79,
-                                                        mio::abm::VaccinationState::Unvaccinated}] = 0.035;
-    infection_params.get<mio::abm::CriticalToRecovered>()[{
-        mio::abm::VirusVariant::Wildtype, mio::abm::AgeGroup::Age60to79, mio::abm::VaccinationState::Unvaccinated}] =
-        0.035;
-    infection_params.get<mio::abm::CriticalToDead>()[{mio::abm::VirusVariant::Wildtype, mio::abm::AgeGroup::Age60to79,
-                                                      mio::abm::VaccinationState::Unvaccinated}] = 0.023;
-    infection_params.get<mio::abm::RecoveredToSusceptible>()[{
-        mio::abm::VirusVariant::Wildtype, mio::abm::AgeGroup::Age60to79, mio::abm::VaccinationState::Unvaccinated}] =
-        0.;
-
-    //80+
-    infection_params.get<mio::abm::SusceptibleToExposedByCarrier>()[{
-        mio::abm::VirusVariant::Wildtype, mio::abm::AgeGroup::Age80plus, mio::abm::VaccinationState::Unvaccinated}] =
-        0.07;
-    infection_params.get<mio::abm::SusceptibleToExposedByInfected>()[{
-        mio::abm::VirusVariant::Wildtype, mio::abm::AgeGroup::Age80plus, mio::abm::VaccinationState::Unvaccinated}] =
-        0.07;
-    infection_params.get<mio::abm::CarrierToInfected>()[{
-        mio::abm::VirusVariant::Wildtype, mio::abm::AgeGroup::Age80plus, mio::abm::VaccinationState::Unvaccinated}] =
-        0.315;
-    infection_params.get<mio::abm::CarrierToRecovered>()[{
-        mio::abm::VirusVariant::Wildtype, mio::abm::AgeGroup::Age80plus, mio::abm::VaccinationState::Unvaccinated}] =
-        0.079;
-    infection_params.get<mio::abm::InfectedToRecovered>()[{
-        mio::abm::VirusVariant::Wildtype, mio::abm::AgeGroup::Age80plus, mio::abm::VaccinationState::Unvaccinated}] =
-        0.115;
-    infection_params.get<mio::abm::InfectedToSevere>()[{mio::abm::VirusVariant::Wildtype, mio::abm::AgeGroup::Age80plus,
-                                                        mio::abm::VaccinationState::Unvaccinated}] = 0.033;
-    infection_params.get<mio::abm::SevereToRecovered>()[{
-        mio::abm::VirusVariant::Wildtype, mio::abm::AgeGroup::Age80plus, mio::abm::VaccinationState::Unvaccinated}] =
-        0.055;
-    infection_params.get<mio::abm::SevereToCritical>()[{mio::abm::VirusVariant::Wildtype, mio::abm::AgeGroup::Age80plus,
-                                                        mio::abm::VaccinationState::Unvaccinated}] = 0.036;
-    infection_params.get<mio::abm::CriticalToRecovered>()[{
-        mio::abm::VirusVariant::Wildtype, mio::abm::AgeGroup::Age80plus, mio::abm::VaccinationState::Unvaccinated}] =
-        0.035;
-    infection_params.get<mio::abm::CriticalToDead>()[{mio::abm::VirusVariant::Wildtype, mio::abm::AgeGroup::Age80plus,
-                                                      mio::abm::VaccinationState::Unvaccinated}] = 0.052;
-    infection_params.get<mio::abm::RecoveredToSusceptible>()[{
-        mio::abm::VirusVariant::Wildtype, mio::abm::AgeGroup::Age80plus, mio::abm::VaccinationState::Unvaccinated}] =
-        0.;
->>>>>>> a87db5bc
-
-    // Set each parameter for vaccinated people
-
-    //0-4
-<<<<<<< HEAD
     infection_params.get<mio::abm::SusceptibleToExposedByCarrier>()[{mio::abm::AgeGroup::Age0to4}]  = 0.01;
     infection_params.get<mio::abm::SusceptibleToExposedByInfected>()[{mio::abm::AgeGroup::Age0to4}] = 0.01;
     infection_params
@@ -892,181 +701,6 @@
         .get<mio::abm::CriticalToDead>()[{mio::abm::AgeGroup::Age80plus}] =
         0.052;
     infection_params.get<mio::abm::RecoveredToSusceptible>()[{mio::abm::AgeGroup::Age80plus}] = 0.0;
-=======
-    infection_params.get<mio::abm::SusceptibleToExposedByCarrier>()[{
-        mio::abm::VirusVariant::Wildtype, mio::abm::AgeGroup::Age0to4, mio::abm::VaccinationState::Vaccinated}] = 0.01;
-    infection_params.get<mio::abm::SusceptibleToExposedByInfected>()[{
-        mio::abm::VirusVariant::Wildtype, mio::abm::AgeGroup::Age0to4, mio::abm::VaccinationState::Vaccinated}] = 0.01;
-    infection_params.get<mio::abm::CarrierToInfected>()[{mio::abm::VirusVariant::Wildtype, mio::abm::AgeGroup::Age0to4,
-                                                         mio::abm::VaccinationState::Vaccinated}]               = 0.161;
-    infection_params.get<mio::abm::CarrierToRecovered>()[{mio::abm::VirusVariant::Wildtype, mio::abm::AgeGroup::Age0to4,
-                                                          mio::abm::VaccinationState::Vaccinated}]              = 0.132;
-    infection_params.get<mio::abm::InfectedToRecovered>()[{
-        mio::abm::VirusVariant::Wildtype, mio::abm::AgeGroup::Age0to4, mio::abm::VaccinationState::Vaccinated}] = 0.143;
-    infection_params.get<mio::abm::InfectedToSevere>()[{mio::abm::VirusVariant::Wildtype, mio::abm::AgeGroup::Age0to4,
-                                                        mio::abm::VaccinationState::Vaccinated}]                = 0.001;
-    infection_params.get<mio::abm::SevereToRecovered>()[{mio::abm::VirusVariant::Wildtype, mio::abm::AgeGroup::Age0to4,
-                                                         mio::abm::VaccinationState::Vaccinated}]               = 0.186;
-    infection_params.get<mio::abm::SevereToCritical>()[{mio::abm::VirusVariant::Wildtype, mio::abm::AgeGroup::Age0to4,
-                                                        mio::abm::VaccinationState::Vaccinated}]                = 0.015;
-    infection_params.get<mio::abm::CriticalToRecovered>()[{
-        mio::abm::VirusVariant::Wildtype, mio::abm::AgeGroup::Age0to4, mio::abm::VaccinationState::Vaccinated}] = 0.143;
-    infection_params.get<mio::abm::CriticalToDead>()[{mio::abm::VirusVariant::Wildtype, mio::abm::AgeGroup::Age0to4,
-                                                      mio::abm::VaccinationState::Vaccinated}]                  = 0.001;
-    infection_params.get<mio::abm::RecoveredToSusceptible>()[{
-        mio::abm::VirusVariant::Wildtype, mio::abm::AgeGroup::Age0to4, mio::abm::VaccinationState::Vaccinated}] = 0.0;
-
-    //5-14
-    infection_params.get<mio::abm::SusceptibleToExposedByCarrier>()[{
-        mio::abm::VirusVariant::Wildtype, mio::abm::AgeGroup::Age5to14, mio::abm::VaccinationState::Vaccinated}] = 0.03;
-    infection_params.get<mio::abm::SusceptibleToExposedByInfected>()[{
-        mio::abm::VirusVariant::Wildtype, mio::abm::AgeGroup::Age5to14, mio::abm::VaccinationState::Vaccinated}] = 0.03;
-    infection_params.get<mio::abm::CarrierToInfected>()[{mio::abm::VirusVariant::Wildtype, mio::abm::AgeGroup::Age5to14,
-                                                         mio::abm::VaccinationState::Vaccinated}] = 0.161;
-    infection_params.get<mio::abm::CarrierToRecovered>()[{
-        mio::abm::VirusVariant::Wildtype, mio::abm::AgeGroup::Age5to14, mio::abm::VaccinationState::Vaccinated}] =
-        0.132;
-    infection_params.get<mio::abm::InfectedToRecovered>()[{
-        mio::abm::VirusVariant::Wildtype, mio::abm::AgeGroup::Age5to14, mio::abm::VaccinationState::Vaccinated}] =
-        0.143;
-    infection_params.get<mio::abm::InfectedToSevere>()[{mio::abm::VirusVariant::Wildtype, mio::abm::AgeGroup::Age5to14,
-                                                        mio::abm::VaccinationState::Vaccinated}]  = 0.001;
-    infection_params.get<mio::abm::SevereToRecovered>()[{mio::abm::VirusVariant::Wildtype, mio::abm::AgeGroup::Age5to14,
-                                                         mio::abm::VaccinationState::Vaccinated}] = 0.186;
-    infection_params.get<mio::abm::SevereToCritical>()[{mio::abm::VirusVariant::Wildtype, mio::abm::AgeGroup::Age5to14,
-                                                        mio::abm::VaccinationState::Vaccinated}]  = 0.015;
-    infection_params.get<mio::abm::CriticalToRecovered>()[{
-        mio::abm::VirusVariant::Wildtype, mio::abm::AgeGroup::Age5to14, mio::abm::VaccinationState::Vaccinated}] =
-        0.143;
-    infection_params.get<mio::abm::CriticalToDead>()[{mio::abm::VirusVariant::Wildtype, mio::abm::AgeGroup::Age5to14,
-                                                      mio::abm::VaccinationState::Vaccinated}] = 0.001;
-    infection_params.get<mio::abm::RecoveredToSusceptible>()[{
-        mio::abm::VirusVariant::Wildtype, mio::abm::AgeGroup::Age5to14, mio::abm::VaccinationState::Vaccinated}] = 0.0;
-
-    //15-34
-    infection_params.get<mio::abm::SusceptibleToExposedByCarrier>()[{
-        mio::abm::VirusVariant::Wildtype, mio::abm::AgeGroup::Age15to34, mio::abm::VaccinationState::Vaccinated}] =
-        0.03;
-    infection_params.get<mio::abm::SusceptibleToExposedByInfected>()[{
-        mio::abm::VirusVariant::Wildtype, mio::abm::AgeGroup::Age15to34, mio::abm::VaccinationState::Vaccinated}] =
-        0.03;
-    infection_params.get<mio::abm::CarrierToInfected>()[{
-        mio::abm::VirusVariant::Wildtype, mio::abm::AgeGroup::Age15to34, mio::abm::VaccinationState::Vaccinated}] =
-        0.179;
-    infection_params.get<mio::abm::CarrierToRecovered>()[{
-        mio::abm::VirusVariant::Wildtype, mio::abm::AgeGroup::Age15to34, mio::abm::VaccinationState::Vaccinated}] =
-        0.126;
-    infection_params.get<mio::abm::InfectedToRecovered>()[{
-        mio::abm::VirusVariant::Wildtype, mio::abm::AgeGroup::Age15to34, mio::abm::VaccinationState::Vaccinated}] =
-        0.142;
-    infection_params.get<mio::abm::InfectedToSevere>()[{mio::abm::VirusVariant::Wildtype, mio::abm::AgeGroup::Age15to34,
-                                                        mio::abm::VaccinationState::Vaccinated}] = 0.001;
-    infection_params.get<mio::abm::SevereToRecovered>()[{
-        mio::abm::VirusVariant::Wildtype, mio::abm::AgeGroup::Age15to34, mio::abm::VaccinationState::Vaccinated}] =
-        0.157;
-    infection_params.get<mio::abm::SevereToCritical>()[{mio::abm::VirusVariant::Wildtype, mio::abm::AgeGroup::Age15to34,
-                                                        mio::abm::VaccinationState::Vaccinated}] = 0.013;
-    infection_params.get<mio::abm::CriticalToRecovered>()[{
-        mio::abm::VirusVariant::Wildtype, mio::abm::AgeGroup::Age15to34, mio::abm::VaccinationState::Vaccinated}] =
-        0.126;
-    infection_params.get<mio::abm::CriticalToDead>()[{mio::abm::VirusVariant::Wildtype, mio::abm::AgeGroup::Age15to34,
-                                                      mio::abm::VaccinationState::Vaccinated}] = 0.021;
-    infection_params.get<mio::abm::RecoveredToSusceptible>()[{
-        mio::abm::VirusVariant::Wildtype, mio::abm::AgeGroup::Age15to34, mio::abm::VaccinationState::Vaccinated}] = 0.0;
-
-    //35-59
-    infection_params.get<mio::abm::SusceptibleToExposedByCarrier>()[{
-        mio::abm::VirusVariant::Wildtype, mio::abm::AgeGroup::Age35to59, mio::abm::VaccinationState::Vaccinated}] =
-        0.03;
-    infection_params.get<mio::abm::SusceptibleToExposedByInfected>()[{
-        mio::abm::VirusVariant::Wildtype, mio::abm::AgeGroup::Age35to59, mio::abm::VaccinationState::Vaccinated}] =
-        0.03;
-    infection_params.get<mio::abm::CarrierToInfected>()[{
-        mio::abm::VirusVariant::Wildtype, mio::abm::AgeGroup::Age35to59, mio::abm::VaccinationState::Vaccinated}] =
-        0.179;
-    infection_params.get<mio::abm::CarrierToRecovered>()[{
-        mio::abm::VirusVariant::Wildtype, mio::abm::AgeGroup::Age35to59, mio::abm::VaccinationState::Vaccinated}] =
-        0.126;
-    infection_params.get<mio::abm::InfectedToRecovered>()[{
-        mio::abm::VirusVariant::Wildtype, mio::abm::AgeGroup::Age35to59, mio::abm::VaccinationState::Vaccinated}] =
-        0.141;
-    infection_params.get<mio::abm::InfectedToSevere>()[{mio::abm::VirusVariant::Wildtype, mio::abm::AgeGroup::Age35to59,
-                                                        mio::abm::VaccinationState::Vaccinated}] = 0.003;
-    infection_params.get<mio::abm::SevereToRecovered>()[{
-        mio::abm::VirusVariant::Wildtype, mio::abm::AgeGroup::Age35to59, mio::abm::VaccinationState::Vaccinated}] =
-        0.113;
-    infection_params.get<mio::abm::SevereToCritical>()[{mio::abm::VirusVariant::Wildtype, mio::abm::AgeGroup::Age35to59,
-                                                        mio::abm::VaccinationState::Vaccinated}] = 0.02;
-    infection_params.get<mio::abm::CriticalToRecovered>()[{
-        mio::abm::VirusVariant::Wildtype, mio::abm::AgeGroup::Age35to59, mio::abm::VaccinationState::Vaccinated}] =
-        0.05;
-    infection_params.get<mio::abm::CriticalToDead>()[{mio::abm::VirusVariant::Wildtype, mio::abm::AgeGroup::Age35to59,
-                                                      mio::abm::VaccinationState::Vaccinated}] = 0.008;
-    infection_params.get<mio::abm::RecoveredToSusceptible>()[{
-        mio::abm::VirusVariant::Wildtype, mio::abm::AgeGroup::Age35to59, mio::abm::VaccinationState::Vaccinated}] = 0.0;
-
-    //60-79
-    infection_params.get<mio::abm::SusceptibleToExposedByCarrier>()[{
-        mio::abm::VirusVariant::Wildtype, mio::abm::AgeGroup::Age60to79, mio::abm::VaccinationState::Vaccinated}] =
-        0.01;
-    infection_params.get<mio::abm::SusceptibleToExposedByInfected>()[{
-        mio::abm::VirusVariant::Wildtype, mio::abm::AgeGroup::Age60to79, mio::abm::VaccinationState::Vaccinated}] =
-        0.01;
-    infection_params.get<mio::abm::CarrierToInfected>()[{
-        mio::abm::VirusVariant::Wildtype, mio::abm::AgeGroup::Age60to79, mio::abm::VaccinationState::Vaccinated}] =
-        0.179;
-    infection_params.get<mio::abm::CarrierToRecovered>()[{
-        mio::abm::VirusVariant::Wildtype, mio::abm::AgeGroup::Age60to79, mio::abm::VaccinationState::Vaccinated}] =
-        0.126;
-    infection_params.get<mio::abm::InfectedToRecovered>()[{
-        mio::abm::VirusVariant::Wildtype, mio::abm::AgeGroup::Age60to79, mio::abm::VaccinationState::Vaccinated}] =
-        0.136;
-    infection_params.get<mio::abm::InfectedToSevere>()[{mio::abm::VirusVariant::Wildtype, mio::abm::AgeGroup::Age60to79,
-                                                        mio::abm::VaccinationState::Vaccinated}] = 0.009;
-    infection_params.get<mio::abm::SevereToRecovered>()[{
-        mio::abm::VirusVariant::Wildtype, mio::abm::AgeGroup::Age60to79, mio::abm::VaccinationState::Vaccinated}] =
-        0.083;
-    infection_params.get<mio::abm::SevereToCritical>()[{mio::abm::VirusVariant::Wildtype, mio::abm::AgeGroup::Age60to79,
-                                                        mio::abm::VaccinationState::Vaccinated}] = 0.035;
-    infection_params.get<mio::abm::CriticalToRecovered>()[{
-        mio::abm::VirusVariant::Wildtype, mio::abm::AgeGroup::Age60to79, mio::abm::VaccinationState::Vaccinated}] =
-        0.035;
-    infection_params.get<mio::abm::CriticalToDead>()[{mio::abm::VirusVariant::Wildtype, mio::abm::AgeGroup::Age60to79,
-                                                      mio::abm::VaccinationState::Vaccinated}] = 0.023;
-    infection_params.get<mio::abm::RecoveredToSusceptible>()[{
-        mio::abm::VirusVariant::Wildtype, mio::abm::AgeGroup::Age60to79, mio::abm::VaccinationState::Vaccinated}] = 0.0;
-
-    //80+
-    infection_params.get<mio::abm::SusceptibleToExposedByCarrier>()[{
-        mio::abm::VirusVariant::Wildtype, mio::abm::AgeGroup::Age80plus, mio::abm::VaccinationState::Vaccinated}] =
-        0.02;
-    infection_params.get<mio::abm::SusceptibleToExposedByInfected>()[{
-        mio::abm::VirusVariant::Wildtype, mio::abm::AgeGroup::Age80plus, mio::abm::VaccinationState::Vaccinated}] =
-        0.02;
-    infection_params.get<mio::abm::CarrierToInfected>()[{
-        mio::abm::VirusVariant::Wildtype, mio::abm::AgeGroup::Age80plus, mio::abm::VaccinationState::Vaccinated}] =
-        0.179;
-    infection_params.get<mio::abm::CarrierToRecovered>()[{
-        mio::abm::VirusVariant::Wildtype, mio::abm::AgeGroup::Age80plus, mio::abm::VaccinationState::Vaccinated}] =
-        0.126;
-    infection_params.get<mio::abm::InfectedToRecovered>()[{
-        mio::abm::VirusVariant::Wildtype, mio::abm::AgeGroup::Age80plus, mio::abm::VaccinationState::Vaccinated}] =
-        0.133;
-    infection_params.get<mio::abm::InfectedToSevere>()[{mio::abm::VirusVariant::Wildtype, mio::abm::AgeGroup::Age80plus,
-                                                        mio::abm::VaccinationState::Vaccinated}] = 0.012;
-    infection_params.get<mio::abm::SevereToRecovered>()[{
-        mio::abm::VirusVariant::Wildtype, mio::abm::AgeGroup::Age80plus, mio::abm::VaccinationState::Vaccinated}] =
-        0.055;
-    infection_params.get<mio::abm::SevereToCritical>()[{mio::abm::VirusVariant::Wildtype, mio::abm::AgeGroup::Age80plus,
-                                                        mio::abm::VaccinationState::Vaccinated}] = 0.036;
-    infection_params.get<mio::abm::CriticalToRecovered>()[{
-        mio::abm::VirusVariant::Wildtype, mio::abm::AgeGroup::Age80plus, mio::abm::VaccinationState::Vaccinated}] =
-        0.035;
-    infection_params.get<mio::abm::CriticalToDead>()[{mio::abm::VirusVariant::Wildtype, mio::abm::AgeGroup::Age80plus,
-                                                      mio::abm::VaccinationState::Vaccinated}] = 0.052;
-    infection_params.get<mio::abm::RecoveredToSusceptible>()[{
-        mio::abm::VirusVariant::Wildtype, mio::abm::AgeGroup::Age80plus, mio::abm::VaccinationState::Vaccinated}] = 0.0;
->>>>>>> a87db5bc
 }
 
 /**
@@ -1129,11 +763,7 @@
         // Collect the id of location in world.
         std::vector<int> loc_ids;
         for (auto&& locations : sim.get_world().get_locations()) {
-<<<<<<< HEAD
-            for (auto location : locations) {
-=======
             for (auto&& location : locations) {
->>>>>>> a87db5bc
                 loc_ids.push_back(location->get_index());
             }
         }
