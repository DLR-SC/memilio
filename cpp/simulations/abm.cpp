--- conflicted
+++ resolved
@@ -18,11 +18,8 @@
 * limitations under the License.
 */
 #include "abm/abm.h"
-<<<<<<< HEAD
 #include "abm/analyze_result.h"
-=======
 #include "abm/person.h"
->>>>>>> 687fa256
 #include "memilio/io/result_io.h"
 #include "memilio/utils/random_number_generator.h"
 #include "memilio/utils/uncertain_value.h"
@@ -460,13 +457,8 @@
         auto infection_state = determine_infection_state(rng, exposed_prob, infected_no_symptoms_prob,
                                                          infected_symptoms_prob, recovered_prob);
         if (infection_state != mio::abm::InfectionState::Susceptible) {
-<<<<<<< HEAD
-            person.add_new_infection(mio::abm::Infection(mio::abm::VirusVariant::Wildtype, person.get_age(),
+            person.add_new_infection(mio::abm::Infection(rng, mio::abm::VirusVariant::Wildtype, person.get_age(),
                                                          world.parameters, t, infection_state,
-=======
-            person.add_new_infection(mio::abm::Infection(rng, mio::abm::VirusVariant::Wildtype, person.get_age(),
-                                                         world.get_global_infection_parameters(), t, infection_state,
->>>>>>> 687fa256
                                                          person.get_latest_protection(), false));
         }
     }
@@ -645,7 +637,7 @@
         printf("%u, ", s);
     }
     printf("\n");
-    
+
     // Assumed percentage of infection state at the beginning of the simulation.
     ScalarType exposed_prob = 0.005, infected_no_symptoms_prob = 0.001, infected_symptoms_prob = 0.001,
                recovered_prob = 0.0;
