--- conflicted
+++ resolved
@@ -17,9 +17,7 @@
 * See the License for the specific language governing permissions and
 * limitations under the License.
 */
-<<<<<<< HEAD
-#include "memilio/math/integrator.h" // IWYU pragma: keep
-=======
+
 #include "memilio/math/integrator.h"
 #include "memilio/utils/logging.h"
 #include <cstddef>
@@ -76,5 +74,4 @@
     return results.get_last_value();
 }
 
-} // namespace mio
->>>>>>> 8ddb8630
+} // namespace mio