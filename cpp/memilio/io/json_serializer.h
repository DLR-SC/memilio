/* 
* Copyright (C) 2020-2024 MEmilio
*
* Authors: Daniel Abele
*
* Contact: Martin J. Kuehn <Martin.Kuehn@DLR.de>
*
* Licensed under the Apache License, Version 2.0 (the "License");
* you may not use this file except in compliance with the License.
* You may obtain a copy of the License at
*
*     http://www.apache.org/licenses/LICENSE-2.0
*
* Unless required by applicable law or agreed to in writing, software
* distributed under the License is distributed on an "AS IS" BASIS,
* WITHOUT WARRANTIES OR CONDITIONS OF ANY KIND, either express or implied.
* See the License for the specific language governing permissions and
* limitations under the License.
*/
#ifndef EPI_IO_JSON_SERIALIZER_H
#define EPI_IO_JSON_SERIALIZER_H

#include "memilio/config.h"

#ifdef MEMILIO_HAS_JSONCPP

#include "memilio/io/io.h"
#include "memilio/io/serializer_base.h"
#include "memilio/utils/metaprogramming.h"
#include "json/json.h"
#include <fstream>
#include <utility>
#include <limits>

namespace mio
{

/**
 * JsonType allows the conversion of basic types for serialization.
 * All types that are directly handled by the json serializer inherit 
 * from std::true_type. They also define the transform functions for 
 * conversion from and to Json::Value. All others inherit from 
 * std::false_type, external serialization functions need to be available.
 * @tparam T the type to be serialized.
 * @{
 */
template <class T, class = void>
struct JsonType : std::false_type {
};
//bool
template <>
struct JsonType<bool> : std::true_type {
    static IOResult<bool> transform(const Json::Value& js)
    {
        if (js.isBool()) {
            return success(js.asBool());
        }
        return failure(StatusCode::InvalidType, "Json value is not a bool.");
    }
    static Json::Value transform(bool b)
    {
        return Json::Value(b);
    }
};
//all integers less than 32 bit must be stored as int
template <class T>
using is_small_integral = std::integral_constant<bool, (std::is_integral<T>::value && sizeof(T) <= 4)>;
//signed small ints
template <class T>
struct JsonType<T, std::enable_if_t<conjunction_v<is_small_integral<T>, std::is_signed<T>>>> : std::true_type {
    static IOResult<T> transform(const Json::Value& js)
    {
        if (js.isInt()) {
            int i = js.asInt();
            if (i >= int(std::numeric_limits<T>::min()) && i <= int(std::numeric_limits<T>::max())) {
                return success(T(i));
            }
            return failure(StatusCode::OutOfRange, "Json value is not in range of the requested integer type.");
        }
        return failure(StatusCode::InvalidType, "Json value is not an integer.");
    }
    static Json::Value transform(T i)
    {
        return Json::Value(Json::Int(i));
    }
};
//unsigned small ints
template <class T>
struct JsonType<T, std::enable_if_t<conjunction_v<is_small_integral<T>, std::is_unsigned<T>>>> : std::true_type {
    static IOResult<T> transform(const Json::Value& js)
    {
        if (js.isUInt()) {
            unsigned int i = js.asUInt();
            if (i <= (unsigned int)std::numeric_limits<T>::max()) {
                return success(T(i));
            }
            return failure(StatusCode::OutOfRange,
                           "Json value is not in range of the requested unsigned integer type.");
        }
        return failure(StatusCode::InvalidType, "Json value is not an unsigned integer.");
    }
    static Json::Value transform(T i)
    {
        return Json::Value(Json::UInt(i));
    }
};
template <class T>
using is_64bit_integral = std::integral_constant<bool, (std::is_integral<T>::value && sizeof(T) == 8)>;
//signed big ints
template <class T>
struct JsonType<T, std::enable_if_t<conjunction_v<is_64bit_integral<T>, std::is_signed<T>>>> : std::true_type {
    static IOResult<T> transform(const Json::Value& js)
    {
        if (js.isInt64()) {
            return success(js.asInt64());
        }
        return failure(StatusCode::InvalidType, "Json value is not a 64 bit integer.");
    }
    static Json::Value transform(T i)
    {
        return Json::Value(Json::Int64(i));
    }
};
//unsigned big ints
template <class T>
struct JsonType<T, std::enable_if_t<conjunction_v<is_64bit_integral<T>, std::is_unsigned<T>>>> : std::true_type {
    static IOResult<T> transform(const Json::Value& js)
    {
        if (js.isUInt64()) {
            return success(js.asUInt64());
        }
        return failure(StatusCode::InvalidType, "Json value is not an unsigned 64bit integer.");
    }
    static Json::Value transform(T i)
    {
        return Json::Value(Json::UInt64(i));
    }
};
//double
template <>
struct JsonType<double> : std::true_type {

    static IOResult<double> transform(const Json::Value& js)
    {
        if (js.isDouble()) {
            return success(js.asDouble());
        }
        return failure(StatusCode::InvalidType, "Json value is not a double.");
    }
    static Json::Value transform(double d)
    {
        return Json::Value(d);
    }
};
//float
template <>
struct JsonType<float> : std::true_type {
    static IOResult<float> transform(const Json::Value& js)
    {
        if (js.isDouble()) {
            auto d = js.asDouble();
            if (d > double(std::numeric_limits<float>::max()) || d < -double(std::numeric_limits<float>::max())) {
                return failure(StatusCode::OutOfRange, "Json value is not in single precision floating point range.");
            }
            return success(float(d));
        }
        return failure(StatusCode::InvalidType, "Json value is not a float.");
    }
    static Json::Value transform(float f)
    {
        return Json::Value(double(f));
    }
};
//string
template <>
struct JsonType<std::string> : std::true_type {
    static IOResult<std::string> transform(const Json::Value& js)
    {
        if (js.isString()) {
            return success(js.asString());
        }
        return failure(StatusCode::InvalidType, "Json value is not a string.");
    }
    static Json::Value transform(const std::string& s)
    {
        return Json::Value(s);
    }
};
//string literals
template <>
struct JsonType<const char*> : std::true_type {
    //cannot be read, but may be written (e.g. string literal), so only one way transform
    static Json::Value transform(const char* s)
    {
        return Json::Value(s);
    }
};
/**@}*/

/**
 * Implementation of the IOObject concept for JSON format.
 */
class JsonObject : public SerializerBase
{
public:
    /**
     * Constructor to set the status, flags, and json value to store the data.
     * @param status status, shared with the parent IO context and objects.
     * @param value reference to the json value that will store the data.
     * @param flags flags to determine the behavior of serialization.
     */
    JsonObject(Json::Value& value, const std::shared_ptr<IOStatus>& status, int flags)
        : SerializerBase{status, flags}
        , m_value{value}
    {
    }

    /**
     * add element to json value.
     * @tparam T the type of the value to be serialized.
     * @param name name of the element.
     * @param value value of the element.
     * @{
     */
    template <class T, std::enable_if_t<JsonType<T>::value, void*> = nullptr>
    void add_element(const std::string& name, const T& value);
    template <class T, std::enable_if_t<!JsonType<T>::value, void*> = nullptr>
    void add_element(const std::string& name, const T& value);
    /**@}*/

    /**
     * add optional element to json value.
     * @tparam T the type of the value to be serialized.
     * @param name name of the element.
     * @param value pointer to value of the element, may be null.
     */
    template <class T>
    void add_optional(const std::string& name, const T* value);

    /**
     * add list of elementss to json value.
     * @tparam Iter type of the iterators that represent the list.
     * @param name name of the list.
     * @param b iterator to first element in the list.
     * @param e iterator to end of the list.
     */
    template <class Iter>
    void add_list(const std::string& name, Iter b, Iter e);

    /**
     * retrieve element from the json value.
     * @tparam T the type of value to be deserialized.
     * @param name name of the element.
     * @param tag define type of the element for overload resolution.
     * @return retrieved element if succesful, error otherwise.
     * @{
     */
    template <class T, std::enable_if_t<JsonType<T>::value, void*> = nullptr>
    IOResult<T> expect_element(const std::string& name, Tag<T> tag) const;
    template <class T, std::enable_if_t<!JsonType<T>::value, void*> = nullptr>
    IOResult<T> expect_element(const std::string& name, Tag<T> tag) const;
    /**@}*/

    /**
     * retrieve optional element from the json value.
     * Json does not distinguish between empty optionals and missing elements.
     * @tparam T the type of value to be deserialized.
     * @param name name of the element.
     * @param tag define type of the element for overload resolution.
     * @return retrieved element if name is found and can be deserialized, empty optional if not found, error otherwise.
     */
    template <class T>
    IOResult<boost::optional<T>> expect_optional(const std::string& name, mio::Tag<T> tag);

    /**
     * retrieve list of elements from the json value.
     * @tparam T the type of the elements in the list to be deserialized.
     * @param name name of the list.
     * @param tag define type of the list elements for overload resolution.
     * @param return vector of deserialized elements if succesful, error otherwise.
     */
    template <class T>
    IOResult<std::vector<T>> expect_list(const std::string& name, Tag<T> tag);

    /**
     * The json value that data is stored in.
     */
    const auto& value() const&
    {
        return m_value;
    }

private:
    Json::Value& m_value;
};

/**
 * Implemenetation of IOContext concept for JSON format.
 */
class JsonContext : public SerializerBase
{
public:
    /**
     * Create context for serialization, set status and flags.
     * Creates an empty json value that data can be added to.
     * @param status status of serialization, shared with parent IO contexts and objects.
     * @param flags flags to determine behavior of serialization.
     */
    JsonContext(const std::shared_ptr<IOStatus>& status, int flags)
        : SerializerBase{status, flags}
        , m_value{}
    {
    }

    /**
     * Create context for deserialization, set status, flags and json value that contains data.
     * Data for deserialization can be read from the given json value.
     * @param value json value that contains the data.
     * @param status status of serialization, shared with parent IO contexts and objects.
     * @param flags flags to determine behavior of serialization.
     */
    JsonContext(const Json::Value& value, const std::shared_ptr<IOStatus>& status, int flags)
        : SerializerBase(status, flags)
        , m_value(value)
    {
    }

    /**
     * Create a JsonObject that accepts serialization data.
     * The type of the object is currently ignored but might
     * be used for verification later.
     * @param type name of the type of the object.
     * @return new JsonObject for serialization.
     */
    JsonObject create_object(const std::string& type)
    {
        mio::unused(type);
        m_value = Json::Value(Json::objectValue);
        return {m_value, m_status, m_flags};
    }

    /**
     * Create a JsonObject that contains serialized data.
     * The type of the object is currently ignored but might
     * be used for verification later.
     * @param type name of the type of the object.
     * @return new JsonObject for deserialization.
     */
    JsonObject expect_object(const std::string& type)
    {
        mio::unused(type);
        if (!m_value.isObject()) {
            *m_status = IOStatus(StatusCode::InvalidType, "Json value must be an object.");
        }
        return JsonObject(m_value, m_status, m_flags);
    }

    /**
     * The json value that contains the serialized data.
     * @{
     */
    const Json::Value& value() const&
    {
        return m_value;
    }
    /**
     * overload for rvalue references to allow moving the value out of this context.
     */
    Json::Value&& value() &&
    {
        return std::move(m_value);
    }
    /**@}*/

    /**
     * Serialize objects of basic types on their own.
     * Used to turn e.g. a single integer into json if it is not a member of an object or container.
     * @tparam T the type of value to be serialized.
     * @param io reference JsonContext.
     * @param t value to be serialized.
     */
    template <class T, std::enable_if_t<JsonType<T>::value, void*> = nullptr>
    friend void serialize_internal(JsonContext& io, const T& t)
    {
        io.m_value = JsonType<T>::transform(t);
    }

    /**
     * Deserialize objects of basic types on their own.
     * Used to restore e.g. a single integer from json if it is not a member of an object or container.
     * @tparam T the type of value to be deserialized.
     * @param io reference JsonContext.
     * @param t value to be serialized.
     */
    template <class T, std::enable_if_t<JsonType<T>::value, void*> = nullptr>
    friend IOResult<T> deserialize_internal(JsonContext& io, Tag<T>)
    {
        return JsonType<T>::transform(io.m_value);
    }

    /**
     * json specialization of serialization for containers.
     * Serialize containers as pure json array without a wrapping object.
     */
    template <class Container, std::enable_if_t<conjunction_v<is_container<Container>, negation<JsonType<Container>>,
                                                              negation<has_serialize<JsonContext, Container>>>,
                                                void*> = nullptr>
    friend void serialize_internal(JsonContext& io, const Container& v)
    {
        if (io.m_status->is_ok()) {
            auto array = Json::Value(Json::arrayValue);
            using std::begin;
            using std::end;
            for (auto it = begin(v); it != end(v); ++it) {
                auto ctxt = JsonContext(io.m_status, io.m_flags);
                mio::serialize(ctxt, *it);
                if (io.m_status) {
                    array.append(std::move(ctxt).value());
                }
            }
            io.m_value = std::move(array);
        }
    }

    /**
     * json specialization of deserialization for containers.
     * Deserialize containers from pure json arrays without a wrapping object.
     */
    template <class Container, std::enable_if_t<conjunction_v<is_container<Container>, negation<JsonType<Container>>,
                                                              negation<has_deserialize<JsonContext, Container>>>,
                                                void*> = nullptr>
    friend IOResult<Container> deserialize_internal(JsonContext& io, Tag<Container>)
    {
        const auto& array = io.m_value;
        if (array.isArray()) {
            Container v;
            for (auto&& el : array) {
                auto ctxt = JsonContext(el, io.m_status, io.m_flags);
<<<<<<< HEAD
                BOOST_OUTCOME_TRY(auto val, mio::deserialize(ctxt, Tag<typename Container::value_type>{}));
=======
                BOOST_OUTCOME_TRY(auto&& val, mio::deserialize(ctxt, Tag<typename Container::value_type>{}));
>>>>>>> 79158d1c
                v.insert(v.end(), val);
            }
            return success(std::move(v));
        }
        return failure(StatusCode::InvalidType, "Json value must be an array.");
    }

private:
    Json::Value m_value;
};

/**
 * Write the json value into a file.
 * @param path path of the file.
 * @param js_value json value to be written.
 * @return nothing if succesful, error code otherwise.
 */
inline IOResult<void> write_json(const std::string& path, const Json::Value& js_value)
{
    std::ofstream ofs(path);
    if (ofs.is_open()) {
        Json::StreamWriterBuilder swb;
        auto js_writer = std::unique_ptr<Json::StreamWriter>(swb.newStreamWriter());
        js_writer->write(js_value, &ofs);
        if (ofs) {
            return success();
        }
        else {
            return failure(StatusCode::UnknownError, "Unknown error writing json.");
        }
    }
    else {
        return failure(StatusCode::FileNotFound, path);
    }
}

/**
 * Serialize an object into json.
 * @tparam T the type of value to be serialized.
 * @param t the object to be serialized.
 * @param flags flags that determine the behavior of serialized; see mio::IOFlags.
 * @return json value if serialization is succesful, error code otherwise.
 */
template <class T>
IOResult<Json::Value> serialize_json(const T& t, int flags = IOF_None)
{
    JsonContext ctxt{std::make_shared<IOStatus>(), flags};
    serialize(ctxt, t);
    if (!ctxt.status()) {
        return failure(ctxt.status());
    }
    return success(ctxt.value());
}

/**
 * Serialize an object into json and write it into a file.
 * @tparam T the type of value to be serialized.
 * @param path the path of the file.
 * @param t the object to be serialized.
 * @param flags flags that determine the behavior of the serialization; see mio::IOFlags.
 * @return nothing if succesful, error code otherwise.
 */
template <class T>
IOResult<void> write_json(const std::string& path, const T& t, int flags = IOF_None)
{
<<<<<<< HEAD
    BOOST_OUTCOME_TRY(auto js, serialize_json(t, flags));
=======
    BOOST_OUTCOME_TRY(auto&& js, serialize_json(t, flags));
>>>>>>> 79158d1c
    return write_json(path, js);
}

/**
 * Read a json value from a file.
 * @param path path of the file.
 * @return a json value if succesful, error code otherwise.
 */
inline IOResult<Json::Value> read_json(const std::string& path)
{
    std::ifstream ifs(path);
    if (ifs.is_open()) {
        Json::CharReaderBuilder crb;
        std::string err_msg;
        Json::Value js_value;
        if (Json::parseFromStream(crb, ifs, &js_value, &err_msg)) {
            return success(js_value);
        }
        return failure(StatusCode::UnknownError, path + ", " + err_msg);
    }
    return failure(StatusCode::FileNotFound, path);
}

/**
 * Deserialize an object from json.
 * @tparam T the type of value to be deserialized.
 * @param js the json value.
 * @param tag defines the type of the object for overload resolution.
 * @param flags define behavior of serialization; see mio::IOFlags.
 * @return the deserialized object if succesful, error code otherwise.
 */
template <class T>
IOResult<T> deserialize_json(const Json::Value& js, Tag<T> tag, int flags = IOF_None)
{
    JsonContext ctxt{js, std::make_shared<IOStatus>(), flags};
    return deserialize(static_cast<JsonContext&>(ctxt), tag);
}

/**
 * Read a json value from a file and deserialize it into an object.
 * @tparam T the type of value to be deserialized.
 * @param path the path of the file.
 * @param tag defines the type of the object for overload resolution.
 * @param flags define behavior of serialization; see mio::IOFlags.
 * @return the deserialized object if succesful, error code otherwise.
 */
template <class T>
IOResult<T> read_json(const std::string& path, Tag<T> tag, int flags = IOF_None)
{
<<<<<<< HEAD
    BOOST_OUTCOME_TRY(auto js, read_json(path));
=======
    BOOST_OUTCOME_TRY(auto&& js, read_json(path));
>>>>>>> 79158d1c
    return deserialize_json(js, tag, flags);
}

/////////////////////////////////////////////////////////////////
//Implementations for JsonContext/Object member functions below//
/////////////////////////////////////////////////////////////////

template <class T, std::enable_if_t<JsonType<T>::value, void*>>
void JsonObject::add_element(const std::string& name, const T& value)
{
    if (m_status->is_ok()) {
        m_value[name] = JsonType<T>::transform(value);
    }
}

template <class T, std::enable_if_t<!JsonType<T>::value, void*>>
void JsonObject::add_element(const std::string& name, const T& value)
{
    if (m_status->is_ok()) {
        auto ctxt = JsonContext(m_status, m_flags);
        mio::serialize(ctxt, value);
        if (m_status) {
            m_value[name] = std::move(ctxt).value();
        }
    }
}

template <class T>
void JsonObject::add_optional(const std::string& name, const T* value)
{
    if (value) {
        add_element(name, *value);
    }
}

template <class Iter>
void JsonObject::add_list(const std::string& name, Iter b, Iter e)
{
    if (m_status->is_ok()) {
        auto array = Json::Value(Json::arrayValue);
        for (auto it = b; it != e; ++it) {
            auto ctxt = JsonContext(m_status, m_flags);
            mio::serialize(ctxt, *it);
            if (m_status) {
                array.append(std::move(ctxt).value());
            }
        }
        m_value[name] = std::move(array);
    }
}

template <class T, std::enable_if_t<JsonType<T>::value, void*>>
IOResult<T> JsonObject::expect_element(const std::string& name, Tag<T> /*tag*/) const
{
    if (m_status->is_error()) {
        return failure(*m_status);
    }

    const auto& element = m_value[name];
    if (element.isNull()) {
        return failure(StatusCode::KeyNotFound, name);
    }
    auto r = JsonType<T>::transform(element);
    if (r) {
        return r;
    }

    return failure(r.error().code(),
                   r.error().message() + " (" + name + ")"); //annotate type error message with element name
}

template <class T, std::enable_if_t<!JsonType<T>::value, void*>>
IOResult<T> JsonObject::expect_element(const std::string& name, Tag<T> tag) const
{
    if (m_status->is_error()) {
        return failure(*m_status);
    }
    const auto& element = m_value[name];
    if (!element.isNull()) {
        auto ctxt = JsonContext(element, m_status, m_flags);
        auto r    = mio::deserialize(ctxt, tag);
        return r;
    }
    return failure(IOStatus{StatusCode::KeyNotFound, name});
}

template <class T>
IOResult<boost::optional<T>> JsonObject::expect_optional(const std::string& name, mio::Tag<T> tag)
{
    if (m_status->is_error()) {
        return failure(*m_status);
    }
    const auto& element = m_value[name];
    if (element.isNull()) {
        return success(boost::optional<T>{});
    }
    auto r = expect_element(name, tag);
    if (r) {
        return success(r.value());
    }
    return failure(r.error());
}

template <class T>
IOResult<std::vector<T>> JsonObject::expect_list(const std::string& name, Tag<T> tag)
{
    if (m_status->is_error()) {
        return failure(*m_status);
    }
    const auto& array = m_value[name];
    if (array.isArray()) {
        std::vector<T> v;
        v.reserve(array.size());
        for (auto&& el : array) {
            auto ctxt = JsonContext(el, m_status, m_flags);
            auto r    = mio::deserialize(ctxt, tag);
            if (r) {
                v.emplace_back(r.value());
            }
            else {
                return failure(r.error());
            }
        }
        return success(std::move(v));
    }
    return failure(StatusCode::KeyNotFound, name);
}

} // namespace mio

#endif //MEMILIO_HAS_JSONCPP

#endif //EPI_IO_JSON_SERIALIZER_H<|MERGE_RESOLUTION|>--- conflicted
+++ resolved
@@ -436,11 +436,7 @@
             Container v;
             for (auto&& el : array) {
                 auto ctxt = JsonContext(el, io.m_status, io.m_flags);
-<<<<<<< HEAD
-                BOOST_OUTCOME_TRY(auto val, mio::deserialize(ctxt, Tag<typename Container::value_type>{}));
-=======
                 BOOST_OUTCOME_TRY(auto&& val, mio::deserialize(ctxt, Tag<typename Container::value_type>{}));
->>>>>>> 79158d1c
                 v.insert(v.end(), val);
             }
             return success(std::move(v));
@@ -506,11 +502,7 @@
 template <class T>
 IOResult<void> write_json(const std::string& path, const T& t, int flags = IOF_None)
 {
-<<<<<<< HEAD
-    BOOST_OUTCOME_TRY(auto js, serialize_json(t, flags));
-=======
     BOOST_OUTCOME_TRY(auto&& js, serialize_json(t, flags));
->>>>>>> 79158d1c
     return write_json(path, js);
 }
 
@@ -560,11 +552,7 @@
 template <class T>
 IOResult<T> read_json(const std::string& path, Tag<T> tag, int flags = IOF_None)
 {
-<<<<<<< HEAD
-    BOOST_OUTCOME_TRY(auto js, read_json(path));
-=======
     BOOST_OUTCOME_TRY(auto&& js, read_json(path));
->>>>>>> 79158d1c
     return deserialize_json(js, tag, flags);
 }
 
