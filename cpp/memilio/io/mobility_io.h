/* 
* Copyright (C) 2020-2024 MEmilio
*
* Authors: Daniel Abele, Wadim Koslow, Martin J. Kuehn
*
* Contact: Martin J. Kuehn <Martin.Kuehn@DLR.de>
*
* Licensed under the Apache License, Version 2.0 (the "License");
* you may not use this file except in compliance with the License.
* You may obtain a copy of the License at
*
*     http://www.apache.org/licenses/LICENSE-2.0
*
* Unless required by applicable law or agreed to in writing, software
* distributed under the License is distributed on an "AS IS" BASIS,
* WITHOUT WARRANTIES OR CONDITIONS OF ANY KIND, either express or implied.
* See the License for the specific language governing permissions and
* limitations under the License.
*/
#ifndef READ_TWITTER_H
#define READ_TWITTER_H

#include "memilio/config.h"
#include "memilio/math/eigen.h"
#include "memilio/io/json_serializer.h"
#include "memilio/mobility/graph.h"
#include "memilio/mobility/metapopulation_mobility_instant.h"
#include <iostream>
#include <fstream>
#include <string>
#include <vector>

namespace mio
{

/**
 * @brief Splits string into a Vector of strings according to delimiter
 * @param s string which is splitted
 * @param delimiter sign at which to split string
 */
std::vector<std::string> split(const std::string& s, char delimiter);

/**
 * @brief Counts lines of txt file
 * @param filename name of file which is counted
 */
IOResult<int> count_lines(const std::string& filename);

/**
 * @brief Reads formatted migration or contact data which is given in columns
 *          from_str	to_str	from_rs	    to_rs	count_abs
 *        and separated by tabs. Writes it into a NxN Eigen Matrix, 
 *        where N is the number of regions
 * @param filename name of file to be read
 */
IOResult<Eigen::MatrixXd> read_mobility_formatted(const std::string& filename);

/**
 * @brief Reads txt migration data or contact which is given by values only
 *        and separated by spaces. Writes it into a NxN Eigen 
 *        Matrix, where N is the number of regions
 * @param filename name of file to be read
 */
IOResult<Eigen::MatrixXd> read_mobility_plain(const std::string& filename);

#ifdef MEMILIO_HAS_JSONCPP

/**
 * @brief creates json files for each node in a simulation graph.
 * Creates two files per node: one contains the models and its parameters, one contains the outgoing edges.
 * @param graph Graph which should be written
 * @param directory directory where files should be stored
 * @param ioflags flags that set the behavior of serialization; see mio::IOFlags
 */
template <class Model, typename FP = double>
IOResult<void> write_graph(const Graph<Model, MigrationParameters<FP>>& graph, const std::string& directory,
                           int ioflags = IOF_None)
{
    assert(graph.nodes().size() > 0 && "Graph Nodes are empty");

    std::string abs_path;
    BOOST_OUTCOME_TRY(auto&& created, create_directory(directory, abs_path));

    if (created) {
        log_info("Results are stored in {:s}/results.", mio::get_current_dir_name());
    }
    else {
        log_info("Results are stored in {:s}/results. Files from previous "
                 "graph will be "
                 "overwritten",
                 mio::get_current_dir_name());
    }

    //write two files per node
    //one file that contains outgoing edges from the node
    //one file for the model (parameters and population)
    for (auto inode = size_t(0); inode < graph.nodes().size(); ++inode) {
        //node
        const auto node = graph.nodes()[inode];
        BOOST_OUTCOME_TRY(auto&& js_node_model, serialize_json(node.property, ioflags));
        Json::Value js_node(Json::objectValue);
        js_node["NodeId"]  = node.id;
        js_node["Model"]   = js_node_model;
        auto node_filename = path_join(abs_path, "GraphNode" + std::to_string(inode) + ".json");
        BOOST_OUTCOME_TRY(write_json(node_filename, js_node));

        //list of edges
        auto out_edges = graph.out_edges(inode);
        if (out_edges.size()) {
            Json::Value js_edges(Json::arrayValue);
            for (auto& e : graph.out_edges(inode)) {
                BOOST_OUTCOME_TRY(auto&& js_edge_params, serialize_json(e.property, ioflags));
                Json::Value js_edge{Json::objectValue};
                js_edge["StartNodeIndex"] = Json::UInt64(e.start_node_idx);
                js_edge["EndNodeIndex"]   = Json::UInt64(e.end_node_idx);
                js_edge["Parameters"]     = js_edge_params;
                js_edges.append(std::move(js_edge));
            }
            auto edge_filename = path_join(abs_path, "GraphEdges_node" + std::to_string(inode) + ".json");
            BOOST_OUTCOME_TRY(write_json(edge_filename, js_edges));
        }
    }

    return success();
}

/**
 * @brief reads graph json files and returns a simulation graph.
 * See write_graph() for information of expected files.
 * @tparam the type of the simulation model.
 * @param directory directory from where graph should be read.
 * @param ioflags flags that set the behavior of serialization; see mio::IOFlags
 * @param read_edges boolean value that decides whether the edges of the graph should also be read in.
 */
template <typename FP, class Model>
IOResult<Graph<Model, MigrationParameters<FP>>> read_graph(const std::string& directory, int ioflags = IOF_None,
                                                           bool read_edges = true)
{
    std::string abs_path;
    if (!file_exists(directory, abs_path)) {
        log_error("Directory {} does not exist.", directory);
        return failure(StatusCode::FileNotFound, directory);
    }

    auto graph = Graph<Model, MigrationParameters<FP>>{};

    //read nodes, as many as files are available
    for (auto inode = 0;; ++inode) {
        auto node_filename = path_join(abs_path, "GraphNode" + std::to_string(inode) + ".json");
        if (!file_exists(node_filename, node_filename)) {
            break;
        }
        BOOST_OUTCOME_TRY(auto&& js_node, read_json(node_filename));
        if (!js_node["NodeId"].isInt()) {
            log_error("NodeId field must be an integer.");
            return failure(StatusCode::InvalidType, node_filename + ", NodeId must be an integer.");
        }
        auto node_id = js_node["NodeId"].asInt();
        BOOST_OUTCOME_TRY(auto&& model, deserialize_json(js_node["Model"], Tag<Model>{}, ioflags));
        graph.add_node(node_id, model);
    }

    //read edges; nodes must already be available for that)
    if (read_edges) {
        for (auto inode = size_t(0); inode < graph.nodes().size(); ++inode) {
            //list of edges
            auto edge_filename = path_join(abs_path, "GraphEdges_node" + std::to_string(inode) + ".json");
            BOOST_OUTCOME_TRY(auto&& js_edges, read_json(edge_filename));

            for (auto& e : js_edges) {
                auto start_node_idx  = inode;
                auto js_end_node_idx = e["EndNodeIndex"];
                if (!js_end_node_idx.isUInt64()) {
                    log_error("EndNodeIndex must be an integer.");
                    return failure(StatusCode::InvalidType, edge_filename + ", EndNodeIndex must be an integer.");
                }
                auto end_node_idx = js_end_node_idx.asUInt64();
                if (end_node_idx >= graph.nodes().size()) {
                    log_error("EndNodeIndex not in range of number of graph nodes.");
                    return failure(StatusCode::OutOfRange,
                                   edge_filename + ", EndNodeIndex not in range of number of graph nodes.");
                }
<<<<<<< HEAD
                BOOST_OUTCOME_TRY(parameters,
                                  deserialize_json(e["Parameters"], Tag<MigrationParameters<FP>>{}, ioflags));
=======
                BOOST_OUTCOME_TRY(auto&& parameters,
                                  deserialize_json(e["Parameters"], Tag<MigrationParameters>{}, ioflags));
>>>>>>> 79158d1c
                graph.add_edge(start_node_idx, end_node_idx, parameters);
            }
        }
    }

    return success(graph);
}

#endif //MEMILIO_HAS_JSONCPP

} // namespace mio

#endif // READ_TWITTER_H<|MERGE_RESOLUTION|>--- conflicted
+++ resolved
@@ -20,15 +20,9 @@
 #ifndef READ_TWITTER_H
 #define READ_TWITTER_H
 
-#include "memilio/config.h"
-#include "memilio/math/eigen.h"
 #include "memilio/io/json_serializer.h"
 #include "memilio/mobility/graph.h"
 #include "memilio/mobility/metapopulation_mobility_instant.h"
-#include <iostream>
-#include <fstream>
-#include <string>
-#include <vector>
 
 namespace mio
 {
@@ -180,13 +174,8 @@
                     return failure(StatusCode::OutOfRange,
                                    edge_filename + ", EndNodeIndex not in range of number of graph nodes.");
                 }
-<<<<<<< HEAD
-                BOOST_OUTCOME_TRY(parameters,
+                BOOST_OUTCOME_TRY(auto&& parameters,
                                   deserialize_json(e["Parameters"], Tag<MigrationParameters<FP>>{}, ioflags));
-=======
-                BOOST_OUTCOME_TRY(auto&& parameters,
-                                  deserialize_json(e["Parameters"], Tag<MigrationParameters>{}, ioflags));
->>>>>>> 79158d1c
                 graph.add_edge(start_node_idx, end_node_idx, parameters);
             }
         }
