--- conflicted
+++ resolved
@@ -132,15 +132,9 @@
  * @param ioflags flags that set the behavior of serialization; see mio::IOFlags
  * @param read_edges boolean value that decides whether the edges of the graph should also be read in.
  */
-<<<<<<< HEAD
-template <class Model, typename FP = double>
+template <typename FP, class Model>
 IOResult<Graph<Model, MigrationParameters<FP>>> read_graph(const std::string& directory, int ioflags = IOF_None,
                                                            bool read_edges = true)
-=======
-template <class Model>
-IOResult<Graph<Model, MigrationParameters>> read_graph(const std::string& directory, int ioflags = IOF_None,
-                                                       bool read_edges = true)
->>>>>>> ffa248d8
 {
     std::string abs_path;
     if (!file_exists(directory, abs_path)) {
