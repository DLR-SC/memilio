/* 
* Copyright (C) 2020-2024 MEmilio
*
* Authors: Daniel Abele
*
* Contact: Martin J. Kuehn <Martin.Kuehn@DLR.de>
*
* Licensed under the Apache License, Version 2.0 (the "License");
* you may not use this file except in compliance with the License.
* You may obtain a copy of the License at
*
*     http://www.apache.org/licenses/LICENSE-2.0
*
* Unless required by applicable law or agreed to in writing, software
* distributed under the License is distributed on an "AS IS" BASIS,
* WITHOUT WARRANTIES OR CONDITIONS OF ANY KIND, either express or implied.
* See the License for the specific language governing permissions and
* limitations under the License.
*/
#ifndef INDEX_H
#define INDEX_H

#include "memilio/utils/compiler_diagnostics.h"
#include "memilio/utils/type_safe.h"

namespace mio
{

template <typename... CategoryTags>
class Index;

/**
 * @brief An Index with a single template parameter is a typesafe wrapper for size_t
 * that is associated with a Tag. It is used to index into a CustomIndexArray
 *
 * CustomIndexArray<Tag1, Tag2> a;
 * a[{Index<Tag1>(0), Index<Tag2>(14)}]
 *
 * Will retrieve the element associated with the indices 0 and 14 for the Tags Tag1
 * and Tag2 respectively.
 *
 * Optionally, the tag can be derived from Index to shorten the notation:
 *
 * struct Tag1 : public Index<Tag1>{
 *    Tag1(size_t val) : Index<Tag1>(val) {}
 * };
 * struct Tag2 : public Index<Tag2>{
 *    Tag2(size_t val) : Index<Tag2>(val) {}
 * };
 * CustomIndexArray<Tag1, Tag2> a;
 * a[{Tag1(0), Tag2(14)}]
 *
 * @tparam CategoryTag A tag for the typesafe index
 *
 */
template <typename CategoryTag>
class MEMILIO_ENABLE_EBO Index<CategoryTag> : public TypeSafe<size_t, Index<CategoryTag>>,
                                              public OperatorComparison<Index<CategoryTag>>,
                                              public OperatorAdditionSubtraction<Index<CategoryTag>>,
                                              public OperatorScalarMultiplicationDivision<Index<CategoryTag>, size_t>
{
public:
    using TypeSafe<size_t, Index<CategoryTag>>::TypeSafe;

    static size_t constexpr size = 1;

    static Index constexpr Zero()
    {
        return Index((size_t)0);
    }

    /**
     * @brief Constructor from enum, if CategoryTag is an enum
     */
    template <typename Dummy = CategoryTag, std::enable_if_t<std::is_enum<Dummy>::value, void>* = nullptr>
    Index(Dummy val)
        : TypeSafe<size_t, Index<CategoryTag>>((size_t)val)
    {
    }

    /**
     * @brief Constructor from size_t
     * @param val
     */
    explicit Index(size_t val)
        : TypeSafe<size_t, Index<CategoryTag>>(val)
    {
    }

    /**
     * serialize this. 
     * @see mio::serialize
     */
    template <class IOContext>
    void serialize(IOContext& io) const
    {
        mio::serialize(io, size_t(*this));
    }

    /**
     * deserialize an object of this class.
     * @see mio::deserialize
     */
    template <class IOContext>
    static IOResult<Index> deserialize(IOContext& io)
    {
<<<<<<< HEAD
        BOOST_OUTCOME_TRY(auto i, mio::deserialize(io, Tag<size_t>{}));
=======
        BOOST_OUTCOME_TRY(auto&& i, mio::deserialize(io, Tag<size_t>{}));
>>>>>>> 79158d1c
        return success(Index(i));
    }
};

/**
 * @brief An Index with more than one template parameter combines several Index objects.
 * It is used to index into a multidimensional CustomIndexArray
 *
 * @tparam CategoryTag Variadic template parameter for the Tags used in the MultiIndex
 */
template <typename... CategoryTag>
class Index
{
public:
    static size_t constexpr size = sizeof...(CategoryTag);

    static Index constexpr Zero()
    {
        return Index(Index<CategoryTag>::Zero()...);
    }

    // constructor from Indices
    Index(Index<CategoryTag> const&... _indices)
        : indices{_indices...}
    {
    }

private:
    Index(const std::tuple<Index<CategoryTag>...>& _indices)
        : indices(_indices)
    {
    }

public:
    // comparison operators
    bool operator==(Index const& other) const
    {
        return indices == other.indices;
    }

    bool operator!=(Index const& other) const
    {
        return !(this == other);
    }

    /**
     * serialize this. 
     * @see mio::serialize
     */
    template <class IOContext>
    void serialize(IOContext& io) const
    {
        auto obj = io.create_object("MultiIndex");
        obj.add_element("Indices", indices);
    }

    /**
     * deserialize an object of this class.
     * @see mio::deserialize
     */
    template <class IOContext>
    static IOResult<Index> deserialize(IOContext& io)
    {
        auto obj = io.expect_object("MultiIndex");
        auto tup = obj.expect_element("Indices", Tag<decltype(indices)>{});
        return mio::apply(
            io,
            [](auto&& tup_) {
                return Index(tup_);
            },
            tup);
    }

    std::tuple<Index<CategoryTag>...> indices;
};

template <size_t Index, class... CategoryTags>
struct type_at_index<Index, ::mio::Index<CategoryTags...>> : public type_at_index<Index, CategoryTags...> {
};

template <class CategoryTag, class... CategoryTags>
struct index_of_type<CategoryTag, ::mio::Index<CategoryTags...>> : public index_of_type<CategoryTag, CategoryTags...> {
};

// retrieves the Index at the Ith position for a Index with more than one Tag
template <size_t I, typename... CategoryTags, std::enable_if_t<(sizeof...(CategoryTags) > 1), void>* = nullptr>
constexpr typename std::tuple_element<I, std::tuple<Index<CategoryTags>...>>::type&
get(Index<CategoryTags...>& i) noexcept
{
    return std::get<I>(i.indices);
}

// retrieves the Index at the Ith position for a Index with one Tag, equals identity function
template <size_t I, typename... CategoryTags, std::enable_if_t<(sizeof...(CategoryTags) == 1), void>* = nullptr>
constexpr typename std::tuple_element<I, std::tuple<Index<CategoryTags>...>>::type&
get(Index<CategoryTags...>& i) noexcept
{
    static_assert(I == 0, "I must be equal to zero for an Index with just one template parameter");
    return i;
}

// retrieves the Index at the Ith position for a Index with more than one Tag const version
template <size_t I, typename... CategoryTags, std::enable_if_t<(sizeof...(CategoryTags) > 1), void>* = nullptr>
constexpr typename std::tuple_element<I, std::tuple<Index<CategoryTags>...>>::type const&
get(Index<CategoryTags...> const& i) noexcept
{
    return std::get<I>(i.indices);
}

// retrieves the Index at the Ith position for a Index with one Tag, equals identity function const version
template <size_t I, typename... CategoryTags, std::enable_if_t<(sizeof...(CategoryTags) == 1), void>* = nullptr>
constexpr typename std::tuple_element<I, std::tuple<Index<CategoryTags>...>>::type const&
get(Index<CategoryTags...> const& i) noexcept
{
    static_assert(I == 0, "I must be equal to zero for an Index with just one template parameter");
    return i;
}

// retrieves the Index for the tag Tag of a Index with more than one Tag
template <typename Tag, typename... CategoryTags, std::enable_if_t<(sizeof...(CategoryTags) > 1), void>* = nullptr>
constexpr Index<Tag>& get(Index<CategoryTags...>& i) noexcept
{
    return std::get<Index<Tag>>(i.indices);
}

// retrieves the Index for the tag Tag of a Index with one Tag, equals identity function
template <typename Tag, typename... CategoryTags, std::enable_if_t<(sizeof...(CategoryTags) == 1), void>* = nullptr>
constexpr Index<Tag>& get(Index<CategoryTags...>& i) noexcept
{
    using IndexTag = std::tuple_element_t<0, std::tuple<CategoryTags...>>;
    static_assert(std::is_same<Tag, IndexTag>::value, "Tags must match for an Index with just one template parameter");
    return i;
}

// retrieves the Index for the tag Tag for a Index with more than one Tag const version
template <typename Tag, typename... CategoryTags, std::enable_if_t<(sizeof...(CategoryTags) > 1), void>* = nullptr>
constexpr Index<Tag> const& get(Index<CategoryTags...> const& i) noexcept
{
    return std::get<Index<Tag>>(i.indices);
}

// retrieves the Index for the tag Tag for a Index with one Tag, equals identity function const version
template <typename Tag, typename... CategoryTags, std::enable_if_t<(sizeof...(CategoryTags) == 1), void>* = nullptr>
constexpr Index<Tag> const& get(Index<CategoryTags...> const& i) noexcept
{
    using IndexTag = std::tuple_element_t<0, std::tuple<CategoryTags...>>;
    static_assert(std::is_same<Tag, IndexTag>::value, "Tags must match for an Index with just one template parameter");
    return i;
}

namespace details
{
/// @brief Extracts CategoryTags from the tagged Index and returns a subindex of SuperIndex with the given categories.
template <class... CategoryTags, class SuperIndex>
inline Index<CategoryTags...> reduce_index_impl(const SuperIndex& i, mio::Tag<Index<CategoryTags...>>)
{
    // the subindex may not be trivially constructible, so we pass its type using mio::Tag
    // the type has to be passed as an argument to determine its CategoryTags

    // below, we use get<index_of_type<>> instead of get<> directly to handle categories that are not unique
    // (that is, `get<CategoryTags>(i)...` fails to compile for SuperIndex=Index<T, T>)
    return Index<CategoryTags...>{get<index_of_type_v<CategoryTags, SuperIndex>>(i)...};
}

/// @brief Creates and returns a SuperIndex from SubIndex, using entries from the given SubIndex or fill_value.
template <class... CategoryTags, class... Subset>
inline Index<CategoryTags...> extend_index_impl(const Index<Subset...>& i, const size_t fill_value,
                                                mio::Tag<Index<CategoryTags...>>)
{
    using SuperIndex = Index<CategoryTags...>;
    using SubIndex   = Index<Subset...>;
    // The superindex may not be trivially constructible, so we pass its type using mio::Tag.
    // The type has to be passed as an argument to determine its CategoryTags.

    return SuperIndex{[&]() {
        // This is an IIFE, which is invoked for each category (note the '...' after the function call).
        // So CategoryTags without a '...' is seen by each IIFE as exactly one category from this variadic template.
        if constexpr (is_type_in_list_v<CategoryTags, Subset...>) {
            // We use get<index_of_type<>> instead of get<> directly to handle categories that are not unique
            // (that is, `get<CategoryTags>(i)...` fails to compile for SuperIndex=Index<T, T>)
            return get<index_of_type_v<CategoryTags, SubIndex>>(i);
        }
        else {
            return Index<CategoryTags>(fill_value);
        }
    }()...};
}
} // namespace details

/**
 * @brief Create a SubIndex by copying values from SuperIndex.
 * If a type T is contained multiple times in SuperIndex, only the first occurance of T is used.
 * For example, `reduce_index<Index<T, T>>(Index<T, T, T>{1,2,3})` returns `{1,1}`.
 * @param[in] index An instance of SuperIndex
 * @tparam SubIndex An Index that contains a subset of the categories from SuperIndex.
 * @tparam SuperIndex Any Index.
 * @return A (sub)index with the given categories and values from index.
 */
template <class SubIndex, class SuperIndex>
SubIndex reduce_index(const SuperIndex& index)
{
    return details::reduce_index_impl(index, mio::Tag<SubIndex>{});
}

/**
 * @brief Create a SuperIndex by copying values from SubIndex, filling new categories with fill_value.
 * If a type T is contained multiple times in SubIndex, only the first occurance of T is used.
 * For example, `extend_index<Index<T, T, T>>(Index<T, T>{1,2})` returns `{1,1,1}`.
 * @param[in] index An instance of SubIndex
 * @param[in] fill_value The value to use for categories not in SubIndex.
 * @tparam SuperIndex Any Index.
 * @tparam SubIndex An Index that contains a subset of the categories from SuperIndex.
 * @return A (super)index with the given categories and values from index.
 */
template <class SuperIndex, class SubIndex>
SuperIndex extend_index(const SubIndex& index, size_t fill_value = 0)
{
    return details::extend_index_impl(index, fill_value, mio::Tag<SuperIndex>{});
}

} // namespace mio

#endif<|MERGE_RESOLUTION|>--- conflicted
+++ resolved
@@ -104,11 +104,7 @@
     template <class IOContext>
     static IOResult<Index> deserialize(IOContext& io)
     {
-<<<<<<< HEAD
-        BOOST_OUTCOME_TRY(auto i, mio::deserialize(io, Tag<size_t>{}));
-=======
         BOOST_OUTCOME_TRY(auto&& i, mio::deserialize(io, Tag<size_t>{}));
->>>>>>> 79158d1c
         return success(Index(i));
     }
 };
