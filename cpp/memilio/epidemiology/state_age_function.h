--- conflicted
+++ resolved
@@ -50,18 +50,11 @@
  *  b) Arbitrary non-negative functions used for parameters such as TransmissionProbabilityOnContact.
  * 
  * Derived classes must implement the eval method which implements the actual function that is evaluated at some state age.
-<<<<<<< HEAD
- * This function can depend on the parameter 'scale' to scale the function and on the parameter 'location' to shift the function. 
- * Location should be a positive number to fulfill the characteristics of a TransitionDistribution and shift has to be positive.
- * For a Function F we normally use these parameters at state age x as F(x,location,scale)=F((x-location)/scale). 
- * A derived class does not have to use these two parameters.
-=======
  * This function can depend on the parameter 'scale' to scale the function and on the parameter 'location' to shift the
  * function. Location should be a positive number to fulfill the characteristics of a TransitionDistribution and 
  * scale has to be positive.
  * For a Function F we normally use these parameters at state age x as F(x,location,scale)=F((x-location)/scale). 
  * These two parameters are optional and a derived class does not have to use them.
->>>>>>> e15b4bb2
  * Additionally there is one parameter which specifies the distribution.
  *
  * The derived classes must also implement the clone_impl method which allows to deepcopy the derived class.
@@ -87,20 +80,6 @@
     /**
      * @brief Constructs a new StateAgeFunction object
      * 
-<<<<<<< HEAD
-     * @param[in] init_parameter Specifies the initial function parameter of the function.
-     */
-    StateAgeFunction(ScalarType init_parameter, ScalarType init_location = 0, ScalarType init_scale = 1)
-        : m_parameter{init_parameter}
-        , m_location{init_location}
-        , m_scale{init_scale}
-        , m_support_max{-1.} // Initialize support maximum as not set.
-        , m_support_tol{-1.} // Initialize support tolerance as not set.
-    {
-        if (m_scale <= 0) {
-            log_error("The scale Parameter of a  StateAgeFunction has to be positive. Set scale to 1.");
-            m_scale = 1;
-=======
      * @param[in] init_distribution_parameter Specifies the initial distribution parameter of the function.
      * @param[in] init_location A parameter to shift the function. 
      * @param[in] init_scale A parameter to scale the function. Parameter has to be positive.
@@ -115,7 +94,6 @@
         if (m_scale <= 0) {
             log_error("The scale parameter of a StateAgeFunction has to be positive. Set scale to 1.");
             m_scale = 1.;
->>>>>>> e15b4bb2
         }
     }
 
@@ -149,14 +127,9 @@
      */
     bool operator==(const StateAgeFunction& other) const
     {
-<<<<<<< HEAD
-        return (typeid(*this).name() == typeid(other).name() && m_parameter == other.get_parameter() &&
-                m_location == other.get_location() && m_scale == other.get_scale());
-=======
         return (typeid(*this).name() == typeid(other).name() &&
                 m_distribution_parameter == other.get_distribution_parameter() && m_location == other.get_location() &&
                 m_scale == other.get_scale());
->>>>>>> e15b4bb2
     }
 
     /**
@@ -169,11 +142,7 @@
     virtual ScalarType eval(ScalarType state_age) = 0;
 
     /**
-<<<<<<< HEAD
-     * @brief Get the m_parameter object.
-=======
      * @brief Get the m_distribution_parameter object.
->>>>>>> e15b4bb2
      * 
      * Can be used to access the m_distribution_parameter object, which specifies the used function.
      * 
@@ -212,75 +181,6 @@
      */
     ScalarType get_location() const
     {
-<<<<<<< HEAD
-        m_parameter   = new_parameter;
-        m_support_max = -1.;
-        m_support_tol = -1.;
-    }
-
-    /**
-     * @brief Get the m_location object.
-     * 
-     * Can be used to access the m_location object, which specifies the shift of the function.
-     * 
-     * @return ScalarType 
-     */
-    ScalarType get_location() const
-    {
-        return m_location;
-    }
-
-    /**
-     * @brief Set the m_location object.
-     * 
-     * Can be used to set the m_location object, which specifies the shift of the function.
-     * The maximum support of a function may be costly to evaluate. In order to not always reevaluate or recompute the
-     * support when the user asks for it, a cached value is used. If m_support_max is set to -1, the cached value is
-     * deleted and a recomputation is done the next time the user asks for the support. As the support (potentially)
-     * depends on the m_location object, the cached value has to be deleted. For details see get_support_max().
-     *
-     *@param[in] new_location New location for StateAgeFunction.
-     */
-    void set_location(ScalarType new_location)
-    {
-        m_location    = new_location;
-        m_support_max = -1.;
-        m_support_tol = -1.;
-    }
-
-    /**
-     * @brief Get the m_scale object.
-     * 
-     * Can be used to access the m_scale object, which is used to scale the function.
-     * 
-     * @return ScalarType 
-     */
-    ScalarType get_scale() const
-    {
-        return m_scale;
-    }
-
-    /**
-     * @brief Set the m_scale object.
-     * 
-     * Can be used to access the m_scale object, which is used to scale the function.
-     * The maximum support of a function may be costly to evaluate. In order to not always reevaluate or recompute the
-     * support when the user asks for it, a cached value is used. If m_support_max is set to -1, the cached value is
-     * deleted and a recomputation is done the next time the user asks for the support. As the support (potentially)
-     * depends on the m_scale object, the cached value has to be deleted. For details see get_support_max().
-     *
-     *@param[in] new_scale New Scale for StateAgeFunction.
-     */
-    void set_scale(ScalarType new_scale)
-    {
-        if (new_scale <= 0) {
-            log_error("The scale Parameter of a  StateAgeFunction has to be positive. Set scale to 1.");
-            new_scale = 1;
-        }
-        m_scale       = new_scale;
-        m_support_max = -1.;
-        m_support_tol = -1.;
-=======
         return m_location;
     }
 
@@ -336,7 +236,6 @@
         m_scale       = new_scale;
         m_support_max = -1.;
         m_mean        = -1.;
->>>>>>> e15b4bb2
     }
 
     /**
@@ -428,17 +327,11 @@
      */
     virtual StateAgeFunction* clone_impl() const = 0;
 
-<<<<<<< HEAD
-    ScalarType m_parameter; ///< Parameter for function in derived class.
-    ScalarType m_location; ///< Location parameter for function in derived class.
-    ScalarType m_scale; ///< Scale parameter for function in derived class.
-=======
     ScalarType m_distribution_parameter; ///< Parameter for function in derived class.
     ScalarType m_location; ///< Location parameter for function in derived class.
     ScalarType m_scale; ///< Scale parameter for function in derived class.
     ScalarType m_mean; ///< Mean value of the function.
     ScalarType m_mean_tol{-1}; ///< Tolerance for computation of the mean (initialize as not set).
->>>>>>> e15b4bb2
     ScalarType m_support_max; ///< Maximum of the support of the function.
     ScalarType m_support_tol{-1}; ///< Tolerance for computation of the support (initialize as not set).
 };
@@ -453,16 +346,6 @@
 struct ExponentialSurvivalFunction : public StateAgeFunction {
 
     /**
-<<<<<<< HEAD
-     * @brief Constructs a new ExponentialDecay object.
-     * 
-     * @param[in] init_parameter Specifies the initial function parameter of the function.
-     * @param[in] init_location Location paramter to shift the exponentialdecay function. 
-     *      Should be a positive number to fulfill characteristics of a TransitionDistribution.
-     */
-    ExponentialDecay(ScalarType init_parameter, ScalarType init_location = 0)
-        : StateAgeFunction(init_parameter, init_location)
-=======
      * @brief Constructs a new ExponentialSurvivalFunction object.
      * 
      * @param[in] init_distribution_parameter Specifies the initial function parameter of the function.
@@ -471,7 +354,6 @@
      */
     ExponentialSurvivalFunction(ScalarType init_distribution_parameter, ScalarType init_location = 0)
         : StateAgeFunction(init_distribution_parameter, init_location)
->>>>>>> e15b4bb2
     {
     }
 
@@ -488,9 +370,6 @@
         if (state_age <= m_location) {
             return 1;
         }
-<<<<<<< HEAD
-        return std::exp(-m_parameter * (state_age - m_location));
-=======
         return std::exp(-m_distribution_parameter * (state_age - m_location));
     }
 
@@ -509,7 +388,6 @@
         unused(dt);
         unused(tol);
         return 1. / m_distribution_parameter + m_location;
->>>>>>> e15b4bb2
     }
 
 protected:
@@ -535,21 +413,12 @@
      *
      * This function is a StateAgeFunction of type a) and can therefore be seen as a survival function.
      * 
-<<<<<<< HEAD
-     * @param[in] init_parameter specifies the initial parameter of the function.
-     * @param[in] init_location Location paramter to shift the SmootherCosine function. 
-     *      Should be a positive number to fulfill characteristics of a TransitionDistribution.
-     */
-    SmootherCosine(ScalarType init_parameter, ScalarType init_location = 0)
-        : StateAgeFunction(init_parameter, init_location)
-=======
      * @param[in] init_distribution_parameter specifies the initial parameter of the function.
      * @param[in] init_location Location paramter to shift the SmootherCosine function. 
      *      Should be a positive number to fulfill characteristics of a TransitionDistribution.
      */
     SmootherCosine(ScalarType init_distribution_parameter, ScalarType init_location = 0)
         : StateAgeFunction(init_distribution_parameter, init_location)
->>>>>>> e15b4bb2
     {
     }
 
@@ -565,15 +434,9 @@
     ScalarType eval(ScalarType state_age) override
     {
         if (state_age <= m_location) {
-<<<<<<< HEAD
-            return 1;
-        }
-        return smoother_cosine(state_age - m_location, 0.0, m_parameter, 1.0, 0.0);
-=======
             return 1.;
         }
         return smoother_cosine(state_age - m_location, 0.0, m_distribution_parameter, 1.0, 0.0);
->>>>>>> e15b4bb2
     }
 
     /**
@@ -589,11 +452,7 @@
     {
         unused(dt);
         unused(tol);
-<<<<<<< HEAD
-        m_support_max = m_parameter + m_location;
-=======
         m_support_max = m_distribution_parameter + m_location;
->>>>>>> e15b4bb2
         return m_support_max;
     }
 
@@ -631,24 +490,13 @@
  * A survival function is defined as 1 - cumulative density function.
  * GammaSurvivalFunction is derived from StateAgeFunction.
  * The shape parameter of the Gamma function is the parameter of the StateAgeFunction. 
-<<<<<<< HEAD
- * If shape is an unsigned Integer, the Gamma distribution is an Erlang function.
-=======
  * If shape is an unsigned integer, the Gamma distribution simplifies to an Erlang distribution.
->>>>>>> e15b4bb2
  */
 struct GammaSurvivalFunction : public StateAgeFunction {
 
     /**
      * @brief Constructs a new GammaSurvivalFunction object.
      *
-<<<<<<< HEAD
-     * @param[in] init_shape Parameter shape of the GammaSurvivalFunction. For the Erlang distribution, shape has to be a positive integer.
-     *  Choosing shape = 1 leads to an exponential function with parameter 1/scale.
-     * @param[in] init_location Location paramter to shift the GammaSurvivalFunction. 
-     *      Should be a positive number to fulfill characteristics of a TransitionDistribution.
-     * @param[in] init_scale Parameter shape of the GammaSurvivalFunction. Corresponds to the inverse of the rate parameter of a Gamma distribution.
-=======
      * @param[in] init_shape Parameter shape of the GammaSurvivalFunction. 
      *  For the Erlang distribution, shape has to be a positive integer.
      *  Choosing shape = 1 leads to an exponential function with parameter 1/scale.
@@ -656,7 +504,6 @@
      *      Should be a positive number to fulfill characteristics of a TransitionDistribution.
      * @param[in] init_scale Parameter shape of the GammaSurvivalFunction. 
      *  Corresponds to the inverse of the rate parameter of a Gamma distribution.
->>>>>>> e15b4bb2
      */
     GammaSurvivalFunction(ScalarType init_shape = 1, ScalarType init_location = 0, ScalarType init_scale = 1)
         : StateAgeFunction(init_shape, init_location, init_scale)
@@ -674,12 +521,6 @@
         if (state_age <= m_location) {
             return 1;
         }
-<<<<<<< HEAD
-        boost::math::gamma_distribution<ScalarType, boost::math::policies::policy<>> gamma(m_parameter, m_scale);
-        return boost::math::cdf(boost::math::complement(gamma, state_age - m_location));
-    }
-
-=======
         boost::math::gamma_distribution<ScalarType, boost::math::policies::policy<>> gamma(m_distribution_parameter,
                                                                                            m_scale);
         return boost::math::cdf(boost::math::complement(gamma, state_age - m_location));
@@ -703,7 +544,6 @@
         return m_distribution_parameter * m_scale + m_location;
     }
 
->>>>>>> e15b4bb2
 protected:
     /**
      * @brief Implements clone for GammaSurvivalFunction.
@@ -727,16 +567,6 @@
      * 
      * Location and scale parameters are according to these parameters in the python package scipy.
      *
-<<<<<<< HEAD
-     * @param[in] init_parameter Specifies the initial function parameter of the function.
-     * @param[in] init_location Location paramter of LognormSurvivalFunction. The parameter can be
-     *       used to shift the function. Should be non-negative to fulfill the conditions of a 
-     *       StateAgeFunction.
-     * @param[in] init_scale Scale paramter of LognormSurvivalFunction.
-     */
-    LognormSurvivalFunction(ScalarType init_parameter, ScalarType init_location = 0, ScalarType init_scale = 1)
-        : StateAgeFunction(init_parameter, init_location, init_scale)
-=======
      * @param[in] init_distribution_parameter Specifies the initial function parameter of the function.
      * @param[in] init_location Location parameter of LognormSurvivalFunction. The parameter can be
      *       used to shift the function. Should be non-negative to fulfill the conditions of a 
@@ -746,7 +576,6 @@
     LognormSurvivalFunction(ScalarType init_distribution_parameter, ScalarType init_location = 0,
                             ScalarType init_scale = 1)
         : StateAgeFunction(init_distribution_parameter, init_location, init_scale)
->>>>>>> e15b4bb2
     {
     }
 
@@ -761,12 +590,6 @@
         if (state_age < m_location) {
             return 1;
         }
-<<<<<<< HEAD
-        boost::math::lognormal_distribution<ScalarType, boost::math::policies::policy<>> logn(0., m_parameter);
-        return boost::math::cdf(boost::math::complement(logn, (state_age - m_location) / m_scale));
-    }
-
-=======
         boost::math::lognormal_distribution<ScalarType, boost::math::policies::policy<>> logn(0.,
                                                                                               m_distribution_parameter);
         return boost::math::cdf(boost::math::complement(logn, (state_age - m_location) / m_scale));
@@ -775,7 +598,6 @@
     // Closed form for the mean value is kind of complex, use default implementation.
     // For testing purposes, a class must exist anyway that uses the default implementation.
 
->>>>>>> e15b4bb2
 protected:
     /**
      * @brief Implements clone for LognormSurvivalFunction.
@@ -873,21 +695,12 @@
 };
 
 /**
-<<<<<<< HEAD
- * @brief Class that defines an Erlang density function with the parameters shape and scale depending on the state age.
- * Class is needed for the initialization of the subcompartments for LCT model.
- * ErlangDensity is derived from StateAgeFunction. 
- * The shape parameter of the Erlang function is the parameter of the Stateagefunction. 
- * Attention: The density does not have the characteristics of a TransitionDistribution!!
- * The Function is of the StateAgeFunction-Type b).
-=======
  * @brief Class that defines the probability density function corresponding to the Erlang distribution with the parameters shape and scale depending on the state age.
  * Class is needed for the initialization of the subcompartments for LCT model.
  * ErlangDensity is derived from StateAgeFunction. 
  * The shape parameter of the Erlang function is the distribution parameter of the StateAgeFunction. 
  * Attention: The density is not a survival function and does not have the characteristics of a TransitionDistribution!!
  * The function is of the StateAgeFunction-Type b).
->>>>>>> e15b4bb2
  */
 struct ErlangDensity : public StateAgeFunction {
 
@@ -915,11 +728,7 @@
         if (state_age < 0) {
             return 0;
         }
-<<<<<<< HEAD
-        int shape = (int)m_parameter;
-=======
         int shape = (int)m_distribution_parameter;
->>>>>>> e15b4bb2
         return std::pow(state_age / m_scale, shape - 1) / (m_scale * boost::math::factorial<ScalarType>(shape - 1)) *
                std::exp(-state_age / m_scale);
     }
@@ -927,29 +736,18 @@
     /**
      * @brief Computes the maximum of the support of the function. 
      * 
-<<<<<<< HEAD
-     * For small time steps and small variance of the density it is possible that dt is returned with the function of StateAgeFunction.
-     * StateAgeFunction is designed for survialfunctions, not for densities.
-     * Therefore with this function we calculate the smallest time value t where function(tau)=0 for all tau>t.
-=======
      * Calculates the smallest time value t where function(tau)=0 for all tau>t.
->>>>>>> e15b4bb2
      *
      * @param[in] dt Time step size. 
      * @param[in] tol Tolerance used for cutting the support if the function value falls below. 
      * @return ScalarType support_max
      */
     ScalarType get_support_max(ScalarType dt, ScalarType tol = 1e-10) override
-<<<<<<< HEAD
-    { // We are looking for the smallest time value t where function(tau)=0 for all tau>t. Thus support max is bigger than the mean.
-        ScalarType mean        = m_parameter * m_scale;
-=======
     {
         // We are looking for the smallest time value t where function(tau)=0 for all tau>t. Thus support max is bigger
         // than the mean.
         // We use, that the density is monotonically decreasing for tau>mean here.
         ScalarType mean        = m_distribution_parameter * m_scale;
->>>>>>> e15b4bb2
         ScalarType support_max = (ScalarType)dt * (int)(mean / dt);
 
         if (!floating_point_equal(m_support_tol, tol, 1e-14) || floating_point_equal(m_support_max, -1., 1e-14)) {
@@ -964,8 +762,6 @@
         return m_support_max;
     }
 
-<<<<<<< HEAD
-=======
     /**
      * @brief Computes the mean value of the function. 
      * 
@@ -984,7 +780,6 @@
         return m_distribution_parameter * m_scale;
     }
 
->>>>>>> e15b4bb2
 protected:
     /**
      * @brief Implements clone for ErlangDensity.
@@ -1064,11 +859,7 @@
     bool operator==(const StateAgeFunctionWrapper& other) const
     {
         return (m_function->get_state_age_function_type() == other.get_state_age_function_type() &&
-<<<<<<< HEAD
-                m_function->get_parameter() == other.get_parameter() &&
-=======
                 m_function->get_distribution_parameter() == other.get_distribution_parameter() &&
->>>>>>> e15b4bb2
                 m_function->get_location() == other.get_location() && m_function->get_scale() == other.get_scale());
     }
 
@@ -1153,38 +944,6 @@
     }
 
     /**
-<<<<<<< HEAD
-     * @brief Get the m_location object of m_function.
-     * 
-     * @return ScalarType 
-     */
-    ScalarType get_location() const
-    {
-        return m_function->get_location();
-    }
-
-    /**
-     * @brief Set the m_location object of m_function. 
-     * 
-     * @param[in] new_location New location for StateAgeFunction.
-     */
-    void set_location(ScalarType new_location)
-    {
-        m_function->set_location(new_location);
-    }
-    /**
-     * @brief Get the m_scale object of m_function.
-     * 
-     * @return ScalarType 
-     */
-    ScalarType get_scale() const
-    {
-        return m_function->get_scale();
-    }
-
-    /**
-=======
->>>>>>> e15b4bb2
      * @brief Set the m_scale object of m_function. 
      * 
      * @param[in] new_scale New scale for StateAgeFunction.
@@ -1194,8 +953,6 @@
         m_function->set_scale(new_scale);
     }
 
-<<<<<<< HEAD
-=======
     /*
      * @brief Get the m_support_max object of m_function. 
      * 
@@ -1203,7 +960,6 @@
      * @param[in] tol Tolerance used for cutting the support if the function value falls below. 
      * @return ScalarType m_support_max
      */
->>>>>>> e15b4bb2
     ScalarType get_support_max(ScalarType dt, ScalarType tol = 1e-10) const
     {
         return m_function->get_support_max(dt, tol);
