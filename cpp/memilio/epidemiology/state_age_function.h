--- conflicted
+++ resolved
@@ -82,17 +82,13 @@
      */
     StateAgeFunction(ScalarType init_parameter, ScalarType init_location = 0, ScalarType init_scale = 1)
         : m_parameter{init_parameter}
-<<<<<<< HEAD
         , m_location{init_location}
         , m_scale{init_scale}
-        , m_support_max{-1.} // Initialize support maximum as not set.
-        , m_support_tol{-1.} // Initialize support tolerance as not set.
-=======
         , m_mean{-1.} // Initialize mean as not set.
         , m_mean_tol{-1.} // Initialize tolerance for computation of mean as not set.
         , m_support_max{-1.} // Initialize support maximum as not set.
         , m_support_tol{-1.} // Initialize tolerance for computation of support as not set.
->>>>>>> deefc27d
+
     {
         if (m_scale <= 0) {
             log_error("The scale Parameter of a  StateAgeFunction has to be positive. Set scale to 1.");
@@ -234,11 +230,8 @@
         }
         m_scale       = new_scale;
         m_support_max = -1.;
-<<<<<<< HEAD
         m_support_tol = -1.;
-=======
         m_mean        = -1;
->>>>>>> deefc27d
     }
 
     /**
@@ -331,13 +324,11 @@
     virtual StateAgeFunction* clone_impl() const = 0;
 
     ScalarType m_parameter; ///< Parameter for function in derived class.
-<<<<<<< HEAD
+
     ScalarType m_location; ///< Location parameter for function in derived class.
     ScalarType m_scale; ///< Scale parameter for function in derived class.
-=======
     ScalarType m_mean; ///< Mean value of the function.
     ScalarType m_mean_tol; ///< Tolerance for computation of the mean.
->>>>>>> deefc27d
     ScalarType m_support_max; ///< Maximum of the support of the function.
     ScalarType m_support_tol; ///< Tolerance for computation of the support.
 };
@@ -856,7 +847,6 @@
     }
 
     /**
-<<<<<<< HEAD
      * @brief Get the m_location object of m_function.
      * 
      * @return ScalarType 
@@ -895,14 +885,13 @@
         m_function->set_scale(new_scale);
     }
 
-=======
+    /*
      * @brief Get the m_support_max object of m_function. 
      * 
      * @param[in] dt Time step size at which function will be evaluated. 
      * @param[in] tol Tolerance used for cutting the support if the function value falls below. 
      * @return ScalarType m_support_max
      */
->>>>>>> deefc27d
     ScalarType get_support_max(ScalarType dt, ScalarType tol = 1e-10) const
     {
         return m_function->get_support_max(dt, tol);
