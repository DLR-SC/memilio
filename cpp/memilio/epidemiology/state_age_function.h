--- conflicted
+++ resolved
@@ -142,15 +142,9 @@
      */
     void set_parameter(ScalarType new_parameter)
     {
-<<<<<<< HEAD
         m_parameter   = new_parameter;
         m_support_max = -1.;
         m_support_tol = -1.;
-=======
-        m_parameter = new_parameter;
-
-        m_support_max = -1.;
->>>>>>> 3bd5fcb6
     }
 
     /**
