--- conflicted
+++ resolved
@@ -262,11 +262,7 @@
             damping_expression[i].add_damping(m, d.get_level(), d.get_type(), d.get_time());
         }
     }
-<<<<<<< HEAD
-    damping_expression.finalize();
-=======
     damping_expression.set_automatic_cache_update(true);
->>>>>>> d3bd8fbe
 }
 
 /**
