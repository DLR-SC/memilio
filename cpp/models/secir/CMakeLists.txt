--- conflicted
+++ resolved
@@ -1,9 +1,4 @@
 add_library(secir
-<<<<<<< HEAD
-    infection_state.h
-=======
-    age_group.h
->>>>>>> 0dbd9a50
     analyze_result.h
     analyze_result.cpp
     infection_state.h
