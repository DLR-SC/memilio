--- conflicted
+++ resolved
@@ -72,8 +72,6 @@
 struct GeographicalLocation {
     double latitude;
     double longitude;
-<<<<<<< HEAD
-=======
 
     /**
      * @brief Compare two Location%s.
@@ -87,7 +85,6 @@
     {
         return !(latitude == other.latitude && longitude == other.longitude);
     }
->>>>>>> 800bdd21
 };
 
 } // namespace abm
