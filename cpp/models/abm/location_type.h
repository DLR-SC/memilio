/* 
* Copyright (C) 2020-2024 MEmilio
*
* Authors: Daniel Abele, Elisabeth Kluth, Khoa Nguyen, Sascha Korf, Carlotta Gerstein
*
* Contact: Martin J. Kuehn <Martin.Kuehn@DLR.de>
*
* Licensed under the Apache License, Version 2.0 (the "License");
* you may not use this file except in compliance with the License.
* You may obtain a copy of the License at
*
*     http://www.apache.org/licenses/LICENSE-2.0
*
* Unless required by applicable law or agreed to in writing, software
* distributed under the License is distributed on an "AS IS" BASIS,
* WITHOUT WARRANTIES OR CONDITIONS OF ANY KIND, either express or implied.
* See the License for the specific language governing permissions and
* limitations under the License.
*/
#ifndef MIO_ABM_LOCATION_TYPE_H
#define MIO_ABM_LOCATION_TYPE_H

#include <cstdint>

namespace mio
{
namespace abm
{

/**
 * @brief Type of a Location.
 */
enum class LocationType : std::uint32_t
{
    Home = 0,
    School,
    Work,
    SocialEvent, // TODO: differentiate different kinds
    BasicsShop, // groceries and other necessities
    Hospital,
    ICU,
    Car,
    PublicTransport,
    TransportWithoutContact, // all ways of travel with no contact to other people, e.g. biking or walking
    Cemetery, // Location for all the dead persons. It is created once for the Model.

    Count //last!
};

<<<<<<< HEAD
static constexpr uint32_t INVALID_LOCATION_INDEX = std::numeric_limits<uint32_t>::max();

/**
 * LocationId identifies a Location uniquely. It consists of the LocationType of the Location and an Index.
 * The index corresponds to the index into the structure m_locations from model, where all Locations are saved.
 */
struct LocationId {
    uint32_t index;
    LocationType type;

    bool operator==(const LocationId& rhs) const
    {
        return (index == rhs.index && type == rhs.type);
    }

    bool operator!=(const LocationId& rhs) const
    {
        return !(index == rhs.index && type == rhs.type);
    }

    bool operator<(const LocationId& rhs) const
    {
        if (type == rhs.type) {
            return index < rhs.index;
        }
        return (type < rhs.type);
    }
};

struct GeographicalLocation {
    double latitude;
    double longitude;

    /**
     * @brief Compare two Location%s.
     */
    bool operator==(const GeographicalLocation& other) const
    {
        return (latitude == other.latitude && longitude == other.longitude);
    }

    bool operator!=(const GeographicalLocation& other) const
    {
        return !(latitude == other.latitude && longitude == other.longitude);
    }
};

=======
>>>>>>> d59fbd78
} // namespace abm
} // namespace mio

#endif<|MERGE_RESOLUTION|>--- conflicted
+++ resolved
@@ -17,6 +17,8 @@
 * See the License for the specific language governing permissions and
 * limitations under the License.
 */
+#ifndef MIO_ABM_LOCATION_TYPE_H
+#define MIO_ABM_LOCATION_TYPE_H
 #ifndef MIO_ABM_LOCATION_TYPE_H
 #define MIO_ABM_LOCATION_TYPE_H
 
@@ -47,56 +49,6 @@
     Count //last!
 };
 
-<<<<<<< HEAD
-static constexpr uint32_t INVALID_LOCATION_INDEX = std::numeric_limits<uint32_t>::max();
-
-/**
- * LocationId identifies a Location uniquely. It consists of the LocationType of the Location and an Index.
- * The index corresponds to the index into the structure m_locations from model, where all Locations are saved.
- */
-struct LocationId {
-    uint32_t index;
-    LocationType type;
-
-    bool operator==(const LocationId& rhs) const
-    {
-        return (index == rhs.index && type == rhs.type);
-    }
-
-    bool operator!=(const LocationId& rhs) const
-    {
-        return !(index == rhs.index && type == rhs.type);
-    }
-
-    bool operator<(const LocationId& rhs) const
-    {
-        if (type == rhs.type) {
-            return index < rhs.index;
-        }
-        return (type < rhs.type);
-    }
-};
-
-struct GeographicalLocation {
-    double latitude;
-    double longitude;
-
-    /**
-     * @brief Compare two Location%s.
-     */
-    bool operator==(const GeographicalLocation& other) const
-    {
-        return (latitude == other.latitude && longitude == other.longitude);
-    }
-
-    bool operator!=(const GeographicalLocation& other) const
-    {
-        return !(latitude == other.latitude && longitude == other.longitude);
-    }
-};
-
-=======
->>>>>>> d59fbd78
 } // namespace abm
 } // namespace mio
 
