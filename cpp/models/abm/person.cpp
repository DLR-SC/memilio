--- conflicted
+++ resolved
@@ -21,10 +21,6 @@
 #include "abm/location_type.h"
 #include "abm/mask_type.h"
 #include "abm/parameters.h"
-<<<<<<< HEAD
-#include "abm/infection_state.h"
-=======
->>>>>>> ad29ab58
 #include "abm/world.h"
 #include "abm/location.h"
 #include "memilio/utils/random_number_generator.h"
@@ -38,12 +34,6 @@
 Person::Person(Location& location, AgeGroup age, uint32_t person_id)
     : m_location(&location)
     , m_assigned_locations((uint32_t)LocationType::Count, INVALID_LOCATION_INDEX)
-<<<<<<< HEAD
-    , m_infection_state(infection_properties.state)
-    , m_vaccination_state(vaccination_state)
-    , m_time_until_infected_no_symptoms(std::numeric_limits<int>::max())
-=======
->>>>>>> ad29ab58
     , m_quarantine(false)
     , m_age(age)
     , m_time_at_location(0)
@@ -60,19 +50,10 @@
     m_random_goto_school_hour = UniformDistribution<double>::get_instance()();
 }
 
-<<<<<<< HEAD
-    if (infection_properties.state == InfectionState::InfectedSymptoms && infection_properties.detected) {
-        m_quarantine = true;
-    }
-    if (infection_properties.state == InfectionState::Exposed) {
-        m_time_until_infected_no_symptoms = hours(UniformIntDistribution<int>::get_instance()(
-            0, int(global_params.get<IncubationPeriod>()[{m_age, m_vaccination_state}] * 24)));
-=======
 void Person::interact(TimePoint t, TimeSpan dt, const GlobalInfectionParameters& params)
 {
     if (get_infection_state(t) == InfectionState::Susceptible) { // Susceptible
         m_location->interact(*this, t, dt, params);
->>>>>>> ad29ab58
     }
     m_time_at_location += dt;
 }
@@ -90,23 +71,6 @@
 
 bool Person::is_infected(TimePoint t) const
 {
-<<<<<<< HEAD
-    auto infection_state     = m_infection_state;
-    auto new_infection_state = infection_state;
-
-    if (infection_state == InfectionState::Exposed) {
-        if (m_time_until_infected_no_symptoms <= TimeSpan(0)) {
-            new_infection_state = InfectionState::InfectedNoSymptoms;
-        }
-        m_time_until_infected_no_symptoms -= dt;
-    }
-    else {
-        new_infection_state = loc.interact(*this, dt, global_infection_params);
-        if (new_infection_state == InfectionState::Exposed) {
-            m_time_until_infected_no_symptoms = hours(
-                int(global_infection_params.get<IncubationPeriod>()[{this->m_age, this->m_vaccination_state}] * 24));
-        }
-=======
     if (m_infections.empty()) {
         return false;
     }
@@ -115,21 +79,14 @@
         m_infections.back().get_infection_state(t) == InfectionState::Recovered_Carrier ||
         m_infections.back().get_infection_state(t) == InfectionState::Recovered_Infected) {
         return false;
->>>>>>> ad29ab58
     }
     return true;
 }
 
-<<<<<<< HEAD
-    if (new_infection_state == InfectionState::InfectedSevere ||
-        new_infection_state == InfectionState::InfectedCritical) {
-        m_quarantine = true;
-=======
 InfectionState Person::get_infection_state(TimePoint t) const
 {
     if (m_infections.empty()) {
         return InfectionState::Susceptible;
->>>>>>> ad29ab58
     }
     else {
         return m_infections.back().get_infection_state(t);
@@ -213,15 +170,8 @@
 
 bool Person::get_tested(TimePoint t, const TestParameters& params)
 {
-<<<<<<< HEAD
-    double random = UniformDistribution<double>::get_instance()();
-    if (m_infection_state == InfectionState::InfectedNoSymptoms ||
-        m_infection_state == InfectionState::InfectedSymptoms || m_infection_state == InfectionState::InfectedSevere ||
-        m_infection_state == InfectionState::InfectedCritical) {
-=======
     ScalarType random = UniformDistribution<double>::get_instance()();
     if (is_infected(t)) {
->>>>>>> ad29ab58
         // true positive
         if (random < params.sensitivity) {
             m_quarantine = true;
