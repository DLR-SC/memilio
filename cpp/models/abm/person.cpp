--- conflicted
+++ resolved
@@ -31,20 +31,13 @@
 namespace abm
 {
 
-<<<<<<< HEAD
-Person::Person(mio::RandomNumberGenerator& rng, Location& location, AgeGroup age, uint32_t person_id)
-    : m_location(&location)
-    , m_assigned_locations((uint32_t)LocationType::Count, INVALID_LOCATION_INDEX)
-    , m_time_since_transmission(std::numeric_limits<int>::max() / 2)
-    , m_quarantine_start(TimePoint(-(std::numeric_limits<int>::max() / 2)))
-=======
 Person::Person(mio::RandomNumberGenerator& rng, LocationType location_type, LocationId location_id, AgeGroup age,
                PersonId person_id)
     : m_location(location_id)
     , m_location_type(location_type)
     , m_assigned_locations((uint32_t)LocationType::Count, LocationId::invalid_id())
+    , m_time_since_transmission(std::numeric_limits<int>::max() / 2)
     , m_home_isolation_start(TimePoint(-(std::numeric_limits<int>::max() / 2)))
->>>>>>> 754675b9
     , m_age(age)
     , m_time_at_location(0)
     , m_mask(Mask(MaskType::None, TimePoint(-(std::numeric_limits<int>::max() / 2))))
@@ -65,35 +58,7 @@
 Person::Person(const Person& other, PersonId id)
     : Person(other)
 {
-<<<<<<< HEAD
-    Person copied_person     = Person(*this);
-    copied_person.m_location = &location;
-    location.add_person(*this);
-    return copied_person;
-}
-
-void Person::interact(RandomNumberGenerator& rng, TimePoint t, TimeSpan dt, const Parameters& params)
-{
-    if (get_infection_state(t) == InfectionState::Susceptible) { // Susceptible
-        m_location->interact(rng, *this, t, dt, params);
-    }
-    m_time_at_location += dt;
-    change_time_since_transmission(dt, t);
-}
-
-void Person::migrate_to(Location& loc_new, mio::abm::TransportMode transport_mode, const std::vector<uint32_t>& cells)
-{
-    if (*m_location != loc_new) {
-        m_location->remove_person(*this);
-        m_location = &loc_new;
-        m_cells    = cells;
-        loc_new.add_person(*this, cells);
-        m_time_at_location    = TimeSpan(0);
-        m_last_transport_mode = transport_mode;
-    }
-=======
     m_person_id = id;
->>>>>>> 754675b9
 }
 
 bool Person::is_infected(TimePoint t) const
@@ -125,7 +90,6 @@
     m_infections.push_back(std::move(inf));
 }
 
-<<<<<<< HEAD
 void Person::change_time_since_transmission(const TimeSpan dt, TimePoint t)
 {
     if (is_infected(t + dt)) {
@@ -136,10 +100,12 @@
     }
 }
 
-Location& Person::get_location()
-=======
 LocationId Person::get_location() const
->>>>>>> 754675b9
+{
+    return m_location;
+}
+
+void Person::set_location(LocationType type, LocationId id)
 {
     return m_location;
 }
@@ -285,14 +251,14 @@
 ProtectionEvent Person::get_latest_protection() const
 {
     ProtectionType latest_protection_type = ProtectionType::NoProtection;
-    TimePoint infection_time          = TimePoint(0);
+    TimePoint infection_time              = TimePoint(0);
     if (!m_infections.empty()) {
         latest_protection_type = ProtectionType::NaturalInfection;
-        infection_time       = m_infections.back().get_start_date();
+        infection_time         = m_infections.back().get_start_date();
     }
     if (!m_vaccinations.empty() && infection_time.days() <= m_vaccinations.back().time.days()) {
         latest_protection_type = m_vaccinations.back().type;
-        infection_time       = m_vaccinations.back().time;
+        infection_time         = m_vaccinations.back().time;
     }
     return ProtectionEvent{latest_protection_type, infection_time};
 }
@@ -311,7 +277,7 @@
 void Person::set_mask(MaskType type, TimePoint t)
 {
     m_mask.change_mask(type, t);
-} 
+}
 
 void Person::add_test_result(TimePoint t, TestType type, bool result)
 {
