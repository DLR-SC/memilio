/* 
* Copyright (C) 2020-2023 German Aerospace Center (DLR-SC)
*        & Helmholtz Centre for Infection Research (HZI)
*
<<<<<<< HEAD
* Authors: Daniel Abele, Elisabeth Kluth, Khoa Nguyen
=======
* Authors: Daniel Abele, Elisabeth Kluth, David Kerkmann
>>>>>>> bd17fddf
*
* Contact: Martin J. Kuehn <Martin.Kuehn@DLR.de>
*
* Licensed under the Apache License, Version 2.0 (the "License");
* you may not use this file except in compliance with the License.
* You may obtain a copy of the License at
*
*     http://www.apache.org/licenses/LICENSE-2.0
*
* Unless required by applicable law or agreed to in writing, software
* distributed under the License is distributed on an "AS IS" BASIS,
* WITHOUT WARRANTIES OR CONDITIONS OF ANY KIND, either express or implied.
* See the License for the specific language governing permissions and
* limitations under the License.
*/
#include "abm/person.h"
#include "abm/location_type.h"
#include "abm/mask_type.h"
#include "abm/parameters.h"
#include "abm/world.h"
#include "abm/location.h"
#include "memilio/utils/random_number_generator.h"
#include <vector>

namespace mio
{
namespace abm
{

<<<<<<< HEAD
Person::Person(LocationId id, InfectionProperties infection_properties, AgeGroup age, const Parameters& global_params,
               VaccinationState vaccination_state, uint32_t person_id)
    : m_location_id(id)
=======
Person::Person(Location& location, AgeGroup age, uint32_t person_id)
    : m_location(&location)
>>>>>>> bd17fddf
    , m_assigned_locations((uint32_t)LocationType::Count, INVALID_LOCATION_INDEX)
    , m_quarantine(false)
    , m_age(age)
    , m_time_at_location(0)
    , m_time_since_negative_test(std::numeric_limits<int>::max() / 2)
    , m_mask(Mask(MaskType::Community))
    , m_wears_mask(false)
    , m_mask_compliance((uint32_t)LocationType::Count, 0.)
    , m_person_id(person_id)
    , m_cells{0}
{
    m_random_workgroup        = UniformDistribution<double>::get_instance()();
    m_random_schoolgroup      = UniformDistribution<double>::get_instance()();
    m_random_goto_work_hour   = UniformDistribution<double>::get_instance()();
    m_random_goto_school_hour = UniformDistribution<double>::get_instance()();
}

void Person::interact(TimePoint t, TimeSpan dt, const GlobalInfectionParameters& params)
{
    if (get_infection_state(t) == InfectionState::Susceptible) { // Susceptible
        m_location->interact(*this, t, dt, params);
    }
    m_time_at_location += dt;
}

<<<<<<< HEAD
Person::Person(Location& location, InfectionProperties infection_properties, AgeGroup age,
               const Parameters& global_params, VaccinationState vaccination_state, uint32_t person_id)
    : Person({location.get_index(), location.get_type()}, infection_properties, age, global_params, vaccination_state,
             person_id)
=======
void Person::migrate_to(Location& loc_new, const std::vector<uint32_t>& cells)
>>>>>>> bd17fddf
{
    if (*m_location != loc_new) {
        m_location->remove_person(*this);
        m_location = &loc_new;
        m_cells    = cells;
        loc_new.add_person(*this, cells);
        m_time_at_location = TimeSpan(0);
    }
}

<<<<<<< HEAD
void Person::interact(TimeSpan dt, const Parameters& global_params, Location& loc)
=======
bool Person::is_infected(TimePoint t) const
>>>>>>> bd17fddf
{
    if (m_infections.empty()) {
        return false;
    }
<<<<<<< HEAD
    else {
        new_infection_state = loc.interact(*this, dt, global_params);
        if (new_infection_state == InfectionState::Exposed) {
            m_time_until_carrier =
                hours(int(global_params.get<IncubationPeriod>()[{this->m_age, this->m_vaccination_state}] * 24));
        }
=======
    // subject to change if Recovered is removed
    if (m_infections.back().get_infection_state(t) == InfectionState::Susceptible ||
        m_infections.back().get_infection_state(t) == InfectionState::Recovered_Carrier ||
        m_infections.back().get_infection_state(t) == InfectionState::Recovered_Infected) {
        return false;
>>>>>>> bd17fddf
    }
    return true;
}

InfectionState Person::get_infection_state(TimePoint t) const
{
    if (m_infections.empty()) {
        return InfectionState::Susceptible;
    }
    else {
        return m_infections.back().get_infection_state(t);
    }
}

void Person::add_new_infection(Infection&& inf)
{
    m_infections.push_back(std::move(inf));
}

Location& Person::get_location()
{
    return *m_location;
}

const Location& Person::get_location() const
{
    return *m_location;
}

void Person::set_assigned_location(Location& location)
{
    m_assigned_locations[(uint32_t)location.get_type()] = location.get_index();
}

void Person::set_assigned_location(LocationId id)
{
    m_assigned_locations[(uint32_t)id.type] = id.index;
}

uint32_t Person::get_assigned_location_index(LocationType type) const
{
    return m_assigned_locations[(uint32_t)type];
}

bool Person::goes_to_work(TimePoint t, const Parameters& params) const
{
    return m_random_workgroup < params.get<WorkRatio>().get_matrix_at(t.days())[0];
}

TimeSpan Person::get_go_to_work_time(const Parameters& params) const
{
    TimeSpan minimum_goto_work_time = params.get<GotoWorkTimeMinimum>()[m_age];
    TimeSpan maximum_goto_work_time = params.get<GotoWorkTimeMaximum>()[m_age];
    int timeSlots                   = (maximum_goto_work_time.seconds() - minimum_goto_work_time.seconds());
    int seconds_after_minimum       = int(timeSlots * m_random_goto_work_hour);
    return minimum_goto_work_time + seconds(seconds_after_minimum);
}

TimeSpan Person::get_go_to_school_time(const Parameters& params) const
{
    TimeSpan minimum_goto_school_time = params.get<GotoSchoolTimeMinimum>()[m_age];
    TimeSpan maximum_goto_school_time = params.get<GotoSchoolTimeMaximum>()[m_age];
    int timeSlots                     = (maximum_goto_school_time.seconds() - minimum_goto_school_time.seconds());
    int seconds_after_minimum         = int(timeSlots * m_random_goto_school_hour);
    return minimum_goto_school_time + seconds(seconds_after_minimum);
}

bool Person::goes_to_school(TimePoint t, const Parameters& params) const
{
    return m_random_schoolgroup < params.get<SchoolRatio>().get_matrix_at(t.days())[0];
}

void Person::detect_infection(TimePoint t)
{
    if (is_infected(t)) {
        m_infections.back().set_detected();
        m_quarantine = true;
    }
}

void Person::remove_quarantine()
{
    m_quarantine = false;
}

bool Person::get_tested(TimePoint t, const TestParameters& params)
{
    ScalarType random = UniformDistribution<double>::get_instance()();
    if (is_infected(t)) {
        // true positive
        if (random < params.sensitivity) {
            m_quarantine = true;
            return true;
        }
        // false negative
        else {
            m_quarantine               = false;
            m_time_since_negative_test = days(0);
            return false;
        }
    }
    else {
        // true negative
        if (random < params.specificity) {
            m_quarantine               = false;
            m_time_since_negative_test = days(0);
            return false;
        }
        // false positive
        else {
            m_quarantine = true;
            return true;
        }
    }
}

uint32_t Person::get_person_id()
{
    return m_person_id;
}

std::vector<uint32_t>& Person::get_cells()
{
    return m_cells;
}

const std::vector<uint32_t>& Person::get_cells() const
{
    return m_cells;
}

<<<<<<< HEAD
double Person::get_protective_factor(const Parameters& params) const
=======
ScalarType Person::get_mask_protective_factor(const GlobalInfectionParameters& params) const
>>>>>>> bd17fddf
{
    if (m_wears_mask == false) {
        return 0.;
    }
    else {
        return params.get<MaskProtection>()[m_mask.get_type()];
    }
}

bool Person::apply_mask_intervention(const Location& target)
{
    if (target.get_npi_active() == false) {
        m_wears_mask = false;
        if (get_mask_compliance(target.get_type()) > 0.) {
            // draw if the person wears a mask even if not required
            ScalarType wear_mask = UniformDistribution<double>::get_instance()();
            if (wear_mask < get_mask_compliance(target.get_type())) {
                m_wears_mask = true;
            }
        }
    }
    else {
        m_wears_mask = true;
        if (get_mask_compliance(target.get_type()) < 0.) {
            // draw if a person refuses to wear the required mask
            ScalarType wear_mask = UniformDistribution<double>::get_instance()(-1., 0.);
            if (wear_mask > get_mask_compliance(target.get_type())) {
                m_wears_mask = false;
            }
            return false;
        }
        if (m_wears_mask == true) {

            if (static_cast<int>(m_mask.get_type()) < static_cast<int>(target.get_required_mask())) {
                m_mask.change_mask(target.get_required_mask());
            }
        }
    }
    return true;
}

} // namespace abm
} // namespace mio<|MERGE_RESOLUTION|>--- conflicted
+++ resolved
@@ -2,11 +2,7 @@
 * Copyright (C) 2020-2023 German Aerospace Center (DLR-SC)
 *        & Helmholtz Centre for Infection Research (HZI)
 *
-<<<<<<< HEAD
-* Authors: Daniel Abele, Elisabeth Kluth, Khoa Nguyen
-=======
-* Authors: Daniel Abele, Elisabeth Kluth, David Kerkmann
->>>>>>> bd17fddf
+* Authors: Daniel Abele, Elisabeth Kluth, David Kerkmann, Khoa Nguyen
 *
 * Contact: Martin J. Kuehn <Martin.Kuehn@DLR.de>
 *
@@ -36,14 +32,8 @@
 namespace abm
 {
 
-<<<<<<< HEAD
-Person::Person(LocationId id, InfectionProperties infection_properties, AgeGroup age, const Parameters& global_params,
-               VaccinationState vaccination_state, uint32_t person_id)
-    : m_location_id(id)
-=======
 Person::Person(Location& location, AgeGroup age, uint32_t person_id)
     : m_location(&location)
->>>>>>> bd17fddf
     , m_assigned_locations((uint32_t)LocationType::Count, INVALID_LOCATION_INDEX)
     , m_quarantine(false)
     , m_age(age)
@@ -61,7 +51,7 @@
     m_random_goto_school_hour = UniformDistribution<double>::get_instance()();
 }
 
-void Person::interact(TimePoint t, TimeSpan dt, const GlobalInfectionParameters& params)
+void Person::interact(TimePoint t, TimeSpan dt, const Parameters& params)
 {
     if (get_infection_state(t) == InfectionState::Susceptible) { // Susceptible
         m_location->interact(*this, t, dt, params);
@@ -69,14 +59,7 @@
     m_time_at_location += dt;
 }
 
-<<<<<<< HEAD
-Person::Person(Location& location, InfectionProperties infection_properties, AgeGroup age,
-               const Parameters& global_params, VaccinationState vaccination_state, uint32_t person_id)
-    : Person({location.get_index(), location.get_type()}, infection_properties, age, global_params, vaccination_state,
-             person_id)
-=======
 void Person::migrate_to(Location& loc_new, const std::vector<uint32_t>& cells)
->>>>>>> bd17fddf
 {
     if (*m_location != loc_new) {
         m_location->remove_person(*this);
@@ -87,29 +70,16 @@
     }
 }
 
-<<<<<<< HEAD
-void Person::interact(TimeSpan dt, const Parameters& global_params, Location& loc)
-=======
 bool Person::is_infected(TimePoint t) const
->>>>>>> bd17fddf
 {
     if (m_infections.empty()) {
         return false;
     }
-<<<<<<< HEAD
-    else {
-        new_infection_state = loc.interact(*this, dt, global_params);
-        if (new_infection_state == InfectionState::Exposed) {
-            m_time_until_carrier =
-                hours(int(global_params.get<IncubationPeriod>()[{this->m_age, this->m_vaccination_state}] * 24));
-        }
-=======
     // subject to change if Recovered is removed
     if (m_infections.back().get_infection_state(t) == InfectionState::Susceptible ||
         m_infections.back().get_infection_state(t) == InfectionState::Recovered_Carrier ||
         m_infections.back().get_infection_state(t) == InfectionState::Recovered_Infected) {
         return false;
->>>>>>> bd17fddf
     }
     return true;
 }
@@ -241,11 +211,7 @@
     return m_cells;
 }
 
-<<<<<<< HEAD
-double Person::get_protective_factor(const Parameters& params) const
-=======
-ScalarType Person::get_mask_protective_factor(const GlobalInfectionParameters& params) const
->>>>>>> bd17fddf
+ScalarType Person::get_mask_protective_factor(const Parameters& params) const
 {
     if (m_wears_mask == false) {
         return 0.;
