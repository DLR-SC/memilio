/*
* Copyright (C) 2020-2023 German Aerospace Center (DLR-SC)
*
* Authors: Elisabeth Kluth, David Kerkmann, Sascha Korf, Martin J. Kuehn, Khoa Nguyen
*
* Contact: Martin J. Kuehn <Martin.Kuehn@DLR.de>
*
* Licensed under the Apache License, Version 2.0 (the "License");
* you may not use this file except in compliance with the License.
* You may obtain a copy of the License at
*
*     http://www.apache.org/licenses/LICENSE-2.0
*
* Unless required by applicable law or agreed to in writing, software
* distributed under the License is distributed on an "AS IS" BASIS,
* WITHOUT WARRANTIES OR CONDITIONS OF ANY KIND, either express or implied.
* See the License for the specific language governing permissions and
* limitations under the License.
*/
#ifndef EPI_ABM_TESTING_SCHEME_H
#define EPI_ABM_TESTING_SCHEME_H

#include "abm/parameters.h"
#include "abm/person.h"
#include "abm/location.h"
#include "abm/time.h"
<<<<<<< HEAD
#include <bitset>
#include <map>
=======
#include "memilio/utils/random_number_generator.h"
>>>>>>> 687fa256

namespace mio
{
namespace abm
{

/**
 * @brief TestingCriteria for TestingScheme.
 */
class TestingCriteria
{
public:
    /**
     * @brief Create a TestingCriteria.
     * @param[in] ages Vector of AgeGroup%s that are either allowed or required to be tested.
     * @param[in] locations Vector of #Location%s or #LocationType%s that are either allowed or required to be tested.
     * @param[in] infection_states Vector of #InfectionState%s that are either allowed or required to be tested.
     * An empty vector of ages/#LocationType%s/#InfectionStates% means that no condition on the corresponding property
     * is set!
     */
    TestingCriteria() = default;

    TestingCriteria(const std::vector<AgeGroup>& ages, const std::vector<InfectionState>& infection_states);

    /**
     * @brief Compares two TestingCriteria for functional equality.
     */
    bool operator==(TestingCriteria other) const;

    /**
     * @brief Add an AgeGroup to the set of AgeGroup%s that are either allowed or required to be tested.
     * @param[in] age_group AgeGroup to be added.
     */
    void add_age_group(const AgeGroup age_group);

    /**
     * @brief Remove an AgeGroup from the set of AgeGroup%s that are either allowed or required to be tested.
     * @param[in] age_group AgeGroup to be removed.
     */
    void remove_age_group(const AgeGroup age_group);

    /**
     * @brief Add an #InfectionState to the set of #InfectionState%s that are either allowed or required to be tested.
     * @param[in] infection_state #InfectionState to be added.
     */
    void add_infection_state(const InfectionState infection_state);

    /**
     * @brief Remove an #InfectionState from the set of #InfectionState%s that are either allowed or required to be
     * tested.
     * @param[in] infection_state #InfectionState to be removed.
     */
    void remove_infection_state(const InfectionState infection_state);

    /**
     * @brief Check if a Person and a Location meet all the required properties to get tested.
     * @param[in] p Person to be checked.
     * @param[in] t TimePoint when to evaluate the TestingCriteria.
     */
    bool evaluate(const Person& p, TimePoint t) const;

private:
    /**
     * @brief Check if a Person has the required age to get tested.
     * @param[in] p Person to be checked.
     */
    bool has_requested_age(const Person& p) const;

    /**
     * @brief Check if a Person has the required InfectionState to get tested.
     * @param[in] p Person to be checked.
     * @param[in] t TimePoint when to check.
     */
    bool has_requested_infection_state(const Person& p, TimePoint t) const;

    std::bitset<(size_t)AgeGroup::Count>
        m_ages; ///< BitSet of #AgeGroup%s that are either allowed or required to be tested.
    std::bitset<(size_t)InfectionState::Count>
        m_infection_states; /**< BitSet of #InfectionState%s that are either allowed or required to
    be tested.*/
};

/**
 * @brief TestingScheme to regular test Person%s.
 */
class TestingScheme
{
public:
    /**
     * @brief Create a TestingScheme.
     * @param[in] testing_criteria Vector of TestingCriteria that are checked for testing.
     * @param[in] minimal_time_since_last_test TimeSpan of how often this scheme applies, i. e., when a new test is
     * performed after a Person's last test.
     * @param start_date Starting date of the scheme.
     * @param end_date Ending date of the scheme.
     * @param test_type The type of test to be performed.
     * @param probability Probability of the test to be performed if a testing rule applies.
     */
    TestingScheme(const TestingCriteria& testing_criteria, TimeSpan minimal_time_since_last_test, TimePoint start_date,
                  TimePoint end_date, const GenericTest& test_type, ScalarType probability);

    /**
     * @brief Compares two TestingScheme%s for functional equality.
     */
    bool operator==(const TestingScheme& other) const;

    /**
     * @brief Get the activity status of the scheme.
     * @return Whether the TestingScheme is currently active.
     */
    bool is_active() const;

    /**
     * @brief Checks if the scheme is active at a given time and updates activity status.
     * @param[in] t TimePoint to be updated at.
     */
    void update_activity_status(TimePoint t);

    /**
     * @brief Runs the TestingScheme and potentially tests a Person.
     * @param[inout] rng Person::RandomNumberGenerator for the Person being tested.
     * @param[in] person Person to check.
     * @param[in] t TimePoint when to run the scheme.
     * @return If the person is allowed to enter the Location by the scheme.
     */
<<<<<<< HEAD
    bool run_scheme(Person& person, TimePoint t) const;
=======
    bool run_scheme(Person::RandomNumberGenerator& rng, Person& person, const Location& location, TimePoint t) const;
>>>>>>> 687fa256

private:
    TestingCriteria m_testing_criteria; ///< Vector with all TestingCriteria of the scheme.
    TimeSpan m_minimal_time_since_last_test; ///< Shortest period of time between two tests.
    TimePoint m_start_date; ///< Starting date of the scheme.
    TimePoint m_end_date; ///< Ending date of the scheme.
    GenericTest m_test_type; ///< Type of the test.
    ScalarType m_probability; ///< Probability of performing the test.
    bool m_is_active = false; ///< Whether the scheme is currently active.
};

/**
 * @brief Set of TestingSchemes that are checked for testing.
 */
class TestingStrategy
{
public:
    /**
     * @brief Create a TestingStrategy.
     * @param[in] testing_schemes Vector of TestingSchemes that are checked for testing.
     */
    TestingStrategy() = default;
    explicit TestingStrategy(const std::unordered_map<LocationId, std::vector<TestingScheme>>& location_to_schemes_map);

    /**
     * @brief Add a TestingScheme to the set of schemes that are checked for testing at a certain Location.
     * @param[in] loc_id LocationId key for TestingScheme to be added.
     * @param[in] scheme TestingScheme to be added.
     */
    void add_testing_scheme(const LocationId& loc_id, const TestingScheme& scheme);

    /**
     * @brief Add a TestingScheme to the set of schemes that are checked for testing at a certain LocationType.
     * A TestingScheme applies to all Location of the same type is store in 
     * LocationId{INVALID_LOCATION_INDEX, location_type} of m_location_to_schemes_map.
     * @param[in] loc_type LocationId key for TestingScheme to be added.
     * @param[in] scheme TestingScheme to be added.
     */
    void add_testing_scheme(const LocationType& loc_type, const TestingScheme& scheme);

    /**
     * @brief Remove a TestingScheme from the set of schemes that are checked for testing at a certain Location.
     * @param[in] loc_id LocationId key for TestingScheme to be remove.
     * @param[in] scheme TestingScheme to be removed.
     */
    void remove_testing_scheme(const LocationId& loc_id, const TestingScheme& scheme);

    /**
     * @brief Remove a TestingScheme from the set of schemes that are checked for testing at a certain Location.
     * A TestingScheme applies to all Location of the same type is store in 
     * LocationId{INVALID_LOCATION_INDEX, location_type} of m_location_to_schemes_map.
     * @param[in] loc_type LocationType key for TestingScheme to be remove.
     * @param[in] scheme TestingScheme to be removed.
     */
    void remove_testing_scheme(const LocationType& loc_type, const TestingScheme& scheme);

    /**
     * @brief Checks if the given TimePoint is within the interval of start and end date of each TestingScheme and then
     * changes the activity status for each TestingScheme accordingly.
     * @param t TimePoint to check the activity status of each TestingScheme.
     */
    void update_activity_status(const TimePoint t);

    /**
     * @brief Runs the TestingStrategy and potentially tests a Person.
     * @param[inout] rng Person::RandomNumberGenerator for the Person being tested.
     * @param[in] person Person to check.
     * @param[in] location Location to check.
     * @param[in] t TimePoint when to run the strategy.
     * @return If the Person is allowed to enter the Location.
     */
<<<<<<< HEAD
    bool run_strategy(Person& person, const Location& location, TimePoint t);
=======
    bool run_strategy(Person::RandomNumberGenerator& rng, Person& person, const Location& location, TimePoint t) const;
>>>>>>> 687fa256

private:
    std::unordered_map<LocationId, std::vector<TestingScheme>>
        m_location_to_schemes_map; ///< Set of schemes that are checked for testing.
};

} // namespace abm
} // namespace mio

#endif<|MERGE_RESOLUTION|>--- conflicted
+++ resolved
@@ -24,12 +24,9 @@
 #include "abm/person.h"
 #include "abm/location.h"
 #include "abm/time.h"
-<<<<<<< HEAD
+#include "memilio/utils/random_number_generator.h"
 #include <bitset>
 #include <map>
-=======
-#include "memilio/utils/random_number_generator.h"
->>>>>>> 687fa256
 
 namespace mio
 {
@@ -155,11 +152,7 @@
      * @param[in] t TimePoint when to run the scheme.
      * @return If the person is allowed to enter the Location by the scheme.
      */
-<<<<<<< HEAD
-    bool run_scheme(Person& person, TimePoint t) const;
-=======
-    bool run_scheme(Person::RandomNumberGenerator& rng, Person& person, const Location& location, TimePoint t) const;
->>>>>>> 687fa256
+    bool run_scheme(Person::RandomNumberGenerator& rng, Person& person, TimePoint t) const;
 
 private:
     TestingCriteria m_testing_criteria; ///< Vector with all TestingCriteria of the scheme.
@@ -231,11 +224,7 @@
      * @param[in] t TimePoint when to run the strategy.
      * @return If the Person is allowed to enter the Location.
      */
-<<<<<<< HEAD
-    bool run_strategy(Person& person, const Location& location, TimePoint t);
-=======
-    bool run_strategy(Person::RandomNumberGenerator& rng, Person& person, const Location& location, TimePoint t) const;
->>>>>>> 687fa256
+    bool run_strategy(Person::RandomNumberGenerator& rng, Person& person, const Location& location, TimePoint t);
 
 private:
     std::unordered_map<LocationId, std::vector<TestingScheme>>
