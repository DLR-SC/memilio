--- conflicted
+++ resolved
@@ -208,15 +208,10 @@
  * parameters of the infection that are the same everywhere within the world.
  */
 using GlobalInfectionParameters =
-<<<<<<< HEAD
-    ParameterSet<IncubationPeriod, SusceptibleToExposedByInfectedNoSymptoms, SusceptibleToExposedByInfectedSymptoms, InfectedNoSymptomsToSymptoms,
-                 InfectedNoSymptomsToRecovered, InfectedSymptomsToRecovered, InfectedSymptomsToSevere, SevereToCritical, SevereToRecovered,
-                 CriticalToDead, CriticalToRecovered, RecoveredToSusceptible, DetectInfection>;
-=======
-    ParameterSet<IncubationPeriod, SusceptibleToExposedByCarrier, SusceptibleToExposedByInfected, CarrierToInfected,
-                 CarrierToRecovered, InfectedToRecovered, InfectedToSevere, SevereToCritical, SevereToRecovered,
-                 CriticalToDead, CriticalToRecovered, RecoveredToSusceptible, DetectInfection, MaskProtection>;
->>>>>>> 1bf58a9a
+    ParameterSet<IncubationPeriod, SusceptibleToExposedByInfectedNoSymptoms, SusceptibleToExposedByInfectedSymptoms,
+                 InfectedNoSymptomsToSymptoms, InfectedNoSymptomsToRecovered, InfectedSymptomsToRecovered,
+                 InfectedSymptomsToSevere, SevereToCritical, SevereToRecovered, CriticalToDead, CriticalToRecovered,
+                 RecoveredToSusceptible, DetectInfection, MaskProtection>;
 
 struct MaximumContacts {
     using Type = double;
