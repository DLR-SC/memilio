/* 
* Copyright (C) 2020-2024 MEmilio
*
* Authors: Daniel Abele, Elisabeth Kluth, Khoa Nguyen
*
* Contact: Martin J. Kuehn <Martin.Kuehn@DLR.de>
*
* Licensed under the Apache License, Version 2.0 (the "License");
* you may not use this file except in compliance with the License.
* You may obtain a copy of the License at
*
*     http://www.apache.org/licenses/LICENSE-2.0
*
* Unless required by applicable law or agreed to in writing, software
* distributed under the License is distributed on an "AS IS" BASIS,
* WITHOUT WARRANTIES OR CONDITIONS OF ANY KIND, either express or implied.
* See the License for the specific language governing permissions and
* limitations under the License.
*/
#ifndef MIO_ABM_PARAMETERS_H
#define MIO_ABM_PARAMETERS_H

#include "abm/mask_type.h"
#include "abm/time.h"
#include "abm/virus_variant.h"
#include "abm/protection_event.h"
#include "abm/test_type.h"
#include "memilio/config.h"
#include "memilio/io/default_serialize.h"
#include "memilio/io/io.h"
#include "memilio/math/time_series_functor.h"
#include "memilio/utils/custom_index_array.h"
#include "memilio/utils/uncertain_value.h"
#include "memilio/utils/parameter_set.h"
#include "memilio/utils/index_range.h"
#include "memilio/epidemiology/age_group.h"
#include "memilio/epidemiology/damping.h"
#include "memilio/epidemiology/contact_matrix.h"

#include <algorithm>
#include <limits>
#include <string>

namespace mio
{
namespace abm
{

/**
 * @brief Time that a Person is infected but not yet infectious.
 */
struct IncubationPeriod {
    using Type = CustomIndexArray<UncertainValue<>, VirusVariant, AgeGroup>;
    static Type get_default(AgeGroup size)
    {
        return Type({VirusVariant::Count, size}, 1.);
    }
    static std::string name()
    {
        return "IncubationPeriod";
    }
};

struct InfectedNoSymptomsToSymptoms {
    using Type = CustomIndexArray<UncertainValue<>, VirusVariant, AgeGroup>;
    static Type get_default(AgeGroup size)
    {
        return Type({VirusVariant::Count, size}, 1.);
    }
    static std::string name()
    {
        return "InfectedNoSymptomsToSymptoms";
    }
};

struct InfectedNoSymptomsToRecovered {
    using Type = CustomIndexArray<UncertainValue<>, VirusVariant, AgeGroup>;
    static Type get_default(AgeGroup size)
    {
        return Type({VirusVariant::Count, size}, 1.);
    }
    static std::string name()
    {
        return "InfectedNoSymptomsToRecovered";
    }
};

struct InfectedSymptomsToRecovered {
    using Type = CustomIndexArray<UncertainValue<>, VirusVariant, AgeGroup>;
    static Type get_default(AgeGroup size)
    {
        return Type({VirusVariant::Count, size}, 1.);
    }
    static std::string name()
    {
        return "InfectedSymptomsToRecovered";
    }
};

struct InfectedSymptomsToSevere {
    using Type = CustomIndexArray<UncertainValue<>, VirusVariant, AgeGroup>;
    static Type get_default(AgeGroup size)
    {
        return Type({VirusVariant::Count, size}, 1.);
    }
    static std::string name()
    {
        return "InfectedSymptomsToSevere";
    }
};

struct SevereToCritical {
    using Type = CustomIndexArray<UncertainValue<>, VirusVariant, AgeGroup>;
    static Type get_default(AgeGroup size)
    {
        return Type({VirusVariant::Count, size}, 1.);
    }
    static std::string name()
    {
        return "SevereToCritical";
    }
};

struct SevereToRecovered {
    using Type = CustomIndexArray<UncertainValue<>, VirusVariant, AgeGroup>;
    static Type get_default(AgeGroup size)
    {
        return Type({VirusVariant::Count, size}, 1.);
    }
    static std::string name()
    {
        return "SevereToRecovered";
    }
};

struct SevereToDead {
    using Type = CustomIndexArray<UncertainValue<>, VirusVariant, AgeGroup>;
    static Type get_default(AgeGroup size)
    {
        return Type({VirusVariant::Count, size}, 1.);
    }
    static std::string name()
    {
        return "SevereToDead";
    }
};

struct CriticalToRecovered {
    using Type = CustomIndexArray<UncertainValue<>, VirusVariant, AgeGroup>;
    static Type get_default(AgeGroup size)
    {
        return Type({VirusVariant::Count, size}, 1.);
    }
    static std::string name()
    {
        return "CriticalToRecovered";
    }
};

struct CriticalToDead {
    using Type = CustomIndexArray<UncertainValue<>, VirusVariant, AgeGroup>;
    static Type get_default(AgeGroup size)
    {
        return Type({VirusVariant::Count, size}, 1.);
    }
    static std::string name()
    {
        return "CriticalToDead";
    }
};

struct RecoveredToSusceptible {
    using Type = CustomIndexArray<UncertainValue<>, VirusVariant, AgeGroup>;
    static Type get_default(AgeGroup size)
    {
        return Type({VirusVariant::Count, size}, 1.);
    }
    static std::string name()
    {
        return "RecoveredToSusceptible";
    }
};
/**
 * @brief Parameters for the ViralLoad course. Default values taken as constant values from the average from
 * https://github.com/VirologyCharite/SARS-CoV-2-VL-paper/tree/main
 * Section 3.3.1 or see also supplementary materials Fig. S5.
*/
struct ViralLoadDistributionsParameters {
    UniformDistribution<double>::ParamType viral_load_peak;
    UniformDistribution<double>::ParamType viral_load_incline;
    UniformDistribution<double>::ParamType viral_load_decline;

    /// This method is used by the default serialization feature.
    auto default_serialize()
    {
        return Members("ViralLoadDistributionsParameters")
            .add("viral_load_peak", viral_load_peak)
            .add("viral_load_incline", viral_load_incline)
            .add("viral_load_decline", viral_load_decline);
    }
};

struct ViralLoadDistributions {
    using Type = CustomIndexArray<ViralLoadDistributionsParameters, VirusVariant, AgeGroup>;
    static Type get_default(AgeGroup size)
    {
        Type default_val({VirusVariant::Count, size},
                         ViralLoadDistributionsParameters{{8.1, 8.1}, {2., 2.}, {-0.17, -0.17}});
        return default_val;
    }
    static std::string name()
    {
        return "ViralLoadDistributions";
    }
};

/**
 * @brief Parameters for the Infectivity. Default values taken as constant values that match the graph 2C from
 * https://github.com/VirologyCharite/SARS-CoV-2-VL-paper/tree/main
*/
struct InfectivityDistributionsParameters {
    UniformDistribution<double>::ParamType infectivity_alpha;
    UniformDistribution<double>::ParamType infectivity_beta;

    /// This method is used by the default serialization feature.
    auto default_serialize()
    {
        return Members("InfectivityDistributionsParameters")
            .add("infectivity_alpha", infectivity_alpha)
            .add("infectivity_beta", infectivity_beta);
    }
};

struct InfectivityDistributions {
    using Type = CustomIndexArray<InfectivityDistributionsParameters, VirusVariant, AgeGroup>;
    static Type get_default(AgeGroup size)
    {
        Type default_val({VirusVariant::Count, size}, InfectivityDistributionsParameters{{-7., -7.}, {1., 1.}});
        return default_val;
    }
    static std::string name()
    {
        return "InfectivityDistributions";
    }
};

/**
 * @brief Probability that an Infection is detected.
 */
struct DetectInfection {
    using Type = CustomIndexArray<UncertainValue<>, VirusVariant, AgeGroup>;
    static Type get_default(AgeGroup size)
    {
        return Type({VirusVariant::Count, size}, 1.);
    }
    static std::string name()
    {
        return "DetectInfection";
    }
};

/**
 * @brief Effectiveness of a Mask of a certain MaskType% against an Infection%.
 */
struct MaskProtection {
    using Type = CustomIndexArray<UncertainValue<>, MaskType>;
    static Type get_default(AgeGroup /*size*/)
    {
        Type defaut_value = Type(MaskType::Count, 0.0);
        // Initial values according to http://dx.doi.org/10.15585/mmwr.mm7106e1
        defaut_value[MaskType::FFP2]      = 0.83;
        defaut_value[MaskType::Surgical]  = 0.66;
        defaut_value[MaskType::Community] = 0.56;
        return defaut_value;
    }
    static std::string name()
    {
        return "MaskProtection";
    }
};

/**
 * @brief Aerosol transmission rates. 
*/
struct AerosolTransmissionRates {
    using Type = CustomIndexArray<ScalarType, VirusVariant>;
    static Type get_default(AgeGroup /*size*/)
    {
        return Type({VirusVariant::Count}, 1.0);
    }
    static std::string name()
    {
        return "AerosolTransmissionRates";
    }
};

/**
 * @brief Personal protection factor against #Infection% after #Infection and vaccination, which depends on #ProtectionType,
 * #AgeGroup and #VirusVariant. Its value is between 0 and 1.
 */
struct InfectionProtectionFactor {
    using Type = CustomIndexArray<TimeSeriesFunctor<ScalarType>, ProtectionType, AgeGroup, VirusVariant>;
    static auto get_default(AgeGroup size)
    {
        return Type({ProtectionType::Count, size, VirusVariant::Count}, TimeSeriesFunctor<ScalarType>());
    }
    static std::string name()
    {
        return "InfectionProtectionFactor";
    }
};

/**
 * @brief Personal protective factor against severe symptoms after #Infection and vaccination, which depends on #ProtectionType,
 * #AgeGroup and #VirusVariant. Its value is between 0 and 1.
 */
struct SeverityProtectionFactor {
    using Type = CustomIndexArray<TimeSeriesFunctor<ScalarType>, ProtectionType, AgeGroup, VirusVariant>;
    static auto get_default(AgeGroup size)
    {
        return Type({ProtectionType::Count, size, VirusVariant::Count}, TimeSeriesFunctor<ScalarType>());
    }
    static std::string name()
    {
        return "SeverityProtectionFactor";
    }
};

/**
 * @brief Personal protective factor against high viral load, which depends on #ProtectionType,
 * #AgeGroup and #VirusVariant. Its value is between 0 and 1.
 */
struct HighViralLoadProtectionFactor {
    using Type = CustomIndexArray<TimeSeriesFunctor<ScalarType>, ProtectionType, AgeGroup, VirusVariant>;
    static auto get_default(AgeGroup size)
    {
        return Type({ProtectionType::Count, size, VirusVariant::Count}, TimeSeriesFunctor<ScalarType>());
    }
    static std::string name()
    {
        return "HighViralLoadProtectionFactor";
    }
};

/**
 * @brief Parameters that describe the reliability of a test.
 */
struct TestParameters {
    UncertainValue<> sensitivity;
    UncertainValue<> specificity;
    TimeSpan required_time;
    TestType type;

    /// This method is used by the default serialization feature.
    auto default_serialize()
    {
        return Members("TestParameters")
            .add("sensitivity", sensitivity)
            .add("specificity", specificity)
            .add("required_time", required_time)
            .add("test_type", type);
    }
};

/**
 * @brief Store a map from the TestTypes to their TestParameters.
 */
struct TestData {
    using Type = CustomIndexArray<TestParameters, TestType>;
    static auto get_default(AgeGroup /*size*/)
    {
        Type default_val                 = Type({TestType::Count});
        default_val[{TestType::Generic}] = TestParameters{0.9, 0.99, hours(48), TestType::Generic};
        default_val[{TestType::Antigen}] = TestParameters{0.8, 0.88, minutes(30), TestType::Antigen};
        default_val[{TestType::PCR}]     = TestParameters{0.9, 0.99, hours(48), TestType::PCR};
        return default_val;
    }
    static std::string name()
    {
        return "TestData";
    }
};

/**
 * @brief Starting date of interventions.
 */
struct LockdownDate {
    using Type = TimePoint;
    static auto get_default(AgeGroup /*size*/)
    {
        return TimePoint(std::numeric_limits<int>::max());
    }
    static std::string name()
    {
        return "LockdownDate";
    }
};

/**
 * @brief Duration of quarantine.
 */
struct QuarantineDuration {
    using Type = TimeSpan;
    static auto get_default(AgeGroup /*size*/)
    {
        return days(10);
    }
    static std::string name()
    {
        return "QuarantineDuration";
    }
};

/**
 * @brief Parameter for the exponential distribution to decide if a Person goes shopping.
 */
struct BasicShoppingRate {
    using Type = CustomIndexArray<UncertainValue<>, AgeGroup>;
    static auto get_default(AgeGroup size)
    {
        return Type({size}, 1.0);
    }
    static std::string name()
    {
        return "BasicShoppingRate";
    }
};

/**
 * @brief Percentage of Person%s of the respective age going to work.
 */
struct WorkRatio {
    using Type = DampingMatrixExpression<Dampings<Damping<ColumnVectorShape>>>;
    static auto get_default(AgeGroup /*size*/)
    {
        return Type(Eigen::VectorXd::Constant(1, 1.0));
    }
    static std::string name()
    {
        return "WorkRatio";
    }
};

/**
 * @brief Percentage of Person%s of the respective age going to school.
 */
struct SchoolRatio {
    using Type = DampingMatrixExpression<Dampings<Damping<ColumnVectorShape>>>;
    static auto get_default(AgeGroup /*size*/)
    {
        return Type(Eigen::VectorXd::Constant(1, 1.0));
    }
    static std::string name()
    {
        return "SchoolRatio";
    }
};

/**
 * @brief Parameter for the exponential distribution to decide if a Person goes to a social event.
 */
struct SocialEventRate {
    using Type = DampingMatrixExpression<Dampings<Damping<ColumnVectorShape>>>;
    static auto get_default(AgeGroup size)
    {
        return Type(Eigen::VectorXd::Constant((size_t)size, 1.0));
    }
    static std::string name()
    {
        return "SocialEventRate";
    }
};

/**
 * @brief Earliest time that a Person can go to work.
 */
struct GotoWorkTimeMinimum {
    using Type = CustomIndexArray<TimeSpan, AgeGroup>;
    static auto get_default(AgeGroup size)
    {
        return CustomIndexArray<TimeSpan, AgeGroup>(size, hours(6));
    }
    static std::string name()
    {
        return "GotoWorkTimeMinimum";
    }
};

/**
 * @brief Latest time that a Person can go to work.
 */
struct GotoWorkTimeMaximum {
    using Type = CustomIndexArray<TimeSpan, AgeGroup>;
    static auto get_default(AgeGroup size)
    {
        return CustomIndexArray<TimeSpan, AgeGroup>(size, hours(9));
    }
    static std::string name()
    {
        return "GotoWorkTimeMaximum";
    }
};

/**
 * @brief Earliest time that a Person can go to school.
 */
struct GotoSchoolTimeMinimum {
    using Type = CustomIndexArray<TimeSpan, AgeGroup>;
    static auto get_default(AgeGroup size)
    {
        return CustomIndexArray<TimeSpan, AgeGroup>(size, hours(6));
    }
    static std::string name()
    {
        return "GotoSchoolTimeMinimum";
    }
};

/**
 * @brief Latest time that a Person can go to school.
 */
struct GotoSchoolTimeMaximum {
    using Type = CustomIndexArray<TimeSpan, AgeGroup>;
    static auto get_default(AgeGroup size)
    {
        return CustomIndexArray<TimeSpan, AgeGroup>(size, hours(9));
    }
    static std::string name()
    {
        return "GotoSchoolTimeMaximum";
    }
};

/**
 * @brief The set of AgeGroups that can go to school.
 */
struct AgeGroupGotoSchool {
    using Type = CustomIndexArray<bool, AgeGroup>;
    static Type get_default(AgeGroup num_agegroups)
    {
        return Type(num_agegroups, false);
    }
    static std::string name()
    {
        return "AgeGroupGotoSchool";
    }
};

/**
 * @brief The set of AgeGroups that can go to work.
 */
struct AgeGroupGotoWork {
    using Type = CustomIndexArray<bool, AgeGroup>;
    static Type get_default(AgeGroup num_agegroups)
    {
        return Type(num_agegroups, false);
    }
    static std::string name()
    {
        return "AgeGroupGotoWork";
    }
};

using ParametersBase =
    ParameterSet<IncubationPeriod, InfectedNoSymptomsToSymptoms, InfectedNoSymptomsToRecovered,
                 InfectedSymptomsToRecovered, InfectedSymptomsToSevere, SevereToCritical, SevereToRecovered, SevereToDead,
                 CriticalToDead, CriticalToRecovered, RecoveredToSusceptible, ViralLoadDistributions,
                 InfectivityDistributions, DetectInfection, MaskProtection, AerosolTransmissionRates, LockdownDate,
                 QuarantineDuration, SocialEventRate, BasicShoppingRate, WorkRatio, SchoolRatio, GotoWorkTimeMinimum,
                 GotoWorkTimeMaximum, GotoSchoolTimeMinimum, GotoSchoolTimeMaximum, AgeGroupGotoSchool,
                 AgeGroupGotoWork, InfectionProtectionFactor, SeverityProtectionFactor, HighViralLoadProtectionFactor,
                 TestData>;

/**
 * @brief Maximum number of Person%s an infectious Person can infect at the respective Location.
 */
struct MaximumContacts {
    using Type = ScalarType;
    static Type get_default(AgeGroup /*size*/)
    {
        return std::numeric_limits<ScalarType>::max();
    }
    static std::string name()
    {
        return "MaximumContacts";
    }
};

/**
 * contact rates
*/
struct ContactRates {
    using Type = CustomIndexArray<ScalarType, AgeGroup, AgeGroup>;
    static Type get_default(AgeGroup size)
    {
        return Type({size, size},
                    1.0); // amount of contacts from AgeGroup a to AgeGroup b per day
    }
    static std::string name()
    {
        return "ContactRates";
    }
};

// If true, consider the capacity of the Cell%s of this Location for the computation of relative transmission risk.
struct UseLocationCapacityForTransmissions {
    using Type = bool;
    static Type get_default(AgeGroup)
    {
        return false;
    }
    static std::string name()
    {
        return "UseLocationCapacityForTransmissions";
    }
};

/**
 * @brief Parameters of the Infection that depend on the Location.
 */
using LocalInfectionParameters = ParameterSet<MaximumContacts, ContactRates, UseLocationCapacityForTransmissions>;

/**
 * @brief Parameters of the simulation that are the same everywhere within the Model.
 */
class Parameters : public ParametersBase
{
public:
    Parameters(size_t num_agegroups)
        : ParametersBase(AgeGroup(num_agegroups))
        , m_num_groups(num_agegroups)
    {
    }

private:
    Parameters(ParametersBase&& base)
        : ParametersBase(std::move(base))
        , m_num_groups(this->get<AgeGroupGotoWork>().size<AgeGroup>().get())
    {
    }

public:
    /**
    * @brief Get the number of the age groups.
    */
    size_t get_num_groups() const
    {
        return m_num_groups;
    }

    /**
     * @brief Checks whether all Parameters satisfy their corresponding constraints and logs an error 
     * if constraints are not satisfied.
     * @return Returns true if one (or more) constraint(s) are not satisfied, otherwise false.
     */
    bool check_constraints() const
    {
<<<<<<< HEAD
        for (auto i = AgeGroup(0); i < AgeGroup(m_num_groups); ++i) {

            if (this->get<IncubationPeriod>()[{VirusVariant::Wildtype, i}] < 0) {
                log_error("Constraint check: Parameter IncubationPeriod of age group {:.0f} smaller than {:.4f}",
                          (size_t)i, 0);
                return true;
            }

            if (this->get<InfectedNoSymptomsToSymptoms>()[{VirusVariant::Wildtype, i}] < 0.0) {
                log_error("Constraint check: Parameter InfectedNoSymptomsToSymptoms of age group {:.0f} smaller "
                          "than {:d}",
                          (size_t)i, 0);
                return true;
            }

            if (this->get<InfectedNoSymptomsToRecovered>()[{VirusVariant::Wildtype, i}] < 0.0) {
                log_error("Constraint check: Parameter InfectedNoSymptomsToRecovered of age group {:.0f} smaller "
                          "than {:d}",
                          (size_t)i, 0);
                return true;
            }

            if (this->get<InfectedSymptomsToRecovered>()[{VirusVariant::Wildtype, i}] < 0.0) {
                log_error(
                    "Constraint check: Parameter InfectedSymptomsToRecovered of age group {:.0f} smaller than {:d}",
                    (size_t)i, 0);
                return true;
            }

            if (this->get<InfectedSymptomsToSevere>()[{VirusVariant::Wildtype, i}] < 0.0) {
                log_error("Constraint check: Parameter InfectedSymptomsToSevere of age group {:.0f} smaller than {:d}",
                          (size_t)i, 0);
                return true;
            }

            if (this->get<SevereToCritical>()[{VirusVariant::Wildtype, i}] < 0.0) {
                log_error("Constraint check: Parameter SevereToCritical of age group {:.0f} smaller than {:d}",
                          (size_t)i, 0);
                return true;
            }

            if (this->get<SevereToRecovered>()[{VirusVariant::Wildtype, i}] < 0.0) {
                log_error("Constraint check: Parameter SevereToRecovered of age group {:.0f} smaller than {:d}",
                          (size_t)i, 0);
                return true;
            }

            if (this->get<SevereToDead>()[{VirusVariant::Wildtype, i}] < 0.0) {
                log_error("Constraint check: Parameter SevereToDead of age group {:.0f} smaller than {:d}",
                          (size_t)i, 0);
                return true;
            }

            if (this->get<CriticalToDead>()[{VirusVariant::Wildtype, i}] < 0.0) {
                log_error("Constraint check: Parameter CriticalToDead of age group {:.0f} smaller than {:d}", (size_t)i,
                          0);
                return true;
            }

            if (this->get<CriticalToRecovered>()[{VirusVariant::Wildtype, i}] < 0.0) {
                log_error("Constraint check: Parameter CriticalToRecovered of age group {:.0f} smaller than {:d}",
                          (size_t)i, 0);
                return true;
            }

            if (this->get<RecoveredToSusceptible>()[{VirusVariant::Wildtype, i}] < 0.0) {
                log_error("Constraint check: Parameter RecoveredToSusceptible of age group {:.0f} smaller than {:d}",
                          (size_t)i, 0);
                return true;
            }

            if (this->get<DetectInfection>()[{VirusVariant::Wildtype, i}] < 0.0 ||
                this->get<DetectInfection>()[{VirusVariant::Wildtype, i}] > 1.0) {
                log_error("Constraint check: Parameter DetectInfection of age group {:.0f} smaller than {:d} or "
                          "larger than {:d}",
                          (size_t)i, 0, 1);
                return true;
=======
        for (auto age_group : make_index_range(AgeGroup{m_num_groups})) {
            for (auto virus_variant : enum_members<VirusVariant>()) {

                if (this->get<IncubationPeriod>()[{virus_variant, age_group}] < 0) {
                    log_error("Constraint check: Parameter IncubationPeriod of age group {:.0f} smaller than {:.4f}",
                              (size_t)age_group, 0);
                    return true;
                }

                if (this->get<InfectedNoSymptomsToSymptoms>()[{virus_variant, age_group}] < 0.0) {
                    log_error("Constraint check: Parameter InfectedNoSymptomsToSymptoms of age group {:.0f} smaller "
                              "than {:d}",
                              (size_t)age_group, 0);
                    return true;
                }

                if (this->get<InfectedNoSymptomsToRecovered>()[{virus_variant, age_group}] < 0.0) {
                    log_error("Constraint check: Parameter InfectedNoSymptomsToRecovered of age group {:.0f} smaller "
                              "than {:d}",
                              (size_t)age_group, 0);
                    return true;
                }

                if (this->get<InfectedSymptomsToRecovered>()[{virus_variant, age_group}] < 0.0) {
                    log_error(
                        "Constraint check: Parameter InfectedSymptomsToRecovered of age group {:.0f} smaller than {:d}",
                        (size_t)age_group, 0);
                    return true;
                }

                if (this->get<InfectedSymptomsToSevere>()[{virus_variant, age_group}] < 0.0) {
                    log_error(
                        "Constraint check: Parameter InfectedSymptomsToSevere of age group {:.0f} smaller than {:d}",
                        (size_t)age_group, 0);
                    return true;
                }

                if (this->get<SevereToCritical>()[{virus_variant, age_group}] < 0.0) {
                    log_error("Constraint check: Parameter SevereToCritical of age group {:.0f} smaller than {:d}",
                              (size_t)age_group, 0);
                    return true;
                }

                if (this->get<SevereToRecovered>()[{virus_variant, age_group}] < 0.0) {
                    log_error("Constraint check: Parameter SevereToRecovered of age group {:.0f} smaller than {:d}",
                              (size_t)age_group, 0);
                    return true;
                }

                if (this->get<CriticalToDead>()[{virus_variant, age_group}] < 0.0) {
                    log_error("Constraint check: Parameter CriticalToDead of age group {:.0f} smaller than {:d}",
                              (size_t)age_group, 0);
                    return true;
                }

                if (this->get<CriticalToRecovered>()[{virus_variant, age_group}] < 0.0) {
                    log_error("Constraint check: Parameter CriticalToRecovered of age group {:.0f} smaller than {:d}",
                              (size_t)age_group, 0);
                    return true;
                }

                if (this->get<RecoveredToSusceptible>()[{virus_variant, age_group}] < 0.0) {
                    log_error(
                        "Constraint check: Parameter RecoveredToSusceptible of age group {:.0f} smaller than {:d}",
                        (size_t)age_group, 0);
                    return true;
                }

                if (this->get<DetectInfection>()[{virus_variant, age_group}] < 0.0 ||
                    this->get<DetectInfection>()[{virus_variant, age_group}] > 1.0) {
                    log_error("Constraint check: Parameter DetectInfection of age group {:.0f} smaller than {:d} or "
                              "larger than {:d}",
                              (size_t)age_group, 0, 1);
                    return true;
                }
>>>>>>> 3a06d822
            }

            if (this->get<GotoWorkTimeMinimum>()[age_group].seconds() < 0.0 ||
                this->get<GotoWorkTimeMinimum>()[age_group].seconds() >
                    this->get<GotoWorkTimeMaximum>()[age_group].seconds()) {
                log_error("Constraint check: Parameter GotoWorkTimeMinimum of age group {:.0f} smaller {:d} or "
                          "larger {:d}",
                          (size_t)age_group, 0, this->get<GotoWorkTimeMaximum>()[age_group].seconds());
                return true;
            }

            if (this->get<GotoWorkTimeMaximum>()[age_group].seconds() <
                    this->get<GotoWorkTimeMinimum>()[age_group].seconds() ||
                this->get<GotoWorkTimeMaximum>()[age_group] > days(1)) {
                log_error("Constraint check: Parameter GotoWorkTimeMaximum of age group {:.0f} smaller {:d} or larger "
                          "than one day time span",
                          (size_t)age_group, this->get<GotoWorkTimeMinimum>()[age_group].seconds());
                return true;
            }

            if (this->get<GotoSchoolTimeMinimum>()[age_group].seconds() < 0.0 ||
                this->get<GotoSchoolTimeMinimum>()[age_group].seconds() >
                    this->get<GotoSchoolTimeMaximum>()[age_group].seconds()) {
                log_error("Constraint check: Parameter GotoSchoolTimeMinimum of age group {:.0f} smaller {:d} or "
                          "larger {:d}",
                          (size_t)age_group, 0, this->get<GotoWorkTimeMaximum>()[age_group].seconds());
                return true;
            }

            if (this->get<GotoSchoolTimeMaximum>()[age_group].seconds() <
                    this->get<GotoSchoolTimeMinimum>()[age_group].seconds() ||
                this->get<GotoSchoolTimeMaximum>()[age_group] > days(1)) {
                log_error("Constraint check: Parameter GotoWorkTimeMaximum of age group {:.0f} smaller {:d} or larger "
                          "than one day time span",
                          (size_t)age_group, this->get<GotoSchoolTimeMinimum>()[age_group].seconds());
                return true;
            }
        }

        if (this->get<MaskProtection>()[MaskType::Community] < 0.0 ||
            this->get<MaskProtection>()[MaskType::Community] > 1.0) {
            log_error(
                "Constraint check: Parameter MaskProtection for MaskType Community is smaller {:d} or larger {:d}", 0,
                1);
            return true;
        }

        if (this->get<MaskProtection>()[MaskType::FFP2] < 0.0 || this->get<MaskProtection>()[MaskType::FFP2] > 1.0) {
            log_error("Constraint check: Parameter MaskProtection for MaskType FFP2 is smaller {:d} or larger {:d}", 0,
                      1);
            return true;
        }

        if (this->get<MaskProtection>()[MaskType::Surgical] < 0.0 ||
            this->get<MaskProtection>()[MaskType::Surgical] > 1.0) {
            log_error("Constraint check: Parameter MaskProtection for MaskType Surgical smaller {:d} or larger {:d}", 0,
                      1);
            return true;
        }

        if (this->get<LockdownDate>().seconds() < 0.0) {
            log_error("Constraint check: Parameter LockdownDate smaller {:d}", 0);
            return true;
        }

        return false;
    }

    /**
     * deserialize an object of this class.
     * @see epi::deserialize
     */
    template <class IOContext>
    static IOResult<Parameters> deserialize(IOContext& io)
    {
        BOOST_OUTCOME_TRY(auto&& base, ParametersBase::deserialize(io));
        return success(Parameters(std::move(base)));
    }

private:
    size_t m_num_groups;
};

} // namespace abm
} // namespace mio
#endif<|MERGE_RESOLUTION|>--- conflicted
+++ resolved
@@ -655,85 +655,6 @@
      */
     bool check_constraints() const
     {
-<<<<<<< HEAD
-        for (auto i = AgeGroup(0); i < AgeGroup(m_num_groups); ++i) {
-
-            if (this->get<IncubationPeriod>()[{VirusVariant::Wildtype, i}] < 0) {
-                log_error("Constraint check: Parameter IncubationPeriod of age group {:.0f} smaller than {:.4f}",
-                          (size_t)i, 0);
-                return true;
-            }
-
-            if (this->get<InfectedNoSymptomsToSymptoms>()[{VirusVariant::Wildtype, i}] < 0.0) {
-                log_error("Constraint check: Parameter InfectedNoSymptomsToSymptoms of age group {:.0f} smaller "
-                          "than {:d}",
-                          (size_t)i, 0);
-                return true;
-            }
-
-            if (this->get<InfectedNoSymptomsToRecovered>()[{VirusVariant::Wildtype, i}] < 0.0) {
-                log_error("Constraint check: Parameter InfectedNoSymptomsToRecovered of age group {:.0f} smaller "
-                          "than {:d}",
-                          (size_t)i, 0);
-                return true;
-            }
-
-            if (this->get<InfectedSymptomsToRecovered>()[{VirusVariant::Wildtype, i}] < 0.0) {
-                log_error(
-                    "Constraint check: Parameter InfectedSymptomsToRecovered of age group {:.0f} smaller than {:d}",
-                    (size_t)i, 0);
-                return true;
-            }
-
-            if (this->get<InfectedSymptomsToSevere>()[{VirusVariant::Wildtype, i}] < 0.0) {
-                log_error("Constraint check: Parameter InfectedSymptomsToSevere of age group {:.0f} smaller than {:d}",
-                          (size_t)i, 0);
-                return true;
-            }
-
-            if (this->get<SevereToCritical>()[{VirusVariant::Wildtype, i}] < 0.0) {
-                log_error("Constraint check: Parameter SevereToCritical of age group {:.0f} smaller than {:d}",
-                          (size_t)i, 0);
-                return true;
-            }
-
-            if (this->get<SevereToRecovered>()[{VirusVariant::Wildtype, i}] < 0.0) {
-                log_error("Constraint check: Parameter SevereToRecovered of age group {:.0f} smaller than {:d}",
-                          (size_t)i, 0);
-                return true;
-            }
-
-            if (this->get<SevereToDead>()[{VirusVariant::Wildtype, i}] < 0.0) {
-                log_error("Constraint check: Parameter SevereToDead of age group {:.0f} smaller than {:d}",
-                          (size_t)i, 0);
-                return true;
-            }
-
-            if (this->get<CriticalToDead>()[{VirusVariant::Wildtype, i}] < 0.0) {
-                log_error("Constraint check: Parameter CriticalToDead of age group {:.0f} smaller than {:d}", (size_t)i,
-                          0);
-                return true;
-            }
-
-            if (this->get<CriticalToRecovered>()[{VirusVariant::Wildtype, i}] < 0.0) {
-                log_error("Constraint check: Parameter CriticalToRecovered of age group {:.0f} smaller than {:d}",
-                          (size_t)i, 0);
-                return true;
-            }
-
-            if (this->get<RecoveredToSusceptible>()[{VirusVariant::Wildtype, i}] < 0.0) {
-                log_error("Constraint check: Parameter RecoveredToSusceptible of age group {:.0f} smaller than {:d}",
-                          (size_t)i, 0);
-                return true;
-            }
-
-            if (this->get<DetectInfection>()[{VirusVariant::Wildtype, i}] < 0.0 ||
-                this->get<DetectInfection>()[{VirusVariant::Wildtype, i}] > 1.0) {
-                log_error("Constraint check: Parameter DetectInfection of age group {:.0f} smaller than {:d} or "
-                          "larger than {:d}",
-                          (size_t)i, 0, 1);
-                return true;
-=======
         for (auto age_group : make_index_range(AgeGroup{m_num_groups})) {
             for (auto virus_variant : enum_members<VirusVariant>()) {
 
@@ -780,6 +701,12 @@
                 if (this->get<SevereToRecovered>()[{virus_variant, age_group}] < 0.0) {
                     log_error("Constraint check: Parameter SevereToRecovered of age group {:.0f} smaller than {:d}",
                               (size_t)age_group, 0);
+                    return true;
+                }
+
+                if (this->get<SevereToDead>()[{VirusVariant::Wildtype, age_group}] < 0.0) {
+                    log_error("Constraint check: Parameter SevereToDead of age group {:.0f} smaller than {:d}",
+                            (size_t)age_group, 0);
                     return true;
                 }
 
@@ -809,7 +736,6 @@
                               (size_t)age_group, 0, 1);
                     return true;
                 }
->>>>>>> 3a06d822
             }
 
             if (this->get<GotoWorkTimeMinimum>()[age_group].seconds() < 0.0 ||
