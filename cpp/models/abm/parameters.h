--- conflicted
+++ resolved
@@ -318,17 +318,10 @@
  * #AgeGroup and #VirusVariant. Its value is between 0 and 1.
  */
 struct HighViralLoadProtectionFactor {
-<<<<<<< HEAD
     using Type = CustomIndexArray<TimeSeriesFunctor<ScalarType>, ExposureType, AgeGroup, VirusVariant>;
     static auto get_default(AgeGroup size)
     {
         return Type({ExposureType::Count, size, VirusVariant::Count}, TimeSeriesFunctor<ScalarType>());
-=======
-    using Type = TimeSeriesFunctor<ScalarType>;
-    static auto get_default()
-    {
-        return Type();
->>>>>>> ff9df1e2
     }
     static std::string name()
     {
