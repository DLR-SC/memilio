/* 
* Copyright (C) 2020-2023 German Aerospace Center (DLR-SC)
*
* Authors: Daniel Abele, Elisabeth Kluth, Khoa Nguyen
*
* Contact: Martin J. Kuehn <Martin.Kuehn@DLR.de>
*
* Licensed under the Apache License, Version 2.0 (the "License");
* you may not use this file except in compliance with the License.
* You may obtain a copy of the License at
*
*     http://www.apache.org/licenses/LICENSE-2.0
*
* Unless required by applicable law or agreed to in writing, software
* distributed under the License is distributed on an "AS IS" BASIS,
* WITHOUT WARRANTIES OR CONDITIONS OF ANY KIND, either express or implied.
* See the License for the specific language governing permissions and
* limitations under the License.
*/
#ifndef EPI_ABM_PARAMETERS_H
#define EPI_ABM_PARAMETERS_H

#include "abm/mask_type.h"
#include "abm/time.h"
#include "abm/virus_variant.h"
#include "abm/vaccine.h"
#include "memilio/utils/custom_index_array.h"
#include "memilio/utils/uncertain_value.h"
#include "memilio/math/eigen.h"
#include "memilio/utils/parameter_set.h"
#include "memilio/epidemiology/age_group.h"
#include "memilio/epidemiology/damping.h"
#include "memilio/epidemiology/contact_matrix.h"
#include <limits>
#include <set>

namespace mio
{
namespace abm
{

/**
 * @brief Time that a Person is infected but not yet infectious.
 */
struct IncubationPeriod {
    using Type = CustomIndexArray<UncertainValue, VirusVariant, AgeGroup>;
<<<<<<< HEAD
    static Type get_default(AgeGroup size)
    {
        return Type({VirusVariant::Count, size}, 1.);
=======
    static Type get_default()
    {
        return Type({VirusVariant::Count, AgeGroup::Count}, 1.);
>>>>>>> cead099a
    }
    static std::string name()
    {
        return "IncubationPeriod";
    }
};

struct InfectedNoSymptomsToSymptoms {
    using Type = CustomIndexArray<UncertainValue, VirusVariant, AgeGroup>;
<<<<<<< HEAD
    static Type get_default(AgeGroup size)
    {
        return Type({VirusVariant::Count, size}, 1.);
=======
    static Type get_default()
    {
        return Type({VirusVariant::Count, AgeGroup::Count}, 1.);
>>>>>>> cead099a
    }
    static std::string name()
    {
        return "InfectedNoSymptomsToSymptoms";
    }
};

struct InfectedNoSymptomsToRecovered {
    using Type = CustomIndexArray<UncertainValue, VirusVariant, AgeGroup>;
<<<<<<< HEAD
    static Type get_default(AgeGroup size)
    {
        return Type({VirusVariant::Count, size}, 1.);
=======
    static Type get_default()
    {
        return Type({VirusVariant::Count, AgeGroup::Count}, 1.);
>>>>>>> cead099a
    }
    static std::string name()
    {
        return "InfectedNoSymptomsToRecovered";
    }
};

struct InfectedSymptomsToRecovered {
    using Type = CustomIndexArray<UncertainValue, VirusVariant, AgeGroup>;
<<<<<<< HEAD
    static Type get_default(AgeGroup size)
    {
        return Type({VirusVariant::Count, size}, 1.);
=======
    static Type get_default()
    {
        return Type({VirusVariant::Count, AgeGroup::Count}, 1.);
>>>>>>> cead099a
    }
    static std::string name()
    {
        return "InfectedSymptomsToRecovered";
    }
};

struct InfectedSymptomsToSevere {
    using Type = CustomIndexArray<UncertainValue, VirusVariant, AgeGroup>;
<<<<<<< HEAD
    static Type get_default(AgeGroup size)
    {
        return Type({VirusVariant::Count, size}, 1.);
=======
    static Type get_default()
    {
        return Type({VirusVariant::Count, AgeGroup::Count}, 1.);
>>>>>>> cead099a
    }
    static std::string name()
    {
        return "InfectedSymptomsToSevere";
    }
};

struct SevereToCritical {
    using Type = CustomIndexArray<UncertainValue, VirusVariant, AgeGroup>;
<<<<<<< HEAD
    static Type get_default(AgeGroup size)
    {
        return Type({VirusVariant::Count, size}, 1.);
=======
    static Type get_default()
    {
        return Type({VirusVariant::Count, AgeGroup::Count}, 1.);
>>>>>>> cead099a
    }
    static std::string name()
    {
        return "SevereToCritical";
    }
};

struct SevereToRecovered {
    using Type = CustomIndexArray<UncertainValue, VirusVariant, AgeGroup>;
<<<<<<< HEAD
    static Type get_default(AgeGroup size)
    {
        return Type({VirusVariant::Count, size}, 1.);
=======
    static Type get_default()
    {
        return Type({VirusVariant::Count, AgeGroup::Count}, 1.);
>>>>>>> cead099a
    }
    static std::string name()
    {
        return "SevereToRecovered";
    }
};

struct CriticalToRecovered {
    using Type = CustomIndexArray<UncertainValue, VirusVariant, AgeGroup>;
<<<<<<< HEAD
    static Type get_default(AgeGroup size)
    {
        return Type({VirusVariant::Count, size}, 1.);
=======
    static Type get_default()
    {
        return Type({VirusVariant::Count, AgeGroup::Count}, 1.);
>>>>>>> cead099a
    }
    static std::string name()
    {
        return "CriticalToRecovered";
    }
};

struct CriticalToDead {
    using Type = CustomIndexArray<UncertainValue, VirusVariant, AgeGroup>;
<<<<<<< HEAD
    static Type get_default(AgeGroup size)
    {
        return Type({VirusVariant::Count, size}, 1.);
=======
    static Type get_default()
    {
        return Type({VirusVariant::Count, AgeGroup::Count}, 1.);
>>>>>>> cead099a
    }
    static std::string name()
    {
        return "CriticalToDead";
    }
};

struct RecoveredToSusceptible {
    using Type = CustomIndexArray<UncertainValue, VirusVariant, AgeGroup>;
<<<<<<< HEAD
    static Type get_default(AgeGroup size)
    {
        return Type({VirusVariant::Count, size}, 1.);
=======
    static Type get_default()
    {
        return Type({VirusVariant::Count, AgeGroup::Count}, 0.);
>>>>>>> cead099a
    }
    static std::string name()
    {
        return "RecoveredToSusceptible";
    }
};
/**
 * @brief Parameters for the ViralLoad course. Default values taken as constant values from the average from
 * https://github.com/VirologyCharite/SARS-CoV-2-VL-paper/tree/main
 * Section 3.3.1 or see also supplementary materials Fig. S5.
*/
struct ViralLoadDistributionsParameters {
    UniformDistribution<double>::ParamType viral_load_peak;
    UniformDistribution<double>::ParamType viral_load_incline;
    UniformDistribution<double>::ParamType viral_load_decline;
};

struct ViralLoadDistributions {
    using Type = CustomIndexArray<ViralLoadDistributionsParameters, VirusVariant, AgeGroup>;
<<<<<<< HEAD
    static Type get_default(AgeGroup size)
    {
        Type default_val({VirusVariant::Count, size},
=======
    static Type get_default()
    {
        Type default_val({VirusVariant::Count, AgeGroup::Count},
>>>>>>> cead099a
                         ViralLoadDistributionsParameters{{8.1, 8.1}, {2., 2.}, {-0.17, -0.17}});
        return default_val;
    }
    static std::string name()
    {
        return "ViralLoadDistributions";
    }
};

/**
 * @brief Parameters for the Infectivity. Default values taken as constant values that match the graph 2C from
 * https://github.com/VirologyCharite/SARS-CoV-2-VL-paper/tree/main
*/
struct InfectivityDistributionsParameters {
    UniformDistribution<double>::ParamType infectivity_alpha;
    UniformDistribution<double>::ParamType infectivity_beta;
};

struct InfectivityDistributions {
    using Type = CustomIndexArray<InfectivityDistributionsParameters, VirusVariant, AgeGroup>;
    static Type get_default(AgeGroup size)
    {
        Type default_val({VirusVariant::Count, size}, InfectivityDistributionsParameters{{-7., -7.}, {1., 1.}});
        return default_val;
    }
    static std::string name()
    {
        return "InfectivityDistributions";
    }
};

/**
 * @brief Probability that an Infection is detected.
 */
struct DetectInfection {
    using Type = CustomIndexArray<UncertainValue, VirusVariant, AgeGroup>;
<<<<<<< HEAD
    static Type get_default(AgeGroup size)
    {
        return Type({VirusVariant::Count, size}, 1.);
=======
    static Type get_default()
    {
        return Type({VirusVariant::Count, AgeGroup::Count}, 0.5);
>>>>>>> cead099a
    }
    static std::string name()
    {
        return "DetectInfection";
    }
};

/**
 * @brief Effectiveness of a Mask of a certain MaskType% against an Infection%.
 */
struct MaskProtection {
    using Type = CustomIndexArray<UncertainValue, MaskType>;
    static Type get_default(AgeGroup /*size*/)
    {
        return Type({MaskType::Count}, 1.);
    }
    static std::string name()
    {
        return "MaskProtection";
    }
};

using InputFunctionForProtectionLevel = std::function<ScalarType(ScalarType)>;

/**
 * @brief Personal protection factor against #Infection% after #Infection and #Vaccination, which depends on type of vaccine,
 * age group and virus variant. Its value is between 0 and 1.
 */
struct InfectionProtectionFactor {
    using Type = CustomIndexArray<InputFunctionForProtectionLevel, ExposureType, AgeGroup, VirusVariant>;
    static auto get_default()
    {
        return Type({ExposureType::Count, AgeGroup::Count, VirusVariant::Count}, [](ScalarType /*days*/) -> ScalarType {
            return 0;
        });
    }
    static std::string name()
    {
        return "InfectionProtectionFactor";
    }
};

/**
 * @brief Personal protective factor against severe symptoms after #Infection and #Vaccination, which depends on type of vaccine,
 * age group and virus variant. Its value is between 0 and 1.
 */
struct SeverityProtectionFactor {
    using Type = CustomIndexArray<InputFunctionForProtectionLevel, ExposureType, AgeGroup, VirusVariant>;
    static auto get_default()
    {
        return Type({ExposureType::Count, AgeGroup::Count, VirusVariant::Count}, [](ScalarType /*days*/) -> ScalarType {
            return 0;
        });
    }
    static std::string name()
    {
        return "SeverityProtectionFactor";
    }
};

/**
 * @brief Personal protective factor against high viral load. Its value is between 0 and 1.
 */
struct HighViralLoadProtectionFactor {
    using Type = InputFunctionForProtectionLevel;
    static auto get_default()
    {
        return Type([](ScalarType /*days*/) -> ScalarType {
            return 0;
        });
    }
    static std::string name()
    {
        return "HighViralLoadProtectionFactor";
    }
};

/**
<<<<<<< HEAD
=======
 * @brief Parameters of the Infection that are the same everywhere within the World.
 */
using GlobalInfectionParameters =
    ParameterSet<IncubationPeriod, InfectedNoSymptomsToSymptoms, InfectedNoSymptomsToRecovered,
                 InfectedSymptomsToRecovered, InfectedSymptomsToSevere, SevereToCritical, SevereToRecovered,
                 CriticalToDead, CriticalToRecovered, RecoveredToSusceptible, ViralLoadDistributions,
                 InfectivityDistributions, DetectInfection, MaskProtection, InfectionProtectionFactor,
                 SeverityProtectionFactor, HighViralLoadProtectionFactor>;

/**
>>>>>>> cead099a
 * @brief Maximum number of Person%s an infectious Person can infect at the respective Location.
 */
struct MaximumContacts {
    using Type = ScalarType;
    static Type get_default(AgeGroup /*size*/)
    {
        return std::numeric_limits<ScalarType>::max();
    }
    static std::string name()
    {
        return "MaximumContacts";
    }
};

/**
 * contact rates
*/
struct ContactRates {
    using Type = CustomIndexArray<ScalarType, AgeGroup, AgeGroup>;
    static Type get_default(AgeGroup size)
    {
        return Type({size, size},
                    1.0); // amount of contacts from AgeGroup a to AgeGroup b per day
    }
    static std::string name()
    {
        return "ContactRates";
    }
};

/**
 * aerosol transmission rates
*/
struct AerosolTransmissionRates {
    using Type = CustomIndexArray<ScalarType, VirusVariant>;
    static Type get_default(AgeGroup /*size*/)
    {
        return Type({VirusVariant::Count}, 1.0); // amount of infections per m^3 per day
    }
    static std::string name()
    {
        return "AerosolTransmissionRates";
    }
};

/**
 * @brief Parameters of the Infection that depend on the Location.
 */
using LocalInfectionParameters = ParameterSet<MaximumContacts, ContactRates, AerosolTransmissionRates>;

/**
 * @brief Parameters that describe the reliability of a test.
 */
struct TestParameters {
    UncertainValue sensitivity;
    UncertainValue specificity;
};

struct GenericTest {
    using Type = TestParameters;
    static Type get_default()
    {
        return Type{0.9, 0.99};
    }
    static std::string name()
    {
        return "GenericTest";
    }
};

/**
 * @brief Reliability of an AntigenTest.
 */
struct AntigenTest : public GenericTest {
    using Type = TestParameters;
    static Type get_default()
    {
        return Type{0.8, 0.88};
    }
    static std::string name()
    {
        return "AntigenTest";
    }
};

/**
 * @brief Reliability of a PCRTest.
 */
struct PCRTest : public GenericTest {
    using Type = TestParameters;
    static Type get_default()
    {
        return Type{0.9, 0.99};
    }
    static std::string name()
    {
        return "PCRTest";
    }
};

/**
 * @brief Starting date of interventions.
 */
struct LockdownDate {
    using Type = TimePoint;
    static auto get_default(AgeGroup /*size*/)
    {
        return TimePoint(std::numeric_limits<int>::max());
    }
    static std::string name()
    {
        return "LockdownDate";
    }
};

/**
 * @brief Parameter for the exponential distribution to decide if a Person goes shopping.
 */
struct BasicShoppingRate {
    using Type = CustomIndexArray<UncertainValue, AgeGroup>;
    static auto get_default(AgeGroup size)
    {
        return Type({size}, 1.0);
    }
    static std::string name()
    {
        return "BasicShoppingRate";
    }
};

/**
 * @brief Percentage of Person%s of the respective age going to work.
 */
struct WorkRatio {
    using Type = DampingMatrixExpression<Dampings<Damping<ColumnVectorShape>>>;
    static auto get_default(AgeGroup /*size*/)
    {
        return Type(Eigen::VectorXd::Constant(1, 1.0));
    }
    static std::string name()
    {
        return "WorkRatio";
    }
};

/**
 * @brief Percentage of Person%s of the respective age going to school.
 */
struct SchoolRatio {
    using Type = DampingMatrixExpression<Dampings<Damping<ColumnVectorShape>>>;
    static auto get_default(AgeGroup /*size*/)
    {
        return Type(Eigen::VectorXd::Constant(1, 1.0));
    }
    static std::string name()
    {
        return "SchoolRatio";
    }
};

/**
 * @brief Parameter for the exponential distribution to decide if a Person goes to a social event.
 */
struct SocialEventRate {
    using Type = DampingMatrixExpression<Dampings<Damping<ColumnVectorShape>>>;
    static auto get_default(AgeGroup size)
    {
        return Type(Eigen::VectorXd::Constant((size_t)size, 1.0));
    }
    static std::string name()
    {
        return "SocialEventRate";
    }
};

/**
 * @brief Earliest time that a Person can go to work.
 */
struct GotoWorkTimeMinimum {
    using Type = CustomIndexArray<TimeSpan, AgeGroup>;
    static auto get_default(AgeGroup size)
    {
        return CustomIndexArray<TimeSpan, AgeGroup>(size, hours(6));
    }
    static std::string name()
    {
        return "GotoWorkTimeMinimum";
    }
};

/**
 * @brief Latest time that a Person can go to work.
 */
struct GotoWorkTimeMaximum {
    using Type = CustomIndexArray<TimeSpan, AgeGroup>;
    static auto get_default(AgeGroup size)
    {
        return CustomIndexArray<TimeSpan, AgeGroup>(size, hours(9));
    }
    static std::string name()
    {
        return "GotoWorkTimeMaximum";
    }
};

/**
 * @brief Earliest time that a Person can go to school.
 */
struct GotoSchoolTimeMinimum {
    using Type = CustomIndexArray<TimeSpan, AgeGroup>;
    static auto get_default(AgeGroup size)
    {
        return CustomIndexArray<TimeSpan, AgeGroup>(size, hours(6));
    }
    static std::string name()
    {
        return "GotoSchoolTimeMinimum";
    }
};

/**
 * @brief Latest time that a Person can go to school.
 */
struct GotoSchoolTimeMaximum {
    using Type = CustomIndexArray<TimeSpan, AgeGroup>;
    static auto get_default(AgeGroup size)
    {
        return CustomIndexArray<TimeSpan, AgeGroup>(size, hours(9));
    }
    static std::string name()
    {
        return "GotoSchoolTimeMaximum";
    }
};

/**
 * @brief The vector of AgeGroups that can go to school.
 */
struct AgeGroupGotoSchool {
    using Type = std::set<AgeGroup>;
    static Type get_default(AgeGroup /*size*/)
    {
        return std::set<AgeGroup>{AgeGroup(1)};
    }
    static std::string name()
    {
        return "AgeGroupGotoSchool";
    }
};

/**
 * @brief The vector of AgeGroups that can go to Work.
 */
struct AgeGroupGotoWork {
    using Type = std::set<AgeGroup>;
    static Type get_default(AgeGroup /*size*/)
    {
        return std::set<AgeGroup>{AgeGroup(2), AgeGroup(3)};
    }
    static std::string name()
    {
        return "AgeGroupGotoWork";
    }
};

using ParametersBase =
    ParameterSet<IncubationPeriod, InfectedNoSymptomsToSymptoms, InfectedNoSymptomsToRecovered,
                 InfectedSymptomsToRecovered, InfectedSymptomsToSevere, SevereToCritical, SevereToRecovered,
                 CriticalToDead, CriticalToRecovered, RecoveredToSusceptible, ViralLoadDistributions,
                 InfectivityDistributions, DetectInfection, MaskProtection, LockdownDate, SocialEventRate,
                 BasicShoppingRate, WorkRatio, SchoolRatio, GotoWorkTimeMinimum, GotoWorkTimeMaximum,
                 GotoSchoolTimeMinimum, GotoSchoolTimeMaximum, AgeGroupGotoSchool, AgeGroupGotoWork>;

/**
 * @brief Parameters of the simulation that are the same everywhere within the World.
 */
class Parameters : public ParametersBase
{
public:
    Parameters(size_t num_agegroups)
        : ParametersBase(AgeGroup(num_agegroups))
        , m_num_groups(num_agegroups)
    {
    }

    /**
    * @brief Get the number of the age groups.
    */
    size_t get_num_groups() const
    {
        return m_num_groups;
    }

    /**
     * @brief Checks whether all Parameters satisfy their corresponding constraints and logs an error 
     * if constraints are not satisfied.
     * @return Returns 1 if one constraint is not satisfied, otherwise 0.   
     */
    int check_constraints() const
    {
        for (auto i = AgeGroup(0); i < AgeGroup(m_num_groups); ++i) {

            if (this->get<IncubationPeriod>()[{VirusVariant::Wildtype, i}] < 0) {
                log_error("Constraint check: Parameter IncubationPeriod of age group {:.0f} smaller than {:.4f}",
                          (size_t)i, 0);
                return 1;
            }

            if (this->get<InfectedNoSymptomsToSymptoms>()[{VirusVariant::Wildtype, i}] < 0.0) {
                log_error(
                    "Constraint check: Parameter InfectedNoSymptomsToSymptoms of age group {:.0f} smaller than {:d}",
                    (size_t)i, 0);
                return 1;
            }

            if (this->get<InfectedNoSymptomsToRecovered>()[{VirusVariant::Wildtype, i}] < 0.0) {
                log_error(
                    "Constraint check: Parameter InfectedNoSymptomsToRecovered of age group {:.0f} smaller than {:d}",
                    (size_t)i, 0);
                return 1;
            }

            if (this->get<InfectedSymptomsToRecovered>()[{VirusVariant::Wildtype, i}] < 0.0) {
                log_error(
                    "Constraint check: Parameter InfectedSymptomsToRecovered of age group {:.0f} smaller than {:d}",
                    (size_t)i, 0);
                return 1;
            }

            if (this->get<InfectedSymptomsToSevere>()[{VirusVariant::Wildtype, i}] < 0.0) {
                log_error("Constraint check: Parameter InfectedSymptomsToSevere of age group {:.0f} smaller than {:d}",
                          (size_t)i, 0);
                return 1;
            }

            if (this->get<SevereToCritical>()[{VirusVariant::Wildtype, i}] < 0.0) {
                log_error("Constraint check: Parameter SevereToCritical of age group {:.0f} smaller than {:d}",
                          (size_t)i, 0);
                return 1;
            }

            if (this->get<SevereToRecovered>()[{VirusVariant::Wildtype, i}] < 0.0) {
                log_error("Constraint check: Parameter SevereToRecovered of age group {:.0f} smaller than {:d}",
                          (size_t)i, 0);
                return 1;
            }

            if (this->get<CriticalToDead>()[{VirusVariant::Wildtype, i}] < 0.0) {
                log_error("Constraint check: Parameter CriticalToDead of age group {:.0f} smaller than {:d}", (size_t)i,
                          0);
                return 1;
            }

            if (this->get<CriticalToRecovered>()[{VirusVariant::Wildtype, i}] < 0.0) {
                log_error("Constraint check: Parameter CriticalToRecovered of age group {:.0f} smaller than {:d}",
                          (size_t)i, 0);
                return 1;
            }

            if (this->get<RecoveredToSusceptible>()[{VirusVariant::Wildtype, i}] < 0.0) {
                log_error("Constraint check: Parameter RecoveredToSusceptible of age group {:.0f} smaller than {:d}",
                          (size_t)i, 0);
                return 1;
            }

            if (this->get<DetectInfection>()[{VirusVariant::Wildtype, i}] < 0.0 ||
                this->get<DetectInfection>()[{VirusVariant::Wildtype, i}] > 1.0) {
                log_error("Constraint check: Parameter DetectInfection of age group {:.0f} smaller than {:d} or "
                          "larger than {:d}",
                          (size_t)i, 0, 1);
                return 1;
            }

            if (this->get<GotoWorkTimeMinimum>()[i].seconds() < 0.0 ||
                this->get<GotoWorkTimeMinimum>()[i].seconds() > this->get<GotoWorkTimeMaximum>()[i].seconds()) {
                log_error("Constraint check: Parameter GotoWorkTimeMinimum of age group {:.0f} smaller {:d} or "
                          "larger {:d}",
                          (size_t)i, 0, this->get<GotoWorkTimeMaximum>()[i].seconds());
                return 1;
            }

            if (this->get<GotoWorkTimeMaximum>()[i].seconds() < this->get<GotoWorkTimeMinimum>()[i].seconds() ||
                this->get<GotoWorkTimeMaximum>()[i] > days(1)) {
                log_error("Constraint check: Parameter GotoWorkTimeMaximum of age group {:.0f} smaller {:d} or larger "
                          "than one day time span",
                          (size_t)i, this->get<GotoWorkTimeMinimum>()[i].seconds());
                return 1;
            }

            if (this->get<GotoSchoolTimeMinimum>()[i].seconds() < 0.0 ||
                this->get<GotoSchoolTimeMinimum>()[i].seconds() > this->get<GotoSchoolTimeMaximum>()[i].seconds()) {
                log_error("Constraint check: Parameter GotoSchoolTimeMinimum of age group {:.0f} smaller {:d} or "
                          "larger {:d}",
                          (size_t)i, 0, this->get<GotoWorkTimeMaximum>()[i].seconds());
                return 1;
            }

            if (this->get<GotoSchoolTimeMaximum>()[i].seconds() < this->get<GotoSchoolTimeMinimum>()[i].seconds() ||
                this->get<GotoSchoolTimeMaximum>()[i] > days(1)) {
                log_error("Constraint check: Parameter GotoWorkTimeMaximum of age group {:.0f} smaller {:d} or larger "
                          "than one day time span",
                          (size_t)i, this->get<GotoSchoolTimeMinimum>()[i].seconds());
                return 1;
            }
        }

        if (this->get<MaskProtection>()[MaskType::Community] < 0.0 ||
            this->get<MaskProtection>()[MaskType::Community] > 1.0) {
            log_error(
                "Constraint check: Parameter MaskProtection for MaskType Community is smaller {:d} or larger {:d}", 0,
                1);
            return 1;
        }

        if (this->get<MaskProtection>()[MaskType::FFP2] < 0.0 || this->get<MaskProtection>()[MaskType::FFP2] > 1.0) {
            log_error("Constraint check: Parameter MaskProtection for MaskType FFP2 is smaller {:d} or larger {:d}", 0,
                      1);
            return 1;
        }

        if (this->get<MaskProtection>()[MaskType::Surgical] < 0.0 ||
            this->get<MaskProtection>()[MaskType::Surgical] > 1.0) {
            log_error("Constraint check: Parameter MaskProtection for MaskType Surgical smaller {:d} or larger {:d}", 0,
                      1);
            return 1;
        }

        if (this->get<LockdownDate>().seconds() < 0.0) {
            log_error("Constraint check: Parameter LockdownDate smaller {:d}", 0);
            return 1;
        }

        return 0;
    }

private:
    size_t m_num_groups;
};

} // namespace abm
} // namespace mio
#endif<|MERGE_RESOLUTION|>--- conflicted
+++ resolved
@@ -44,15 +44,9 @@
  */
 struct IncubationPeriod {
     using Type = CustomIndexArray<UncertainValue, VirusVariant, AgeGroup>;
-<<<<<<< HEAD
-    static Type get_default(AgeGroup size)
-    {
-        return Type({VirusVariant::Count, size}, 1.);
-=======
-    static Type get_default()
-    {
-        return Type({VirusVariant::Count, AgeGroup::Count}, 1.);
->>>>>>> cead099a
+    static Type get_default(AgeGroup size)
+    {
+        return Type({VirusVariant::Count, size}, 1.);
     }
     static std::string name()
     {
@@ -62,15 +56,9 @@
 
 struct InfectedNoSymptomsToSymptoms {
     using Type = CustomIndexArray<UncertainValue, VirusVariant, AgeGroup>;
-<<<<<<< HEAD
-    static Type get_default(AgeGroup size)
-    {
-        return Type({VirusVariant::Count, size}, 1.);
-=======
-    static Type get_default()
-    {
-        return Type({VirusVariant::Count, AgeGroup::Count}, 1.);
->>>>>>> cead099a
+    static Type get_default(AgeGroup size)
+    {
+        return Type({VirusVariant::Count, size}, 1.);
     }
     static std::string name()
     {
@@ -80,15 +68,9 @@
 
 struct InfectedNoSymptomsToRecovered {
     using Type = CustomIndexArray<UncertainValue, VirusVariant, AgeGroup>;
-<<<<<<< HEAD
-    static Type get_default(AgeGroup size)
-    {
-        return Type({VirusVariant::Count, size}, 1.);
-=======
-    static Type get_default()
-    {
-        return Type({VirusVariant::Count, AgeGroup::Count}, 1.);
->>>>>>> cead099a
+    static Type get_default(AgeGroup size)
+    {
+        return Type({VirusVariant::Count, size}, 1.);
     }
     static std::string name()
     {
@@ -98,15 +80,9 @@
 
 struct InfectedSymptomsToRecovered {
     using Type = CustomIndexArray<UncertainValue, VirusVariant, AgeGroup>;
-<<<<<<< HEAD
-    static Type get_default(AgeGroup size)
-    {
-        return Type({VirusVariant::Count, size}, 1.);
-=======
-    static Type get_default()
-    {
-        return Type({VirusVariant::Count, AgeGroup::Count}, 1.);
->>>>>>> cead099a
+    static Type get_default(AgeGroup size)
+    {
+        return Type({VirusVariant::Count, size}, 1.);
     }
     static std::string name()
     {
@@ -116,15 +92,9 @@
 
 struct InfectedSymptomsToSevere {
     using Type = CustomIndexArray<UncertainValue, VirusVariant, AgeGroup>;
-<<<<<<< HEAD
-    static Type get_default(AgeGroup size)
-    {
-        return Type({VirusVariant::Count, size}, 1.);
-=======
-    static Type get_default()
-    {
-        return Type({VirusVariant::Count, AgeGroup::Count}, 1.);
->>>>>>> cead099a
+    static Type get_default(AgeGroup size)
+    {
+        return Type({VirusVariant::Count, size}, 1.);
     }
     static std::string name()
     {
@@ -134,15 +104,9 @@
 
 struct SevereToCritical {
     using Type = CustomIndexArray<UncertainValue, VirusVariant, AgeGroup>;
-<<<<<<< HEAD
-    static Type get_default(AgeGroup size)
-    {
-        return Type({VirusVariant::Count, size}, 1.);
-=======
-    static Type get_default()
-    {
-        return Type({VirusVariant::Count, AgeGroup::Count}, 1.);
->>>>>>> cead099a
+    static Type get_default(AgeGroup size)
+    {
+        return Type({VirusVariant::Count, size}, 1.);
     }
     static std::string name()
     {
@@ -152,15 +116,9 @@
 
 struct SevereToRecovered {
     using Type = CustomIndexArray<UncertainValue, VirusVariant, AgeGroup>;
-<<<<<<< HEAD
-    static Type get_default(AgeGroup size)
-    {
-        return Type({VirusVariant::Count, size}, 1.);
-=======
-    static Type get_default()
-    {
-        return Type({VirusVariant::Count, AgeGroup::Count}, 1.);
->>>>>>> cead099a
+    static Type get_default(AgeGroup size)
+    {
+        return Type({VirusVariant::Count, size}, 1.);
     }
     static std::string name()
     {
@@ -170,15 +128,9 @@
 
 struct CriticalToRecovered {
     using Type = CustomIndexArray<UncertainValue, VirusVariant, AgeGroup>;
-<<<<<<< HEAD
-    static Type get_default(AgeGroup size)
-    {
-        return Type({VirusVariant::Count, size}, 1.);
-=======
-    static Type get_default()
-    {
-        return Type({VirusVariant::Count, AgeGroup::Count}, 1.);
->>>>>>> cead099a
+    static Type get_default(AgeGroup size)
+    {
+        return Type({VirusVariant::Count, size}, 1.);
     }
     static std::string name()
     {
@@ -188,15 +140,9 @@
 
 struct CriticalToDead {
     using Type = CustomIndexArray<UncertainValue, VirusVariant, AgeGroup>;
-<<<<<<< HEAD
-    static Type get_default(AgeGroup size)
-    {
-        return Type({VirusVariant::Count, size}, 1.);
-=======
-    static Type get_default()
-    {
-        return Type({VirusVariant::Count, AgeGroup::Count}, 1.);
->>>>>>> cead099a
+    static Type get_default(AgeGroup size)
+    {
+        return Type({VirusVariant::Count, size}, 1.);
     }
     static std::string name()
     {
@@ -206,15 +152,9 @@
 
 struct RecoveredToSusceptible {
     using Type = CustomIndexArray<UncertainValue, VirusVariant, AgeGroup>;
-<<<<<<< HEAD
-    static Type get_default(AgeGroup size)
-    {
-        return Type({VirusVariant::Count, size}, 1.);
-=======
-    static Type get_default()
-    {
-        return Type({VirusVariant::Count, AgeGroup::Count}, 0.);
->>>>>>> cead099a
+    static Type get_default(AgeGroup size)
+    {
+        return Type({VirusVariant::Count, size}, 1.);
     }
     static std::string name()
     {
@@ -234,15 +174,9 @@
 
 struct ViralLoadDistributions {
     using Type = CustomIndexArray<ViralLoadDistributionsParameters, VirusVariant, AgeGroup>;
-<<<<<<< HEAD
     static Type get_default(AgeGroup size)
     {
         Type default_val({VirusVariant::Count, size},
-=======
-    static Type get_default()
-    {
-        Type default_val({VirusVariant::Count, AgeGroup::Count},
->>>>>>> cead099a
                          ViralLoadDistributionsParameters{{8.1, 8.1}, {2., 2.}, {-0.17, -0.17}});
         return default_val;
     }
@@ -279,15 +213,9 @@
  */
 struct DetectInfection {
     using Type = CustomIndexArray<UncertainValue, VirusVariant, AgeGroup>;
-<<<<<<< HEAD
-    static Type get_default(AgeGroup size)
-    {
-        return Type({VirusVariant::Count, size}, 1.);
-=======
-    static Type get_default()
-    {
-        return Type({VirusVariant::Count, AgeGroup::Count}, 0.5);
->>>>>>> cead099a
+    static Type get_default(AgeGroup size)
+    {
+        return Type({VirusVariant::Count, size}, 1.);
     }
     static std::string name()
     {
@@ -318,9 +246,9 @@
  */
 struct InfectionProtectionFactor {
     using Type = CustomIndexArray<InputFunctionForProtectionLevel, ExposureType, AgeGroup, VirusVariant>;
-    static auto get_default()
-    {
-        return Type({ExposureType::Count, AgeGroup::Count, VirusVariant::Count}, [](ScalarType /*days*/) -> ScalarType {
+    static auto get_default(AgeGroup size)
+    {
+        return Type({ExposureType::Count, size, VirusVariant::Count}, [](ScalarType /*days*/) -> ScalarType {
             return 0;
         });
     }
@@ -336,9 +264,9 @@
  */
 struct SeverityProtectionFactor {
     using Type = CustomIndexArray<InputFunctionForProtectionLevel, ExposureType, AgeGroup, VirusVariant>;
-    static auto get_default()
-    {
-        return Type({ExposureType::Count, AgeGroup::Count, VirusVariant::Count}, [](ScalarType /*days*/) -> ScalarType {
+    static auto get_default(AgeGroup size)
+    {
+        return Type({ExposureType::Count, size, VirusVariant::Count}, [](ScalarType /*days*/) -> ScalarType {
             return 0;
         });
     }
@@ -366,19 +294,6 @@
 };
 
 /**
-<<<<<<< HEAD
-=======
- * @brief Parameters of the Infection that are the same everywhere within the World.
- */
-using GlobalInfectionParameters =
-    ParameterSet<IncubationPeriod, InfectedNoSymptomsToSymptoms, InfectedNoSymptomsToRecovered,
-                 InfectedSymptomsToRecovered, InfectedSymptomsToSevere, SevereToCritical, SevereToRecovered,
-                 CriticalToDead, CriticalToRecovered, RecoveredToSusceptible, ViralLoadDistributions,
-                 InfectivityDistributions, DetectInfection, MaskProtection, InfectionProtectionFactor,
-                 SeverityProtectionFactor, HighViralLoadProtectionFactor>;
-
-/**
->>>>>>> cead099a
  * @brief Maximum number of Person%s an infectious Person can infect at the respective Location.
  */
 struct MaximumContacts {
@@ -650,7 +565,8 @@
                  CriticalToDead, CriticalToRecovered, RecoveredToSusceptible, ViralLoadDistributions,
                  InfectivityDistributions, DetectInfection, MaskProtection, LockdownDate, SocialEventRate,
                  BasicShoppingRate, WorkRatio, SchoolRatio, GotoWorkTimeMinimum, GotoWorkTimeMaximum,
-                 GotoSchoolTimeMinimum, GotoSchoolTimeMaximum, AgeGroupGotoSchool, AgeGroupGotoWork>;
+                 GotoSchoolTimeMinimum, GotoSchoolTimeMaximum, AgeGroupGotoSchool, AgeGroupGotoWork,
+                 InfectionProtectionFactor, SeverityProtectionFactor, HighViralLoadProtectionFactor>;
 
 /**
  * @brief Parameters of the simulation that are the same everywhere within the World.
