--- conflicted
+++ resolved
@@ -40,17 +40,10 @@
 {
 
 struct IncubationPeriod {
-<<<<<<< HEAD
-    using Type = CustomIndexArray<UncertainValue, AgeGroup, VaccinationState>;
-    static Type get_default()
-    {
-        return Type({VirusVariant::Count, AgeGroup::Count}, 1.);
-=======
-    using Type = CustomIndexArray<ScalarType, VirusVariant, AgeGroup, VaccinationState>;
-    static Type get_default()
-    {
-        return Type({VirusVariant::Count, AgeGroup::Count, VaccinationState::Count}, 1.);
->>>>>>> e2857080
+    using Type = CustomIndexArray<UncertainValue, VirusVariant, AgeGroup>;
+    static Type get_default()
+    {
+        return Type({VirusVariant::Count, AgeGroup::Count}, 1.);
     }
     static std::string name()
     {
@@ -59,17 +52,10 @@
 };
 
 struct SusceptibleToExposedByCarrier {
-<<<<<<< HEAD
-    using Type = CustomIndexArray<UncertainValue, AgeGroup, VaccinationState>;
-    static Type get_default()
-    {
-        return Type({VirusVariant::Count, AgeGroup::Count}, 1.);
-=======
-    using Type = CustomIndexArray<ScalarType, VirusVariant, AgeGroup, VaccinationState>;
-    static Type get_default()
-    {
-        return Type({VirusVariant::Count, AgeGroup::Count, VaccinationState::Count}, 1.);
->>>>>>> e2857080
+    using Type = CustomIndexArray<UncertainValue, VirusVariant, AgeGroup>;
+    static Type get_default()
+    {
+        return Type({VirusVariant::Count, AgeGroup::Count}, 1.);
     }
     static std::string name()
     {
@@ -78,17 +64,10 @@
 };
 
 struct SusceptibleToExposedByInfected {
-<<<<<<< HEAD
-    using Type = CustomIndexArray<UncertainValue, AgeGroup, VaccinationState>;
-    static Type get_default()
-    {
-        return Type({VirusVariant::Count, AgeGroup::Count}, 1.);
-=======
-    using Type = CustomIndexArray<ScalarType, VirusVariant, AgeGroup, VaccinationState>;
-    static Type get_default()
-    {
-        return Type({VirusVariant::Count, AgeGroup::Count, VaccinationState::Count}, 1.);
->>>>>>> e2857080
+    using Type = CustomIndexArray<UncertainValue, VirusVariant, AgeGroup>;
+    static Type get_default()
+    {
+        return Type({VirusVariant::Count, AgeGroup::Count}, 1.);
     }
     static std::string name()
     {
@@ -97,17 +76,10 @@
 };
 
 struct CarrierToInfected {
-<<<<<<< HEAD
-    using Type = CustomIndexArray<UncertainValue, AgeGroup, VaccinationState>;
-    static Type get_default()
-    {
-        return Type({VirusVariant::Count, AgeGroup::Count}, 1.);
-=======
-    using Type = CustomIndexArray<ScalarType, VirusVariant, AgeGroup, VaccinationState>;
-    static Type get_default()
-    {
-        return Type({VirusVariant::Count, AgeGroup::Count, VaccinationState::Count}, 1.);
->>>>>>> e2857080
+    using Type = CustomIndexArray<UncertainValue, VirusVariant, AgeGroup>;
+    static Type get_default()
+    {
+        return Type({VirusVariant::Count, AgeGroup::Count}, 1.);
     }
     static std::string name()
     {
@@ -116,17 +88,10 @@
 };
 
 struct CarrierToRecovered {
-<<<<<<< HEAD
-    using Type = CustomIndexArray<UncertainValue, AgeGroup, VaccinationState>;
-    static Type get_default()
-    {
-        return Type({VirusVariant::Count, AgeGroup::Count}, 1.);
-=======
-    using Type = CustomIndexArray<ScalarType, VirusVariant, AgeGroup, VaccinationState>;
-    static Type get_default()
-    {
-        return Type({VirusVariant::Count, AgeGroup::Count, VaccinationState::Count}, 1.);
->>>>>>> e2857080
+    using Type = CustomIndexArray<UncertainValue, VirusVariant, AgeGroup>;
+    static Type get_default()
+    {
+        return Type({VirusVariant::Count, AgeGroup::Count}, 1.);
     }
     static std::string name()
     {
@@ -135,17 +100,10 @@
 };
 
 struct InfectedToRecovered {
-<<<<<<< HEAD
-    using Type = CustomIndexArray<UncertainValue, AgeGroup, VaccinationState>;
-    static Type get_default()
-    {
-        return Type({VirusVariant::Count, AgeGroup::Count}, 1.);
-=======
-    using Type = CustomIndexArray<ScalarType, VirusVariant, AgeGroup, VaccinationState>;
-    static Type get_default()
-    {
-        return Type({VirusVariant::Count, AgeGroup::Count, VaccinationState::Count}, 1.);
->>>>>>> e2857080
+    using Type = CustomIndexArray<UncertainValue, VirusVariant, AgeGroup>;
+    static Type get_default()
+    {
+        return Type({VirusVariant::Count, AgeGroup::Count}, 1.);
     }
     static std::string name()
     {
@@ -154,17 +112,10 @@
 };
 
 struct InfectedToSevere {
-<<<<<<< HEAD
-    using Type = CustomIndexArray<UncertainValue, AgeGroup, VaccinationState>;
-    static Type get_default()
-    {
-        return Type({VirusVariant::Count, AgeGroup::Count}, 1.);
-=======
-    using Type = CustomIndexArray<ScalarType, VirusVariant, AgeGroup, VaccinationState>;
-    static Type get_default()
-    {
-        return Type({VirusVariant::Count, AgeGroup::Count, VaccinationState::Count}, 1.);
->>>>>>> e2857080
+    using Type = CustomIndexArray<UncertainValue, VirusVariant, AgeGroup>;
+    static Type get_default()
+    {
+        return Type({VirusVariant::Count, AgeGroup::Count}, 1.);
     }
     static std::string name()
     {
@@ -173,17 +124,10 @@
 };
 
 struct SevereToCritical {
-<<<<<<< HEAD
-    using Type = CustomIndexArray<UncertainValue, AgeGroup, VaccinationState>;
-    static Type get_default()
-    {
-        return Type({VirusVariant::Count, AgeGroup::Count}, 1.);
-=======
-    using Type = CustomIndexArray<ScalarType, VirusVariant, AgeGroup, VaccinationState>;
-    static Type get_default()
-    {
-        return Type({VirusVariant::Count, AgeGroup::Count, VaccinationState::Count}, 1.);
->>>>>>> e2857080
+    using Type = CustomIndexArray<UncertainValue, VirusVariant, AgeGroup>;
+    static Type get_default()
+    {
+        return Type({VirusVariant::Count, AgeGroup::Count}, 1.);
     }
     static std::string name()
     {
@@ -192,17 +136,10 @@
 };
 
 struct SevereToRecovered {
-<<<<<<< HEAD
-    using Type = CustomIndexArray<UncertainValue, AgeGroup, VaccinationState>;
-    static Type get_default()
-    {
-        return Type({VirusVariant::Count, AgeGroup::Count}, 1.);
-=======
-    using Type = CustomIndexArray<ScalarType, VirusVariant, AgeGroup, VaccinationState>;
-    static Type get_default()
-    {
-        return Type({VirusVariant::Count, AgeGroup::Count, VaccinationState::Count}, 1.);
->>>>>>> e2857080
+    using Type = CustomIndexArray<UncertainValue, VirusVariant, AgeGroup>;
+    static Type get_default()
+    {
+        return Type({VirusVariant::Count, AgeGroup::Count}, 1.);
     }
     static std::string name()
     {
@@ -211,17 +148,10 @@
 };
 
 struct CriticalToRecovered {
-<<<<<<< HEAD
-    using Type = CustomIndexArray<UncertainValue, AgeGroup, VaccinationState>;
-    static Type get_default()
-    {
-        return Type({VirusVariant::Count, AgeGroup::Count}, 1.);
-=======
-    using Type = CustomIndexArray<ScalarType, VirusVariant, AgeGroup, VaccinationState>;
-    static Type get_default()
-    {
-        return Type({VirusVariant::Count, AgeGroup::Count, VaccinationState::Count}, 1.);
->>>>>>> e2857080
+    using Type = CustomIndexArray<UncertainValue, VirusVariant, AgeGroup>;
+    static Type get_default()
+    {
+        return Type({VirusVariant::Count, AgeGroup::Count}, 1.);
     }
     static std::string name()
     {
@@ -230,17 +160,10 @@
 };
 
 struct CriticalToDead {
-<<<<<<< HEAD
-    using Type = CustomIndexArray<UncertainValue, AgeGroup, VaccinationState>;
-    static Type get_default()
-    {
-        return Type({VirusVariant::Count, AgeGroup::Count}, 1.);
-=======
-    using Type = CustomIndexArray<ScalarType, VirusVariant, AgeGroup, VaccinationState>;
-    static Type get_default()
-    {
-        return Type({VirusVariant::Count, AgeGroup::Count, VaccinationState::Count}, 1.);
->>>>>>> e2857080
+    using Type = CustomIndexArray<UncertainValue, VirusVariant, AgeGroup>;
+    static Type get_default()
+    {
+        return Type({VirusVariant::Count, AgeGroup::Count}, 1.);
     }
     static std::string name()
     {
@@ -249,17 +172,10 @@
 };
 
 struct RecoveredToSusceptible {
-<<<<<<< HEAD
-    using Type = CustomIndexArray<UncertainValue, AgeGroup, VaccinationState>;
+    using Type = CustomIndexArray<UncertainValue, VirusVariant, AgeGroup>;
     static Type get_default()
     {
         return Type({VirusVariant::Count, AgeGroup::Count}, 0.);
-=======
-    using Type = CustomIndexArray<ScalarType, VirusVariant, AgeGroup, VaccinationState>;
-    static Type get_default()
-    {
-        return Type({VirusVariant::Count, AgeGroup::Count, VaccinationState::Count}, 0.);
->>>>>>> e2857080
     }
     static std::string name()
     {
@@ -267,83 +183,11 @@
     }
 };
 
-struct ViralLoadPeak {
-    using Type = CustomIndexArray<UncertainValue, VirusVariant, AgeGroup, VaccinationState>;
-    static Type get_default()
-    {
-        Type default_val({VirusVariant::Count, AgeGroup::Count, VaccinationState::Count}, 1.);
-        return default_val;
-    }
-    static std::string name()
-    {
-        return "ViralLoadPeak";
-    }
-};
-
-struct ViralLoadIncline {
-    using Type = CustomIndexArray<UncertainValue, VirusVariant, AgeGroup, VaccinationState>;
-    static Type get_default()
-    {
-        Type default_val({VirusVariant::Count, AgeGroup::Count, VaccinationState::Count}, 1.);
-        return default_val;
-    }
-    static std::string name()
-    {
-        return "ViralLoadIncline";
-    }
-};
-
-struct ViralLoadDecline {
-    using Type = CustomIndexArray<UncertainValue, VirusVariant, AgeGroup, VaccinationState>;
-    static Type get_default()
-    {
-        Type default_val({VirusVariant::Count, AgeGroup::Count, VaccinationState::Count}, -1.);
-        return default_val;
-    }
-    static std::string name()
-    {
-        return "ViralLoadDecline";
-    }
-};
-
-struct InfectivityFromViralLoadAlpha {
-    using Type = CustomIndexArray<UncertainValue, VirusVariant, AgeGroup>;
-    static Type get_default()
-    {
-        Type default_val({VirusVariant::Count, AgeGroup::Count}, 0.);
-        return default_val;
-    }
-    static std::string name()
-    {
-        return "InfectivityFromViralLoadAlpha";
-    }
-};
-
-struct InfectivityFromViralLoadBeta {
-    using Type = CustomIndexArray<UncertainValue, VirusVariant, AgeGroup>;
-    static Type get_default()
-    {
-        Type default_val({VirusVariant::Count, AgeGroup::Count}, 1.);
-        return default_val;
-    }
-    static std::string name()
-    {
-        return "InfectivityFromViralLoadBeta";
-    }
-};
-
 struct DetectInfection {
-<<<<<<< HEAD
-    using Type = CustomIndexArray<UncertainValue, AgeGroup, VaccinationState>;
+    using Type = CustomIndexArray<UncertainValue, VirusVariant, AgeGroup>;
     static Type get_default()
     {
         return Type({VirusVariant::Count, AgeGroup::Count}, 0.5);
-=======
-    using Type = CustomIndexArray<ScalarType, VirusVariant, AgeGroup, VaccinationState>;
-    static Type get_default()
-    {
-        return Type({VirusVariant::Count, AgeGroup::Count, VaccinationState::Count}, 0.5);
->>>>>>> e2857080
     }
     static std::string name()
     {
@@ -352,11 +196,7 @@
 };
 
 struct MaskProtection {
-<<<<<<< HEAD
     using Type = CustomIndexArray<UncertainValue, MaskType>;
-=======
-    using Type = CustomIndexArray<ScalarType, MaskType>;
->>>>>>> e2857080
     static auto get_default()
     {
         return Type({MaskType::Count}, 1.);
@@ -373,9 +213,7 @@
 using GlobalInfectionParameters =
     ParameterSet<IncubationPeriod, SusceptibleToExposedByCarrier, SusceptibleToExposedByInfected, CarrierToInfected,
                  CarrierToRecovered, InfectedToRecovered, InfectedToSevere, SevereToCritical, SevereToRecovered,
-                 CriticalToDead, CriticalToRecovered, RecoveredToSusceptible, ViralLoadPeak, ViralLoadIncline,
-                 ViralLoadDecline, InfectivityFromViralLoadAlpha, InfectivityFromViralLoadBeta, DetectInfection,
-                 MaskProtection>;
+                 CriticalToDead, CriticalToRecovered, RecoveredToSusceptible, DetectInfection, MaskProtection>;
 
 struct MaximumContacts {
     using Type = ScalarType;
@@ -393,11 +231,7 @@
  * contact rates
 */
 struct ContactRates {
-<<<<<<< HEAD
     using Type = CustomIndexArray<double, AgeGroup, AgeGroup>;
-=======
-    using Type = CustomIndexArray<ScalarType, AgeGroup, AgeGroup>;
->>>>>>> e2857080
     static Type get_default()
     {
         return Type({AgeGroup::Count, AgeGroup::Count},
@@ -413,11 +247,7 @@
  * aerosol transmission rates
 */
 struct AerosolTransmissionRates {
-<<<<<<< HEAD
     using Type = CustomIndexArray<double, VirusVariant>;
-=======
-    using Type = CustomIndexArray<ScalarType, VirusVariant>;
->>>>>>> e2857080
     static Type get_default()
     {
         return Type({VirusVariant::Count}, 1.0); // amount of infections per m^3 per day
@@ -434,13 +264,8 @@
 using LocalInfectionParameters = ParameterSet<MaximumContacts, ContactRates, AerosolTransmissionRates>;
 
 struct TestParameters {
-<<<<<<< HEAD
     UncertainValue sensitivity;
     UncertainValue specificity;
-=======
-    ScalarType sensitivity;
-    ScalarType specificity;
->>>>>>> e2857080
 };
 
 struct GenericTest {
@@ -494,17 +319,10 @@
     }
 };
 struct BasicShoppingRate {
-<<<<<<< HEAD
     using Type = CustomIndexArray<UncertainValue, AgeGroup>;
     static auto get_default()
     {
-        return Type({AgeGroup::Count}, 1.0);
-=======
-    using Type = CustomIndexArray<ScalarType, AgeGroup>;
-    static auto get_default()
-    {
-        return CustomIndexArray<ScalarType, AgeGroup>(AgeGroup::Count, 1.0);
->>>>>>> e2857080
+        return CustomIndexArray<UncertainValue, AgeGroup>(AgeGroup::Count, 1.0);
     }
     static std::string name()
     {
