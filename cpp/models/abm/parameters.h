/* 
* Copyright (C) 2020-2024 MEmilio
*
* Authors: Daniel Abele, Elisabeth Kluth, Khoa Nguyen
*
* Contact: Martin J. Kuehn <Martin.Kuehn@DLR.de>
*
* Licensed under the Apache License, Version 2.0 (the "License");
* you may not use this file except in compliance with the License.
* You may obtain a copy of the License at
*
*     http://www.apache.org/licenses/LICENSE-2.0
*
* Unless required by applicable law or agreed to in writing, software
* distributed under the License is distributed on an "AS IS" BASIS,
* WITHOUT WARRANTIES OR CONDITIONS OF ANY KIND, either express or implied.
* See the License for the specific language governing permissions and
* limitations under the License.
*/
#ifndef MIO_ABM_PARAMETERS_H
#define MIO_ABM_PARAMETERS_H

#include "abm/mask_type.h"
#include "abm/time.h"
#include "abm/virus_variant.h"
#include "abm/vaccine.h"
#include "abm/test_type.h"
#include "memilio/utils/custom_index_array.h"
#include "memilio/utils/uncertain_value.h"
#include "memilio/utils/parameter_set.h"
#include "memilio/epidemiology/age_group.h"
#include "memilio/epidemiology/damping.h"
#include "memilio/epidemiology/contact_matrix.h"
#include <limits>

namespace mio
{
namespace abm
{

/**
 * @brief Time that a Person is infected but not yet infectious.
 */
struct IncubationPeriod {
    using Type = CustomIndexArray<UncertainValue<>, VirusVariant, AgeGroup>;
    static Type get_default(AgeGroup size)
    {
        return Type({VirusVariant::Count, size}, 1.);
    }
    static std::string name()
    {
        return "IncubationPeriod";
    }
};

struct InfectedNoSymptomsToSymptoms {
    using Type = CustomIndexArray<UncertainValue<>, VirusVariant, AgeGroup>;
    static Type get_default(AgeGroup size)
    {
        return Type({VirusVariant::Count, size}, 1.);
    }
    static std::string name()
    {
        return "InfectedNoSymptomsToSymptoms";
    }
};

struct InfectedNoSymptomsToRecovered {
    using Type = CustomIndexArray<UncertainValue<>, VirusVariant, AgeGroup>;
    static Type get_default(AgeGroup size)
    {
        return Type({VirusVariant::Count, size}, 1.);
    }
    static std::string name()
    {
        return "InfectedNoSymptomsToRecovered";
    }
};

struct InfectedSymptomsToRecovered {
    using Type = CustomIndexArray<UncertainValue<>, VirusVariant, AgeGroup>;
    static Type get_default(AgeGroup size)
    {
        return Type({VirusVariant::Count, size}, 1.);
    }
    static std::string name()
    {
        return "InfectedSymptomsToRecovered";
    }
};

struct InfectedSymptomsToSevere {
    using Type = CustomIndexArray<UncertainValue<>, VirusVariant, AgeGroup>;
    static Type get_default(AgeGroup size)
    {
        return Type({VirusVariant::Count, size}, 1.);
    }
    static std::string name()
    {
        return "InfectedSymptomsToSevere";
    }
};

struct SevereToCritical {
    using Type = CustomIndexArray<UncertainValue<>, VirusVariant, AgeGroup>;
    static Type get_default(AgeGroup size)
    {
        return Type({VirusVariant::Count, size}, 1.);
    }
    static std::string name()
    {
        return "SevereToCritical";
    }
};

struct SevereToRecovered {
    using Type = CustomIndexArray<UncertainValue<>, VirusVariant, AgeGroup>;
    static Type get_default(AgeGroup size)
    {
        return Type({VirusVariant::Count, size}, 1.);
    }
    static std::string name()
    {
        return "SevereToRecovered";
    }
};

struct CriticalToRecovered {
    using Type = CustomIndexArray<UncertainValue<>, VirusVariant, AgeGroup>;
    static Type get_default(AgeGroup size)
    {
        return Type({VirusVariant::Count, size}, 1.);
    }
    static std::string name()
    {
        return "CriticalToRecovered";
    }
};

struct CriticalToDead {
    using Type = CustomIndexArray<UncertainValue<>, VirusVariant, AgeGroup>;
    static Type get_default(AgeGroup size)
    {
        return Type({VirusVariant::Count, size}, 1.);
    }
    static std::string name()
    {
        return "CriticalToDead";
    }
};

struct RecoveredToSusceptible {
    using Type = CustomIndexArray<UncertainValue<>, VirusVariant, AgeGroup>;
    static Type get_default(AgeGroup size)
    {
        return Type({VirusVariant::Count, size}, 1.);
    }
    static std::string name()
    {
        return "RecoveredToSusceptible";
    }
};
/**
 * @brief Parameters for the ViralLoad course. Default values taken as constant values from the average from
 * https://github.com/VirologyCharite/SARS-CoV-2-VL-paper/tree/main
 * Section 3.3.1 or see also supplementary materials Fig. S5.
*/
struct ViralLoadDistributionsParameters {
    UniformDistribution<double>::ParamType viral_load_peak;
    UniformDistribution<double>::ParamType viral_load_incline;
    UniformDistribution<double>::ParamType viral_load_decline;
};

struct ViralLoadDistributions {
    using Type = CustomIndexArray<ViralLoadDistributionsParameters, VirusVariant, AgeGroup>;
    static Type get_default(AgeGroup size)
    {
        Type default_val({VirusVariant::Count, size},
                         ViralLoadDistributionsParameters{{8.1, 8.1}, {2., 2.}, {-0.17, -0.17}});
        return default_val;
    }
    static std::string name()
    {
        return "ViralLoadDistributions";
    }
};

/**
 * @brief Parameters for the Infectivity. Default values taken as constant values that match the graph 2C from
 * https://github.com/VirologyCharite/SARS-CoV-2-VL-paper/tree/main
*/
struct InfectivityDistributionsParameters {
    UniformDistribution<double>::ParamType infectivity_alpha;
    UniformDistribution<double>::ParamType infectivity_beta;
};

struct InfectivityDistributions {
    using Type = CustomIndexArray<InfectivityDistributionsParameters, VirusVariant, AgeGroup>;
    static Type get_default(AgeGroup size)
    {
        Type default_val({VirusVariant::Count, size}, InfectivityDistributionsParameters{{-7., -7.}, {1., 1.}});
        return default_val;
    }
    static std::string name()
    {
        return "InfectivityDistributions";
    }
};

/**
 * @brief Probability that an Infection is detected.
 */
struct DetectInfection {
    using Type = CustomIndexArray<UncertainValue<>, VirusVariant, AgeGroup>;
    static Type get_default(AgeGroup size)
    {
        return Type({VirusVariant::Count, size}, 1.);
    }
    static std::string name()
    {
        return "DetectInfection";
    }
};

/**
 * @brief Effectiveness of a Mask of a certain MaskType% against an Infection%.
 */
struct MaskProtection {
    using Type = CustomIndexArray<UncertainValue<>, MaskType>;
    static Type get_default(AgeGroup /*size*/)
    {
        return Type({MaskType::Count}, 1.);
    }
    static std::string name()
    {
        return "MaskProtection";
    }
};

/**
 * @brief Aerosol transmission rates. 
*/
struct AerosolTransmissionRates {
    using Type = CustomIndexArray<ScalarType, VirusVariant>;
    static Type get_default(AgeGroup /*size*/)
    {
        return Type({VirusVariant::Count}, 1.0);
    }
    static std::string name()
    {
        return "AerosolTransmissionRates";
    }
};

using InputFunctionForProtectionLevel = std::function<ScalarType(ScalarType)>;

/**
 * @brief Personal protection factor against #Infection% after #Infection and #Vaccination, which depends on #ExposureType,
 * #AgeGroup and #VirusVariant. Its value is between 0 and 1.
 */
struct InfectionProtectionFactor {
    using Type = CustomIndexArray<InputFunctionForProtectionLevel, ExposureType, AgeGroup, VirusVariant>;
    static auto get_default(AgeGroup size)
    {
        return Type({ExposureType::Count, size, VirusVariant::Count}, [](ScalarType /*days*/) -> ScalarType {
            return 0;
        });
    }
    static std::string name()
    {
        return "InfectionProtectionFactor";
    }
};

/**
 * @brief Personal protective factor against severe symptoms after #Infection and #Vaccination, which depends on #ExposureType,
 * #AgeGroup and #VirusVariant. Its value is between 0 and 1.
 */
struct SeverityProtectionFactor {
    using Type = CustomIndexArray<InputFunctionForProtectionLevel, ExposureType, AgeGroup, VirusVariant>;
    static auto get_default(AgeGroup size)
    {
        return Type({ExposureType::Count, size, VirusVariant::Count}, [](ScalarType /*days*/) -> ScalarType {
            return 0;
        });
    }
    static std::string name()
    {
        return "SeverityProtectionFactor";
    }
};

/**
 * @brief Personal protective factor against high viral load. Its value is between 0 and 1.
 */
struct HighViralLoadProtectionFactor {
    using Type = InputFunctionForProtectionLevel;
    static auto get_default()
    {
        return Type([](ScalarType /*days*/) -> ScalarType {
            return 0;
        });
    }
    static std::string name()
    {
        return "HighViralLoadProtectionFactor";
    }
};

/** 
 * @brief The index for all the testing types.
 * Can be used as 0-based index.
 */
enum class TestingTypeIndex : std::uint32_t
{
    GenericTest = 0,
    AntigenTest = 1,
    PCRTest     = 2,
    Count //last!!
};

/**
 * @brief Parameters that describe the reliability of a test.
 */
struct TestParameters {
<<<<<<< HEAD
    UncertainValue<> sensitivity;
    UncertainValue<> specificity;
    TimeSpan required_time;
    TimeSpan validity_period;
    TestingTypeIndex test_type;
};

struct GenericTest {
    using Type = TestParameters;
    static Type get_default()
    {
        return Type{0.9, 0.99, hours(24), hours(24), TestingTypeIndex::GenericTest};
    }
    static std::string name()
    {
        return "GenericTest";
    }
};

/**
 * @brief Parameters of an AntigenTest.
 */
struct AntigenTest : public GenericTest {
    using Type = TestParameters;
    static Type get_default()
    {
        return Type{0.8, 0.88, minutes(30), hours(24), TestingTypeIndex::AntigenTest};
    }
    static std::string name()
    {
        return "AntigenTest";
    }
};

/**
 * @brief Reliability of a PCRTest.
 */
struct PCRTest : public GenericTest {
    using Type = TestParameters;
    static Type get_default()
    {
        return Type{0.9, 0.99, days(1), days(3), TestingTypeIndex::PCRTest};
=======
     UncertainValue<> sensitivity;
     UncertainValue<> specificity;

     /**
      * serialize this. 
      * @see mio::serialize
      */
     template <class IOContext>
     void serialize(IOContext& io) const
     {
         auto obj = io.create_object("TestParameters");
         obj.add_element("Sensitivity", sensitivity);
         obj.add_element("Specificity", specificity);
     }

     /**
      * deserialize an object of this class.
      * @see mio::deserialize
      */
     template <class IOContext>
     static IOResult<TestParameters> deserialize(IOContext& io)
     {
         auto obj  = io.expect_object("TestParameters");
         auto sens = obj.expect_element("Sensitivity", mio::Tag<UncertainValue<>>{});
         auto spec = obj.expect_element("Specificity", mio::Tag<UncertainValue<>>{});
         return apply(
             io,
             [](auto&& sens_, auto&& spec_) {
                 return TestParameters{sens_, spec_};
             },
             sens, spec);
     }
};

/**
 * @brief Store a map from the TestTypes to their TestParameters.
 */
struct TestData {
    using Type = CustomIndexArray<TestParameters, TestType>;
    static auto get_default(AgeGroup /*size*/)
    {
        Type default_val                 = Type({TestType::Count});
        default_val[{TestType::Generic}] = TestParameters{0.9, 0.99};
        default_val[{TestType::Antigen}] = TestParameters{0.8, 0.88};
        default_val[{TestType::PCR}]     = TestParameters{0.9, 0.99};
        return default_val;
>>>>>>> a97183a0
    }
    static std::string name()
    {
        return "TestData";
    }
};

/**
 * @brief Starting date of interventions.
 */
struct LockdownDate {
    using Type = TimePoint;
    static auto get_default(AgeGroup /*size*/)
    {
        return TimePoint(std::numeric_limits<int>::max());
    }
    static std::string name()
    {
        return "LockdownDate";
    }
};

/**
 * @brief Duration of quarantine.
 */
struct QuarantineDuration {
    using Type = TimeSpan;
    static auto get_default(AgeGroup /*size*/)
    {
        return days(10);
    }
    static std::string name()
    {
        return "QuarantineDuration";
    }
};

/**
 * @brief Parameter for the exponential distribution to decide if a Person goes shopping.
 */
struct BasicShoppingRate {
    using Type = CustomIndexArray<UncertainValue<>, AgeGroup>;
    static auto get_default(AgeGroup size)
    {
        return Type({size}, 1.0);
    }
    static std::string name()
    {
        return "BasicShoppingRate";
    }
};

/**
 * @brief Percentage of Person%s of the respective age going to work.
 */
struct WorkRatio {
    using Type = DampingMatrixExpression<Dampings<Damping<ColumnVectorShape>>>;
    static auto get_default(AgeGroup /*size*/)
    {
        return Type(Eigen::VectorXd::Constant(1, 1.0));
    }
    static std::string name()
    {
        return "WorkRatio";
    }
};

/**
 * @brief Percentage of Person%s of the respective age going to school.
 */
struct SchoolRatio {
    using Type = DampingMatrixExpression<Dampings<Damping<ColumnVectorShape>>>;
    static auto get_default(AgeGroup /*size*/)
    {
        return Type(Eigen::VectorXd::Constant(1, 1.0));
    }
    static std::string name()
    {
        return "SchoolRatio";
    }
};

/**
 * @brief Parameter for the exponential distribution to decide if a Person goes to a social event.
 */
struct SocialEventRate {
    using Type = DampingMatrixExpression<Dampings<Damping<ColumnVectorShape>>>;
    static auto get_default(AgeGroup size)
    {
        return Type(Eigen::VectorXd::Constant((size_t)size, 1.0));
    }
    static std::string name()
    {
        return "SocialEventRate";
    }
};

/**
 * @brief Earliest time that a Person can go to work.
 */
struct GotoWorkTimeMinimum {
    using Type = CustomIndexArray<TimeSpan, AgeGroup>;
    static auto get_default(AgeGroup size)
    {
        return CustomIndexArray<TimeSpan, AgeGroup>(size, hours(6));
    }
    static std::string name()
    {
        return "GotoWorkTimeMinimum";
    }
};

/**
 * @brief Latest time that a Person can go to work.
 */
struct GotoWorkTimeMaximum {
    using Type = CustomIndexArray<TimeSpan, AgeGroup>;
    static auto get_default(AgeGroup size)
    {
        return CustomIndexArray<TimeSpan, AgeGroup>(size, hours(9));
    }
    static std::string name()
    {
        return "GotoWorkTimeMaximum";
    }
};

/**
 * @brief Earliest time that a Person can go to school.
 */
struct GotoSchoolTimeMinimum {
    using Type = CustomIndexArray<TimeSpan, AgeGroup>;
    static auto get_default(AgeGroup size)
    {
        return CustomIndexArray<TimeSpan, AgeGroup>(size, hours(6));
    }
    static std::string name()
    {
        return "GotoSchoolTimeMinimum";
    }
};

/**
 * @brief Latest time that a Person can go to school.
 */
struct GotoSchoolTimeMaximum {
    using Type = CustomIndexArray<TimeSpan, AgeGroup>;
    static auto get_default(AgeGroup size)
    {
        return CustomIndexArray<TimeSpan, AgeGroup>(size, hours(9));
    }
    static std::string name()
    {
        return "GotoSchoolTimeMaximum";
    }
};

/**
 * @brief The set of AgeGroups that can go to school.
 */
struct AgeGroupGotoSchool {
    using Type = CustomIndexArray<bool, AgeGroup>;
    static Type get_default(AgeGroup num_agegroups)
    {
        return Type(num_agegroups, false);
    }
    static std::string name()
    {
        return "AgeGroupGotoSchool";
    }
};

/**
 * @brief The set of AgeGroups that can go to work.
 */
struct AgeGroupGotoWork {
    using Type = CustomIndexArray<bool, AgeGroup>;
    static Type get_default(AgeGroup num_agegroups)
    {
        return Type(num_agegroups, false);
    }
    static std::string name()
    {
        return "AgeGroupGotoWork";
    }
};

/**
 * @brief The TimeSpan agents plan forward to take tests.  
 */
struct PlanAheadTime {
    using Type = TimeSpan;
    static Type get_default(AgeGroup /*size*/)
    {
        return TimeSpan(seconds(0));
    }
    static std::string name()
    {
        return "PlanAheadTime";
    }
};

using ParametersBase =
    ParameterSet<IncubationPeriod, InfectedNoSymptomsToSymptoms, InfectedNoSymptomsToRecovered,
                 InfectedSymptomsToRecovered, InfectedSymptomsToSevere, SevereToCritical, SevereToRecovered,
                 CriticalToDead, CriticalToRecovered, RecoveredToSusceptible, ViralLoadDistributions,
                 InfectivityDistributions, DetectInfection, MaskProtection, AerosolTransmissionRates, LockdownDate,
                 QuarantineDuration, SocialEventRate, BasicShoppingRate, WorkRatio, SchoolRatio, GotoWorkTimeMinimum,
                 GotoWorkTimeMaximum, GotoSchoolTimeMinimum, GotoSchoolTimeMaximum, AgeGroupGotoSchool,
                 AgeGroupGotoWork, InfectionProtectionFactor, SeverityProtectionFactor, HighViralLoadProtectionFactor,
<<<<<<< HEAD
                 PlanAheadTime>;
=======
                 TestData>;
>>>>>>> a97183a0

/**
 * @brief Maximum number of Person%s an infectious Person can infect at the respective Location.
 */
struct MaximumContacts {
    using Type = ScalarType;
    static Type get_default(AgeGroup /*size*/)
    {
        return std::numeric_limits<ScalarType>::max();
    }
    static std::string name()
    {
        return "MaximumContacts";
    }
};

/**
 * contact rates
*/
struct ContactRates {
    using Type = CustomIndexArray<ScalarType, AgeGroup, AgeGroup>;
    static Type get_default(AgeGroup size)
    {
        return Type({size, size},
                    1.0); // amount of contacts from AgeGroup a to AgeGroup b per day
    }
    static std::string name()
    {
        return "ContactRates";
    }
};

// If true, consider the capacity of the Cell%s of this Location for the computation of relative transmission risk.
struct UseLocationCapacityForTransmissions {
    using Type = bool;
    static Type get_default(AgeGroup)
    {
        return false;
    }
    static std::string name()
    {
        return "UseLocationCapacityForTransmissions";
    }
};

/**
 * @brief Parameters of the Infection that depend on the Location.
 */
using LocalInfectionParameters = ParameterSet<MaximumContacts, ContactRates, UseLocationCapacityForTransmissions>;

/**
 * @brief Parameters of the simulation that are the same everywhere within the World.
 */
class Parameters : public ParametersBase
{
public:
    Parameters(size_t num_agegroups)
        : ParametersBase(AgeGroup(num_agegroups))
        , m_num_groups(num_agegroups)
    {
    }

    /**
    * @brief Get the number of the age groups.
    */
    size_t get_num_groups() const
    {
        return m_num_groups;
    }

    /**
     * @brief Checks whether all Parameters satisfy their corresponding constraints and logs an error 
     * if constraints are not satisfied.
     * @return Returns true if one (or more) constraint(s) are not satisfied, otherwise false.
     */
    bool check_constraints() const
    {
        for (auto i = AgeGroup(0); i < AgeGroup(m_num_groups); ++i) {

            if (this->get<IncubationPeriod>()[{VirusVariant::Wildtype, i}] < 0) {
                log_error("Constraint check: Parameter IncubationPeriod of age group {:.0f} smaller than {:.4f}",
                          (size_t)i, 0);
                return true;
            }

            if (this->get<InfectedNoSymptomsToSymptoms>()[{VirusVariant::Wildtype, i}] < 0.0) {
                log_error("Constraint check: Parameter InfectedNoSymptomsToSymptoms of age group {:.0f} smaller "
                          "than {:d}",
                          (size_t)i, 0);
                return true;
            }

            if (this->get<InfectedNoSymptomsToRecovered>()[{VirusVariant::Wildtype, i}] < 0.0) {
                log_error("Constraint check: Parameter InfectedNoSymptomsToRecovered of age group {:.0f} smaller "
                          "than {:d}",
                          (size_t)i, 0);
                return true;
            }

            if (this->get<InfectedSymptomsToRecovered>()[{VirusVariant::Wildtype, i}] < 0.0) {
                log_error(
                    "Constraint check: Parameter InfectedSymptomsToRecovered of age group {:.0f} smaller than {:d}",
                    (size_t)i, 0);
                return true;
            }

            if (this->get<InfectedSymptomsToSevere>()[{VirusVariant::Wildtype, i}] < 0.0) {
                log_error("Constraint check: Parameter InfectedSymptomsToSevere of age group {:.0f} smaller than {:d}",
                          (size_t)i, 0);
                return true;
            }

            if (this->get<SevereToCritical>()[{VirusVariant::Wildtype, i}] < 0.0) {
                log_error("Constraint check: Parameter SevereToCritical of age group {:.0f} smaller than {:d}",
                          (size_t)i, 0);
                return true;
            }

            if (this->get<SevereToRecovered>()[{VirusVariant::Wildtype, i}] < 0.0) {
                log_error("Constraint check: Parameter SevereToRecovered of age group {:.0f} smaller than {:d}",
                          (size_t)i, 0);
                return true;
            }

            if (this->get<CriticalToDead>()[{VirusVariant::Wildtype, i}] < 0.0) {
                log_error("Constraint check: Parameter CriticalToDead of age group {:.0f} smaller than {:d}", (size_t)i,
                          0);
                return true;
            }

            if (this->get<CriticalToRecovered>()[{VirusVariant::Wildtype, i}] < 0.0) {
                log_error("Constraint check: Parameter CriticalToRecovered of age group {:.0f} smaller than {:d}",
                          (size_t)i, 0);
                return true;
            }

            if (this->get<RecoveredToSusceptible>()[{VirusVariant::Wildtype, i}] < 0.0) {
                log_error("Constraint check: Parameter RecoveredToSusceptible of age group {:.0f} smaller than {:d}",
                          (size_t)i, 0);
                return true;
            }

            if (this->get<DetectInfection>()[{VirusVariant::Wildtype, i}] < 0.0 ||
                this->get<DetectInfection>()[{VirusVariant::Wildtype, i}] > 1.0) {
                log_error("Constraint check: Parameter DetectInfection of age group {:.0f} smaller than {:d} or "
                          "larger than {:d}",
                          (size_t)i, 0, 1);
                return true;
            }

            if (this->get<GotoWorkTimeMinimum>()[i].seconds() < 0.0 ||
                this->get<GotoWorkTimeMinimum>()[i].seconds() > this->get<GotoWorkTimeMaximum>()[i].seconds()) {
                log_error("Constraint check: Parameter GotoWorkTimeMinimum of age group {:.0f} smaller {:d} or "
                          "larger {:d}",
                          (size_t)i, 0, this->get<GotoWorkTimeMaximum>()[i].seconds());
                return true;
            }

            if (this->get<GotoWorkTimeMaximum>()[i].seconds() < this->get<GotoWorkTimeMinimum>()[i].seconds() ||
                this->get<GotoWorkTimeMaximum>()[i] > days(1)) {
                log_error("Constraint check: Parameter GotoWorkTimeMaximum of age group {:.0f} smaller {:d} or larger "
                          "than one day time span",
                          (size_t)i, this->get<GotoWorkTimeMinimum>()[i].seconds());
                return true;
            }

            if (this->get<GotoSchoolTimeMinimum>()[i].seconds() < 0.0 ||
                this->get<GotoSchoolTimeMinimum>()[i].seconds() > this->get<GotoSchoolTimeMaximum>()[i].seconds()) {
                log_error("Constraint check: Parameter GotoSchoolTimeMinimum of age group {:.0f} smaller {:d} or "
                          "larger {:d}",
                          (size_t)i, 0, this->get<GotoWorkTimeMaximum>()[i].seconds());
                return true;
            }

            if (this->get<GotoSchoolTimeMaximum>()[i].seconds() < this->get<GotoSchoolTimeMinimum>()[i].seconds() ||
                this->get<GotoSchoolTimeMaximum>()[i] > days(1)) {
                log_error("Constraint check: Parameter GotoWorkTimeMaximum of age group {:.0f} smaller {:d} or larger "
                          "than one day time span",
                          (size_t)i, this->get<GotoSchoolTimeMinimum>()[i].seconds());
                return true;
            }
        }

        if (this->get<MaskProtection>()[MaskType::Community] < 0.0 ||
            this->get<MaskProtection>()[MaskType::Community] > 1.0) {
            log_error(
                "Constraint check: Parameter MaskProtection for MaskType Community is smaller {:d} or larger {:d}", 0,
                1);
            return true;
        }

        if (this->get<MaskProtection>()[MaskType::FFP2] < 0.0 || this->get<MaskProtection>()[MaskType::FFP2] > 1.0) {
            log_error("Constraint check: Parameter MaskProtection for MaskType FFP2 is smaller {:d} or larger {:d}", 0,
                      1);
            return true;
        }

        if (this->get<MaskProtection>()[MaskType::Surgical] < 0.0 ||
            this->get<MaskProtection>()[MaskType::Surgical] > 1.0) {
            log_error("Constraint check: Parameter MaskProtection for MaskType Surgical smaller {:d} or larger {:d}", 0,
                      1);
            return true;
        }

        if (this->get<LockdownDate>().seconds() < 0.0) {
            log_error("Constraint check: Parameter LockdownDate smaller {:d}", 0);
            return true;
        }

        if (this->get<PlanAheadTime>().seconds() < 0.0) {
            log_error("Constraint check: Parameter PlanAheadTime smaller {:d}", 0);
            return true;
        }

        return false;
    }

private:
    size_t m_num_groups;
};

} // namespace abm
} // namespace mio
#endif<|MERGE_RESOLUTION|>--- conflicted
+++ resolved
@@ -307,98 +307,45 @@
     }
 };
 
-/** 
- * @brief The index for all the testing types.
- * Can be used as 0-based index.
- */
-enum class TestingTypeIndex : std::uint32_t
-{
-    GenericTest = 0,
-    AntigenTest = 1,
-    PCRTest     = 2,
-    Count //last!!
-};
-
 /**
  * @brief Parameters that describe the reliability of a test.
  */
 struct TestParameters {
-<<<<<<< HEAD
     UncertainValue<> sensitivity;
     UncertainValue<> specificity;
     TimeSpan required_time;
     TimeSpan validity_period;
-    TestingTypeIndex test_type;
-};
-
-struct GenericTest {
-    using Type = TestParameters;
-    static Type get_default()
-    {
-        return Type{0.9, 0.99, hours(24), hours(24), TestingTypeIndex::GenericTest};
-    }
-    static std::string name()
-    {
-        return "GenericTest";
-    }
-};
-
-/**
- * @brief Parameters of an AntigenTest.
- */
-struct AntigenTest : public GenericTest {
-    using Type = TestParameters;
-    static Type get_default()
-    {
-        return Type{0.8, 0.88, minutes(30), hours(24), TestingTypeIndex::AntigenTest};
-    }
-    static std::string name()
-    {
-        return "AntigenTest";
-    }
-};
-
-/**
- * @brief Reliability of a PCRTest.
- */
-struct PCRTest : public GenericTest {
-    using Type = TestParameters;
-    static Type get_default()
-    {
-        return Type{0.9, 0.99, days(1), days(3), TestingTypeIndex::PCRTest};
-=======
-     UncertainValue<> sensitivity;
-     UncertainValue<> specificity;
-
-     /**
+    TestType type;
+
+    /**
       * serialize this. 
       * @see mio::serialize
       */
-     template <class IOContext>
-     void serialize(IOContext& io) const
-     {
-         auto obj = io.create_object("TestParameters");
-         obj.add_element("Sensitivity", sensitivity);
-         obj.add_element("Specificity", specificity);
-     }
-
-     /**
+    template <class IOContext>
+    void serialize(IOContext& io) const
+    {
+        auto obj = io.create_object("TestParameters");
+        obj.add_element("Sensitivity", sensitivity);
+        obj.add_element("Specificity", specificity);
+    }
+
+    /**
       * deserialize an object of this class.
       * @see mio::deserialize
       */
-     template <class IOContext>
-     static IOResult<TestParameters> deserialize(IOContext& io)
-     {
-         auto obj  = io.expect_object("TestParameters");
-         auto sens = obj.expect_element("Sensitivity", mio::Tag<UncertainValue<>>{});
-         auto spec = obj.expect_element("Specificity", mio::Tag<UncertainValue<>>{});
-         return apply(
-             io,
-             [](auto&& sens_, auto&& spec_) {
-                 return TestParameters{sens_, spec_};
-             },
-             sens, spec);
-     }
+    template <class IOContext>
+    static IOResult<TestParameters> deserialize(IOContext& io)
+    {
+        auto obj  = io.expect_object("TestParameters");
+        auto sens = obj.expect_element("Sensitivity", mio::Tag<UncertainValue<>>{});
+        auto spec = obj.expect_element("Specificity", mio::Tag<UncertainValue<>>{});
+        return apply(
+            io,
+            [](auto&& sens_, auto&& spec_) {
+                return TestParameters{sens_, spec_};
+            },
+            sens, spec);
+    }
 };
 
 /**
@@ -409,11 +356,10 @@
     static auto get_default(AgeGroup /*size*/)
     {
         Type default_val                 = Type({TestType::Count});
-        default_val[{TestType::Generic}] = TestParameters{0.9, 0.99};
-        default_val[{TestType::Antigen}] = TestParameters{0.8, 0.88};
-        default_val[{TestType::PCR}]     = TestParameters{0.9, 0.99};
+        default_val[{TestType::Generic}] = TestParameters{0.9, 0.99, hours(48), hours(72), TestType::Generic};
+        default_val[{TestType::Antigen}] = TestParameters{0.8, 0.88, minutes(30), hours(48), TestType::Antigen};
+        default_val[{TestType::PCR}]     = TestParameters{0.9, 0.99, hours(48), hours(72), TestType::PCR};
         return default_val;
->>>>>>> a97183a0
     }
     static std::string name()
     {
@@ -624,11 +570,7 @@
                  QuarantineDuration, SocialEventRate, BasicShoppingRate, WorkRatio, SchoolRatio, GotoWorkTimeMinimum,
                  GotoWorkTimeMaximum, GotoSchoolTimeMinimum, GotoSchoolTimeMaximum, AgeGroupGotoSchool,
                  AgeGroupGotoWork, InfectionProtectionFactor, SeverityProtectionFactor, HighViralLoadProtectionFactor,
-<<<<<<< HEAD
-                 PlanAheadTime>;
-=======
-                 TestData>;
->>>>>>> a97183a0
+                 TestData, PlanAheadTime>;
 
 /**
  * @brief Maximum number of Person%s an infectious Person can infect at the respective Location.
