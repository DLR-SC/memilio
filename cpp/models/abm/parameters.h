/* 
* Copyright (C) 2020-2024 MEmilio
*
* Authors: Daniel Abele, Elisabeth Kluth, Khoa Nguyen
*
* Contact: Martin J. Kuehn <Martin.Kuehn@DLR.de>
*
* Licensed under the Apache License, Version 2.0 (the "License");
* you may not use this file except in compliance with the License.
* You may obtain a copy of the License at
*
*     http://www.apache.org/licenses/LICENSE-2.0
*
* Unless required by applicable law or agreed to in writing, software
* distributed under the License is distributed on an "AS IS" BASIS,
* WITHOUT WARRANTIES OR CONDITIONS OF ANY KIND, either express or implied.
* See the License for the specific language governing permissions and
* limitations under the License.
*/
#ifndef MIO_ABM_PARAMETERS_H
#define MIO_ABM_PARAMETERS_H

#include "abm/mask_type.h"
#include "abm/time.h"
#include "abm/virus_variant.h"
#include "abm/vaccine.h"
#include "abm/test_type.h"
#include "memilio/config.h"
#include "memilio/io/auto_serialize.h"
#include "memilio/io/io.h"
#include "memilio/math/time_series_functor.h"
#include "memilio/utils/custom_index_array.h"
#include "memilio/utils/uncertain_value.h"
#include "memilio/utils/parameter_set.h"
#include "memilio/epidemiology/age_group.h"
#include "memilio/epidemiology/damping.h"
#include "memilio/epidemiology/contact_matrix.h"

#include <algorithm>
#include <limits>

namespace mio
{

template <class IOContext>
void serialize_internal(IOContext& io, const UniformDistribution<double>::ParamType& p)
{
    auto obj = io.create_object("UniformDistributionParams");
    obj.add_element("a", p.params.a());
    obj.add_element("b", p.params.b());
}

template <class IOContext>
IOResult<UniformDistribution<double>::ParamType> deserialize_internal(IOContext& io,
                                                                      Tag<UniformDistribution<double>::ParamType>)
{
    auto obj = io.expect_object("UniformDistributionParams");
    auto a   = obj.expect_element("a", Tag<double>{});
    auto b   = obj.expect_element("b", Tag<double>{});
    return apply(
        io,
        [](auto&& a_, auto&& b_) {
            return UniformDistribution<double>::ParamType{a_, b_};
        },
        a, b);
}

namespace abm
{

/**
 * @brief Time that a Person is infected but not yet infectious.
 */
struct IncubationPeriod {
    using Type = CustomIndexArray<UncertainValue<>, VirusVariant, AgeGroup>;
    static Type get_default(AgeGroup size)
    {
        return Type({VirusVariant::Count, size}, 1.);
    }
    static std::string name()
    {
        return "IncubationPeriod";
    }
};

struct InfectedNoSymptomsToSymptoms {
    using Type = CustomIndexArray<UncertainValue<>, VirusVariant, AgeGroup>;
    static Type get_default(AgeGroup size)
    {
        return Type({VirusVariant::Count, size}, 1.);
    }
    static std::string name()
    {
        return "InfectedNoSymptomsToSymptoms";
    }
};

struct InfectedNoSymptomsToRecovered {
    using Type = CustomIndexArray<UncertainValue<>, VirusVariant, AgeGroup>;
    static Type get_default(AgeGroup size)
    {
        return Type({VirusVariant::Count, size}, 1.);
    }
    static std::string name()
    {
        return "InfectedNoSymptomsToRecovered";
    }
};

struct InfectedSymptomsToRecovered {
    using Type = CustomIndexArray<UncertainValue<>, VirusVariant, AgeGroup>;
    static Type get_default(AgeGroup size)
    {
        return Type({VirusVariant::Count, size}, 1.);
    }
    static std::string name()
    {
        return "InfectedSymptomsToRecovered";
    }
};

struct InfectedSymptomsToSevere {
    using Type = CustomIndexArray<UncertainValue<>, VirusVariant, AgeGroup>;
    static Type get_default(AgeGroup size)
    {
        return Type({VirusVariant::Count, size}, 1.);
    }
    static std::string name()
    {
        return "InfectedSymptomsToSevere";
    }
};

struct SevereToCritical {
    using Type = CustomIndexArray<UncertainValue<>, VirusVariant, AgeGroup>;
    static Type get_default(AgeGroup size)
    {
        return Type({VirusVariant::Count, size}, 1.);
    }
    static std::string name()
    {
        return "SevereToCritical";
    }
};

struct SevereToRecovered {
    using Type = CustomIndexArray<UncertainValue<>, VirusVariant, AgeGroup>;
    static Type get_default(AgeGroup size)
    {
        return Type({VirusVariant::Count, size}, 1.);
    }
    static std::string name()
    {
        return "SevereToRecovered";
    }
};

struct CriticalToRecovered {
    using Type = CustomIndexArray<UncertainValue<>, VirusVariant, AgeGroup>;
    static Type get_default(AgeGroup size)
    {
        return Type({VirusVariant::Count, size}, 1.);
    }
    static std::string name()
    {
        return "CriticalToRecovered";
    }
};

struct CriticalToDead {
    using Type = CustomIndexArray<UncertainValue<>, VirusVariant, AgeGroup>;
    static Type get_default(AgeGroup size)
    {
        return Type({VirusVariant::Count, size}, 1.);
    }
    static std::string name()
    {
        return "CriticalToDead";
    }
};

struct RecoveredToSusceptible {
    using Type = CustomIndexArray<UncertainValue<>, VirusVariant, AgeGroup>;
    static Type get_default(AgeGroup size)
    {
        return Type({VirusVariant::Count, size}, 1.);
    }
    static std::string name()
    {
        return "RecoveredToSusceptible";
    }
};
/**
 * @brief Parameters for the ViralLoad course. Default values taken as constant values from the average from
 * https://github.com/VirologyCharite/SARS-CoV-2-VL-paper/tree/main
 * Section 3.3.1 or see also supplementary materials Fig. S5.
*/
struct ViralLoadDistributionsParameters {
    UniformDistribution<double>::ParamType viral_load_peak;
    UniformDistribution<double>::ParamType viral_load_incline;
    UniformDistribution<double>::ParamType viral_load_decline;

    /// This method is used by the auto-serialization feature.
    auto auto_serialize()
    {
        return make_auto_serialization("ViralLoadDistributionsParameters", NVP("viral_load_peak", viral_load_peak),
                                       NVP("viral_load_incline", viral_load_incline),
                                       NVP("viral_load_decline", viral_load_decline));
    }
};

struct ViralLoadDistributions {
    using Type = CustomIndexArray<ViralLoadDistributionsParameters, VirusVariant, AgeGroup>;
    static Type get_default(AgeGroup size)
    {
        Type default_val({VirusVariant::Count, size},
                         ViralLoadDistributionsParameters{{8.1, 8.1}, {2., 2.}, {-0.17, -0.17}});
        return default_val;
    }
    static std::string name()
    {
        return "ViralLoadDistributions";
    }
};

/**
 * @brief Parameters for the Infectivity. Default values taken as constant values that match the graph 2C from
 * https://github.com/VirologyCharite/SARS-CoV-2-VL-paper/tree/main
*/
struct InfectivityDistributionsParameters {
    UniformDistribution<double>::ParamType infectivity_alpha;
    UniformDistribution<double>::ParamType infectivity_beta;

    /// This method is used by the auto-serialization feature.
    auto auto_serialize()
    {
        return make_auto_serialization("InfectivityDistributionsParameters",
                                       NVP("infectivity_alpha", infectivity_alpha),
                                       NVP("infectivity_beta", infectivity_beta));
    }
};

struct InfectivityDistributions {
    using Type = CustomIndexArray<InfectivityDistributionsParameters, VirusVariant, AgeGroup>;
    static Type get_default(AgeGroup size)
    {
        Type default_val({VirusVariant::Count, size}, InfectivityDistributionsParameters{{-7., -7.}, {1., 1.}});
        return default_val;
    }
    static std::string name()
    {
        return "InfectivityDistributions";
    }
};

/**
 * @brief Probability that an Infection is detected.
 */
struct DetectInfection {
    using Type = CustomIndexArray<UncertainValue<>, VirusVariant, AgeGroup>;
    static Type get_default(AgeGroup size)
    {
        return Type({VirusVariant::Count, size}, 1.);
    }
    static std::string name()
    {
        return "DetectInfection";
    }
};

/**
 * @brief Effectiveness of a Mask of a certain MaskType% against an Infection%.
 */
struct MaskProtection {
    using Type = CustomIndexArray<UncertainValue<>, MaskType>;
    static Type get_default(AgeGroup /*size*/)
    {
        return Type({MaskType::Count}, 1.);
    }
    static std::string name()
    {
        return "MaskProtection";
    }
};

/**
 * @brief Aerosol transmission rates. 
*/
struct AerosolTransmissionRates {
    using Type = CustomIndexArray<ScalarType, VirusVariant>;
    static Type get_default(AgeGroup /*size*/)
    {
        return Type({VirusVariant::Count}, 1.0);
    }
    static std::string name()
    {
        return "AerosolTransmissionRates";
    }
};

/**
 * @brief Personal protection factor against #Infection% after #Infection and #Vaccination, which depends on #ExposureType,
 * #AgeGroup and #VirusVariant. Its value is between 0 and 1.
 */
struct InfectionProtectionFactor {
    using Type = CustomIndexArray<TimeSeriesFunctor<ScalarType>, ExposureType, AgeGroup, VirusVariant>;
    static auto get_default(AgeGroup size)
    {
        return Type({ExposureType::Count, size, VirusVariant::Count}, TimeSeriesFunctor<ScalarType>());
    }
    static std::string name()
    {
        return "InfectionProtectionFactor";
    }
};

/**
 * @brief Personal protective factor against severe symptoms after #Infection and #Vaccination, which depends on #ExposureType,
 * #AgeGroup and #VirusVariant. Its value is between 0 and 1.
 */
struct SeverityProtectionFactor {
    using Type = CustomIndexArray<TimeSeriesFunctor<ScalarType>, ExposureType, AgeGroup, VirusVariant>;
    static auto get_default(AgeGroup size)
    {
        return Type({ExposureType::Count, size, VirusVariant::Count}, TimeSeriesFunctor<ScalarType>());
    }
    static std::string name()
    {
        return "SeverityProtectionFactor";
    }
};

/**
 * @brief Personal protective factor against high viral load. Its value is between 0 and 1.
 */
struct HighViralLoadProtectionFactor {
    using Type = TimeSeriesFunctor<ScalarType>;
    static auto get_default()
    {
        return Type();
    }
    static std::string name()
    {
        return "HighViralLoadProtectionFactor";
    }
};

/**
 * @brief Parameters that describe the reliability of a test.
 */
struct TestParameters {
    UncertainValue<> sensitivity;
    UncertainValue<> specificity;
<<<<<<< HEAD

    /// This method is used by the auto-serialization feature.
    auto auto_serialize()
    {
        return make_auto_serialization("TestParameters", NVP("sensitivity", sensitivity),
                                       NVP("specificity", specificity));
=======
    TimeSpan required_time;
    TestType type;

    /**
      * serialize this. 
      * @see mio::serialize
      */
    template <class IOContext>
    void serialize(IOContext& io) const
    {
        auto obj = io.create_object("TestParameters");
        obj.add_element("Sensitivity", sensitivity);
        obj.add_element("Specificity", specificity);
    }

    /**
      * deserialize an object of this class.
      * @see mio::deserialize
      */
    template <class IOContext>
    static IOResult<TestParameters> deserialize(IOContext& io)
    {
        auto obj  = io.expect_object("TestParameters");
        auto sens = obj.expect_element("Sensitivity", mio::Tag<UncertainValue<>>{});
        auto spec = obj.expect_element("Specificity", mio::Tag<UncertainValue<>>{});
        return apply(
            io,
            [](auto&& sens_, auto&& spec_) {
                return TestParameters{sens_, spec_};
            },
            sens, spec);
>>>>>>> f864b19c
    }
};

/**
 * @brief Store a map from the TestTypes to their TestParameters.
 */
struct TestData {
    using Type = CustomIndexArray<TestParameters, TestType>;
    static auto get_default(AgeGroup /*size*/)
    {
        Type default_val                 = Type({TestType::Count});
        default_val[{TestType::Generic}] = TestParameters{0.9, 0.99, hours(48), TestType::Generic};
        default_val[{TestType::Antigen}] = TestParameters{0.8, 0.88, minutes(30), TestType::Antigen};
        default_val[{TestType::PCR}]     = TestParameters{0.9, 0.99, hours(48), TestType::PCR};
        return default_val;
    }
    static std::string name()
    {
        return "TestData";
    }
};

/**
 * @brief Starting date of interventions.
 */
struct LockdownDate {
    using Type = TimePoint;
    static auto get_default(AgeGroup /*size*/)
    {
        return TimePoint(std::numeric_limits<int>::max());
    }
    static std::string name()
    {
        return "LockdownDate";
    }
};

/**
 * @brief Duration of quarantine.
 */
struct QuarantineDuration {
    using Type = TimeSpan;
    static auto get_default(AgeGroup /*size*/)
    {
        return days(10);
    }
    static std::string name()
    {
        return "QuarantineDuration";
    }
};

/**
 * @brief Parameter for the exponential distribution to decide if a Person goes shopping.
 */
struct BasicShoppingRate {
    using Type = CustomIndexArray<UncertainValue<>, AgeGroup>;
    static auto get_default(AgeGroup size)
    {
        return Type({size}, 1.0);
    }
    static std::string name()
    {
        return "BasicShoppingRate";
    }
};

/**
 * @brief Percentage of Person%s of the respective age going to work.
 */
struct WorkRatio {
    using Type = DampingMatrixExpression<Dampings<Damping<ColumnVectorShape>>>;
    static auto get_default(AgeGroup /*size*/)
    {
        return Type(Eigen::VectorXd::Constant(1, 1.0));
    }
    static std::string name()
    {
        return "WorkRatio";
    }
};

/**
 * @brief Percentage of Person%s of the respective age going to school.
 */
struct SchoolRatio {
    using Type = DampingMatrixExpression<Dampings<Damping<ColumnVectorShape>>>;
    static auto get_default(AgeGroup /*size*/)
    {
        return Type(Eigen::VectorXd::Constant(1, 1.0));
    }
    static std::string name()
    {
        return "SchoolRatio";
    }
};

/**
 * @brief Parameter for the exponential distribution to decide if a Person goes to a social event.
 */
struct SocialEventRate {
    using Type = DampingMatrixExpression<Dampings<Damping<ColumnVectorShape>>>;
    static auto get_default(AgeGroup size)
    {
        return Type(Eigen::VectorXd::Constant((size_t)size, 1.0));
    }
    static std::string name()
    {
        return "SocialEventRate";
    }
};

/**
 * @brief Earliest time that a Person can go to work.
 */
struct GotoWorkTimeMinimum {
    using Type = CustomIndexArray<TimeSpan, AgeGroup>;
    static auto get_default(AgeGroup size)
    {
        return CustomIndexArray<TimeSpan, AgeGroup>(size, hours(6));
    }
    static std::string name()
    {
        return "GotoWorkTimeMinimum";
    }
};

/**
 * @brief Latest time that a Person can go to work.
 */
struct GotoWorkTimeMaximum {
    using Type = CustomIndexArray<TimeSpan, AgeGroup>;
    static auto get_default(AgeGroup size)
    {
        return CustomIndexArray<TimeSpan, AgeGroup>(size, hours(9));
    }
    static std::string name()
    {
        return "GotoWorkTimeMaximum";
    }
};

/**
 * @brief Earliest time that a Person can go to school.
 */
struct GotoSchoolTimeMinimum {
    using Type = CustomIndexArray<TimeSpan, AgeGroup>;
    static auto get_default(AgeGroup size)
    {
        return CustomIndexArray<TimeSpan, AgeGroup>(size, hours(6));
    }
    static std::string name()
    {
        return "GotoSchoolTimeMinimum";
    }
};

/**
 * @brief Latest time that a Person can go to school.
 */
struct GotoSchoolTimeMaximum {
    using Type = CustomIndexArray<TimeSpan, AgeGroup>;
    static auto get_default(AgeGroup size)
    {
        return CustomIndexArray<TimeSpan, AgeGroup>(size, hours(9));
    }
    static std::string name()
    {
        return "GotoSchoolTimeMaximum";
    }
};

/**
 * @brief The set of AgeGroups that can go to school.
 */
struct AgeGroupGotoSchool {
    using Type = CustomIndexArray<bool, AgeGroup>;
    static Type get_default(AgeGroup num_agegroups)
    {
        return Type(num_agegroups, false);
    }
    static std::string name()
    {
        return "AgeGroupGotoSchool";
    }
};

/**
 * @brief The set of AgeGroups that can go to work.
 */
struct AgeGroupGotoWork {
    using Type = CustomIndexArray<bool, AgeGroup>;
    static Type get_default(AgeGroup num_agegroups)
    {
        return Type(num_agegroups, false);
    }
    static std::string name()
    {
        return "AgeGroupGotoWork";
    }
};

using ParametersBase =
    ParameterSet<IncubationPeriod, InfectedNoSymptomsToSymptoms, InfectedNoSymptomsToRecovered,
                 InfectedSymptomsToRecovered, InfectedSymptomsToSevere, SevereToCritical, SevereToRecovered,
                 CriticalToDead, CriticalToRecovered, RecoveredToSusceptible, ViralLoadDistributions,
                 InfectivityDistributions, DetectInfection, MaskProtection, AerosolTransmissionRates, LockdownDate,
                 QuarantineDuration, SocialEventRate, BasicShoppingRate, WorkRatio, SchoolRatio, GotoWorkTimeMinimum,
                 GotoWorkTimeMaximum, GotoSchoolTimeMinimum, GotoSchoolTimeMaximum, AgeGroupGotoSchool,
                 AgeGroupGotoWork, InfectionProtectionFactor, SeverityProtectionFactor, HighViralLoadProtectionFactor,
                 TestData>;

/**
 * @brief Maximum number of Person%s an infectious Person can infect at the respective Location.
 */
struct MaximumContacts {
    using Type = ScalarType;
    static Type get_default(AgeGroup /*size*/)
    {
        return std::numeric_limits<ScalarType>::max();
    }
    static std::string name()
    {
        return "MaximumContacts";
    }
};

/**
 * contact rates
*/
struct ContactRates {
    using Type = CustomIndexArray<ScalarType, AgeGroup, AgeGroup>;
    static Type get_default(AgeGroup size)
    {
        return Type({size, size},
                    1.0); // amount of contacts from AgeGroup a to AgeGroup b per day
    }
    static std::string name()
    {
        return "ContactRates";
    }
};

// If true, consider the capacity of the Cell%s of this Location for the computation of relative transmission risk.
struct UseLocationCapacityForTransmissions {
    using Type = bool;
    static Type get_default(AgeGroup)
    {
        return false;
    }
    static std::string name()
    {
        return "UseLocationCapacityForTransmissions";
    }
};

/**
 * @brief Parameters of the Infection that depend on the Location.
 */
using LocalInfectionParameters = ParameterSet<MaximumContacts, ContactRates, UseLocationCapacityForTransmissions>;

/**
 * @brief Parameters of the simulation that are the same everywhere within the Model.
 */
class Parameters : public ParametersBase
{
public:
    Parameters(size_t num_agegroups)
        : ParametersBase(AgeGroup(num_agegroups))
        , m_num_groups(num_agegroups)
    {
    }

private:
    Parameters(ParametersBase&& base)
        : ParametersBase(std::move(base))
        , m_num_groups(this->get<AgeGroupGotoWork>().size<AgeGroup>().get())
    {
    }

public:
    /**
    * @brief Get the number of the age groups.
    */
    size_t get_num_groups() const
    {
        return m_num_groups;
    }

    /**
     * @brief Checks whether all Parameters satisfy their corresponding constraints and logs an error 
     * if constraints are not satisfied.
     * @return Returns true if one (or more) constraint(s) are not satisfied, otherwise false.
     */
    bool check_constraints() const
    {
        for (auto i = AgeGroup(0); i < AgeGroup(m_num_groups); ++i) {

            if (this->get<IncubationPeriod>()[{VirusVariant::Wildtype, i}] < 0) {
                log_error("Constraint check: Parameter IncubationPeriod of age group {:.0f} smaller than {:.4f}",
                          (size_t)i, 0);
                return true;
            }

            if (this->get<InfectedNoSymptomsToSymptoms>()[{VirusVariant::Wildtype, i}] < 0.0) {
                log_error("Constraint check: Parameter InfectedNoSymptomsToSymptoms of age group {:.0f} smaller "
                          "than {:d}",
                          (size_t)i, 0);
                return true;
            }

            if (this->get<InfectedNoSymptomsToRecovered>()[{VirusVariant::Wildtype, i}] < 0.0) {
                log_error("Constraint check: Parameter InfectedNoSymptomsToRecovered of age group {:.0f} smaller "
                          "than {:d}",
                          (size_t)i, 0);
                return true;
            }

            if (this->get<InfectedSymptomsToRecovered>()[{VirusVariant::Wildtype, i}] < 0.0) {
                log_error(
                    "Constraint check: Parameter InfectedSymptomsToRecovered of age group {:.0f} smaller than {:d}",
                    (size_t)i, 0);
                return true;
            }

            if (this->get<InfectedSymptomsToSevere>()[{VirusVariant::Wildtype, i}] < 0.0) {
                log_error("Constraint check: Parameter InfectedSymptomsToSevere of age group {:.0f} smaller than {:d}",
                          (size_t)i, 0);
                return true;
            }

            if (this->get<SevereToCritical>()[{VirusVariant::Wildtype, i}] < 0.0) {
                log_error("Constraint check: Parameter SevereToCritical of age group {:.0f} smaller than {:d}",
                          (size_t)i, 0);
                return true;
            }

            if (this->get<SevereToRecovered>()[{VirusVariant::Wildtype, i}] < 0.0) {
                log_error("Constraint check: Parameter SevereToRecovered of age group {:.0f} smaller than {:d}",
                          (size_t)i, 0);
                return true;
            }

            if (this->get<CriticalToDead>()[{VirusVariant::Wildtype, i}] < 0.0) {
                log_error("Constraint check: Parameter CriticalToDead of age group {:.0f} smaller than {:d}", (size_t)i,
                          0);
                return true;
            }

            if (this->get<CriticalToRecovered>()[{VirusVariant::Wildtype, i}] < 0.0) {
                log_error("Constraint check: Parameter CriticalToRecovered of age group {:.0f} smaller than {:d}",
                          (size_t)i, 0);
                return true;
            }

            if (this->get<RecoveredToSusceptible>()[{VirusVariant::Wildtype, i}] < 0.0) {
                log_error("Constraint check: Parameter RecoveredToSusceptible of age group {:.0f} smaller than {:d}",
                          (size_t)i, 0);
                return true;
            }

            if (this->get<DetectInfection>()[{VirusVariant::Wildtype, i}] < 0.0 ||
                this->get<DetectInfection>()[{VirusVariant::Wildtype, i}] > 1.0) {
                log_error("Constraint check: Parameter DetectInfection of age group {:.0f} smaller than {:d} or "
                          "larger than {:d}",
                          (size_t)i, 0, 1);
                return true;
            }

            if (this->get<GotoWorkTimeMinimum>()[i].seconds() < 0.0 ||
                this->get<GotoWorkTimeMinimum>()[i].seconds() > this->get<GotoWorkTimeMaximum>()[i].seconds()) {
                log_error("Constraint check: Parameter GotoWorkTimeMinimum of age group {:.0f} smaller {:d} or "
                          "larger {:d}",
                          (size_t)i, 0, this->get<GotoWorkTimeMaximum>()[i].seconds());
                return true;
            }

            if (this->get<GotoWorkTimeMaximum>()[i].seconds() < this->get<GotoWorkTimeMinimum>()[i].seconds() ||
                this->get<GotoWorkTimeMaximum>()[i] > days(1)) {
                log_error("Constraint check: Parameter GotoWorkTimeMaximum of age group {:.0f} smaller {:d} or larger "
                          "than one day time span",
                          (size_t)i, this->get<GotoWorkTimeMinimum>()[i].seconds());
                return true;
            }

            if (this->get<GotoSchoolTimeMinimum>()[i].seconds() < 0.0 ||
                this->get<GotoSchoolTimeMinimum>()[i].seconds() > this->get<GotoSchoolTimeMaximum>()[i].seconds()) {
                log_error("Constraint check: Parameter GotoSchoolTimeMinimum of age group {:.0f} smaller {:d} or "
                          "larger {:d}",
                          (size_t)i, 0, this->get<GotoWorkTimeMaximum>()[i].seconds());
                return true;
            }

            if (this->get<GotoSchoolTimeMaximum>()[i].seconds() < this->get<GotoSchoolTimeMinimum>()[i].seconds() ||
                this->get<GotoSchoolTimeMaximum>()[i] > days(1)) {
                log_error("Constraint check: Parameter GotoWorkTimeMaximum of age group {:.0f} smaller {:d} or larger "
                          "than one day time span",
                          (size_t)i, this->get<GotoSchoolTimeMinimum>()[i].seconds());
                return true;
            }
        }

        if (this->get<MaskProtection>()[MaskType::Community] < 0.0 ||
            this->get<MaskProtection>()[MaskType::Community] > 1.0) {
            log_error(
                "Constraint check: Parameter MaskProtection for MaskType Community is smaller {:d} or larger {:d}", 0,
                1);
            return true;
        }

        if (this->get<MaskProtection>()[MaskType::FFP2] < 0.0 || this->get<MaskProtection>()[MaskType::FFP2] > 1.0) {
            log_error("Constraint check: Parameter MaskProtection for MaskType FFP2 is smaller {:d} or larger {:d}", 0,
                      1);
            return true;
        }

        if (this->get<MaskProtection>()[MaskType::Surgical] < 0.0 ||
            this->get<MaskProtection>()[MaskType::Surgical] > 1.0) {
            log_error("Constraint check: Parameter MaskProtection for MaskType Surgical smaller {:d} or larger {:d}", 0,
                      1);
            return true;
        }

        if (this->get<LockdownDate>().seconds() < 0.0) {
            log_error("Constraint check: Parameter LockdownDate smaller {:d}", 0);
            return true;
        }

        return false;
    }

    /**
     * deserialize an object of this class.
     * @see epi::deserialize
     */
    template <class IOContext>
    static IOResult<Parameters> deserialize(IOContext& io)
    {
        BOOST_OUTCOME_TRY(auto&& base, ParametersBase::deserialize(io));
        return success(Parameters(std::move(base)));
    }

private:
    size_t m_num_groups;
};

} // namespace abm
} // namespace mio
#endif<|MERGE_RESOLUTION|>--- conflicted
+++ resolved
@@ -351,46 +351,15 @@
 struct TestParameters {
     UncertainValue<> sensitivity;
     UncertainValue<> specificity;
-<<<<<<< HEAD
+    TimeSpan required_time;
+    TestType type;
 
     /// This method is used by the auto-serialization feature.
     auto auto_serialize()
     {
         return make_auto_serialization("TestParameters", NVP("sensitivity", sensitivity),
-                                       NVP("specificity", specificity));
-=======
-    TimeSpan required_time;
-    TestType type;
-
-    /**
-      * serialize this. 
-      * @see mio::serialize
-      */
-    template <class IOContext>
-    void serialize(IOContext& io) const
-    {
-        auto obj = io.create_object("TestParameters");
-        obj.add_element("Sensitivity", sensitivity);
-        obj.add_element("Specificity", specificity);
-    }
-
-    /**
-      * deserialize an object of this class.
-      * @see mio::deserialize
-      */
-    template <class IOContext>
-    static IOResult<TestParameters> deserialize(IOContext& io)
-    {
-        auto obj  = io.expect_object("TestParameters");
-        auto sens = obj.expect_element("Sensitivity", mio::Tag<UncertainValue<>>{});
-        auto spec = obj.expect_element("Specificity", mio::Tag<UncertainValue<>>{});
-        return apply(
-            io,
-            [](auto&& sens_, auto&& spec_) {
-                return TestParameters{sens_, spec_};
-            },
-            sens, spec);
->>>>>>> f864b19c
+                                       NVP("specificity", specificity), NVP("required_time", required_time),
+                                       NVP("test_type", type));
     }
 };
 
