--- conflicted
+++ resolved
@@ -21,7 +21,7 @@
 #define MIO_ABM_TRIP_LIST_H
 
 #include "abm/location_id.h"
-#include "abm/movement_data.h"
+#include "abm/mobility_data.h"
 #include "abm/person_id.h"
 #include "abm/time.h"
 #include <vector>
@@ -32,20 +32,15 @@
 {
 
 /**
- * @brief A trip describes a movement from one Location to another Location.
+ * @brief A trip describes a change of Location from one Location to another Location.
  */
 struct Trip {
-<<<<<<< HEAD
-    uint32_t person_id; /**< Person that makes the trip and corresponds to the index into the structure m_persons from
+    PersonId person_id; /**< Person that makes the trip and corresponds to the index into the structure m_persons from
     Model, where all Person%s are saved.*/
-=======
-    PersonId person_id; /**< Person that makes the trip and corresponds to the index into the structure m_persons from
-    World, where all Person%s are saved.*/
->>>>>>> d59fbd78
     TimePoint time; ///< Time at which a Person changes the Location.
-    LocationId movement_destination; ///< Location where the Person moves to.
-    LocationId movement_origin; ///< Location where the Person starts the Trip.
-    std::vector<uint32_t> cells; /**< If movement_destination consists of different Cell%s, this gives the index of the
+    LocationId destination; ///< Location where the Person moves to.
+    LocationId origin; ///< Location where the Person starts the Trip.
+    std::vector<uint32_t> cells; /**< If destination consists of different Cell%s, this gives the index of the
     Cell%s the Person moves to.*/
     TransportMode
         trip_mode; ///< Mode of transportation. 1:Bike, 2:Car (Driver), 3:Car (Co-Driver)), 4:Public Transport, 5:Walking, 6:Other/Unknown
@@ -60,12 +55,12 @@
      * @param[in] origin Location where the person starts the Trip.
      * @param[in] input_cells The index of the Cell%s the Person moves to.
      */
-    Trip(PersonId id, TimePoint time_new, LocationId destination, LocationId origin, TransportMode mode_of_transport,
+    Trip(PersonId id, TimePoint time_new, LocationId dest, LocationId org, TransportMode mode_of_transport,
          ActivityType type_of_activity, const std::vector<uint32_t>& input_cells = {})
         : person_id(id)
         , time(mio::abm::TimePoint(time_new.time_since_midnight().seconds()))
-        , movement_destination(destination)
-        , movement_origin(origin)
+        , destination(dest)
+        , origin(org)
         , cells(input_cells)
         , trip_mode(mode_of_transport)
         , activity_type(type_of_activity)
@@ -90,8 +85,8 @@
      */
     bool operator==(const Trip& other) const
     {
-        return (person_id == other.person_id) && (time == other.time) &&
-               (movement_destination == other.movement_destination) && (movement_origin == other.movement_origin);
+        return (person_id == other.person_id) && (time == other.time) && (destination == other.destination) &&
+               (origin == other.origin);
     }
 
     /**
@@ -104,15 +99,8 @@
         auto obj = io.create_object("Trip");
         obj.add_element("person_id", person_id);
         obj.add_element("time", time.seconds());
-<<<<<<< HEAD
-        obj.add_element("destination_index", movement_destination.index);
-        obj.add_element("destination_type", movement_destination.type);
-        obj.add_element("origin_index", movement_origin.index);
-        obj.add_element("origin_type", movement_origin.type);
-=======
-        obj.add_element("destination", migration_destination);
-        obj.add_element("origin", migration_origin);
->>>>>>> d59fbd78
+        obj.add_element("destination", destination);
+        obj.add_element("origin", origin);
     }
 
     /**
