/* 
* Copyright (C) 2020-2024 MEmilio
*
* Authors: Elisabeth Kluth, Khoa Nguyen
*
* Contact: Martin J. Kuehn <Martin.Kuehn@DLR.de>
*
* Licensed under the Apache License, Version 2.0 (the "License");
* you may not use this file except in compliance with the License.
* You may obtain a copy of the License at
*
*     http://www.apache.org/licenses/LICENSE-2.0
*
* Unless required by applicable law or agreed to in writing, software
* distributed under the License is distributed on an "AS IS" BASIS,
* WITHOUT WARRANTIES OR CONDITIONS OF ANY KIND, either express or implied.
* See the License for the specific language governing permissions and
* limitations under the License.
*/
#ifndef EPI_ABM_TRIP_LIST_H
#define EPI_ABM_TRIP_LIST_H

#include "abm/parameters.h"
#include "abm/location.h"
#include "abm/infection.h"
#include "abm/location_type.h"

#include "memilio/math/eigen.h"
#include <array>
#include <random>

namespace mio
{
namespace abm
{

/**
 * @brief A trip describes a migration from one Location to another Location.
 */
struct Trip {
    uint32_t person_id; /**< Person that makes the trip and corresponds to the index into the structure m_persons from
    World, where all Person%s are saved.*/
    TimePoint time; ///< Time at which a Person changes the Location.
    LocationId migration_destination; ///< Location where the Person migrates to.
    LocationId migration_origin; ///< Location where the Person starts the Trip.
    std::vector<uint32_t>
        cells; /**< If migration_destination consists of different Cell%s, this gives the index of the
    Cell%s the Person migrates to.*/

    /**
     * @brief Construct a new Trip.
     * @param[in] id ID of the Person that makes the Trip.
     * @param[in] time_new Time at which a Person changes the Location this currently cant be set for s specific day just a timepoint in a day.
     * @param[in] destination Location where the Person migrates to.
     * @param[in] origin Location where the person starts the Trip.
     * @param[in] input_cells The index of the Cell%s the Person migrates to.
     */
    Trip(uint32_t id, TimePoint time_new, LocationId destination, LocationId origin,
         const std::vector<uint32_t>& input_cells = {})
    {
        person_id             = id;
        time                  = mio::abm::TimePoint(time_new.time_since_midnight().seconds());
        migration_destination = destination;
        migration_origin      = origin;
        cells                 = input_cells;
    }

<<<<<<< HEAD
    /**
     * serialize this. 
     * @see mio::serialize
     */
    template <class IOContext>
    void serialize(IOContext& io) const
    {
        auto obj = io.create_object("Trip");
        obj.add_element("person_id", person_id);
    }

    /**
     * deserialize an object of this class.
     * @see mio::deserialize
     */
    template <class IOContext>
    static IOResult<Trip> deserialize(IOContext& io)
    {
        auto obj       = io.expect_object("Trip");
        auto person_id = obj.expect_element("person_id", Tag<uint32_t>{});
        return apply(
            io,
            [](auto&& person_id_) {
                return Trip{person_id_};
            },
            person_id);
=======
    Trip(uint32_t id, TimePoint time_new, LocationId destination, const std::vector<uint32_t>& input_cells = {})
        : Trip(id, time_new, destination, destination, input_cells)
    {
>>>>>>> 687fa256
    }
};

/**
 * @brief A list of Trip%s a Person follows.
 */
class TripList
{
public:
    /**
     * @brief Construct empty TripList.
     */
    TripList();

    /**
     * @brief Get the next Trip.
     * @param weekend Whether the Trip%s during the week or on the weekend are used.
     */
    const Trip& get_next_trip(bool weekend) const;

    /**
     * @brief Get the time at which the next Trip will happen.
     * @param weekend Whether the Trip%s during the week or on the weekend are used.
     */
    TimePoint get_next_trip_time(bool weekend) const;

    /**
     * @brief Add a Trip to migration data.
     * @param[in] trip The Trip to be added.
     * @param[in] weekend If the Trip is made on a weekend day.     
     */
    void add_trip(Trip trip, bool weekend = false);

    /**
     * @brief Use the same TripList for weekend and weekday.
     */
    void use_weekday_trips_on_weekend();

    /**
     * @brief Increment the current index to select the next Trip.
     */
    void increase_index()
    {
        m_current_index++;
    }

    /**
     * @brief Reset the current index to 0.
     */
    void reset_index()
    {
        m_current_index = 0;
    }

    /**
     * @brief Get the length of the TripList.
     * @param weekend Whether the Trip%s during the week or on the weekend are used.
     */
    size_t num_trips(bool weekend = false) const
    {
        return weekend ? m_trips_weekend.size() : m_trips_weekday.size();
    }

    /**
     * @brief Get the current index.
     */
    uint32_t get_current_index() const
    {
        return m_current_index;
    }

private:
    std::vector<Trip> m_trips_weekday; ///< The list of Trip%s a Person makes on a weekday.
    std::vector<Trip> m_trips_weekend; ///< The list of Trip%s a Person makes on a weekend day.
    uint32_t m_current_index; ///< The index of the Trip a Person makes next.
};

} // namespace abm
} // namespace mio

#endif<|MERGE_RESOLUTION|>--- conflicted
+++ resolved
@@ -43,8 +43,7 @@
     TimePoint time; ///< Time at which a Person changes the Location.
     LocationId migration_destination; ///< Location where the Person migrates to.
     LocationId migration_origin; ///< Location where the Person starts the Trip.
-    std::vector<uint32_t>
-        cells; /**< If migration_destination consists of different Cell%s, this gives the index of the
+    std::vector<uint32_t> cells; /**< If migration_destination consists of different Cell%s, this gives the index of the
     Cell%s the Person migrates to.*/
 
     /**
@@ -65,7 +64,11 @@
         cells                 = input_cells;
     }
 
-<<<<<<< HEAD
+    Trip(uint32_t id, TimePoint time_new, LocationId destination, const std::vector<uint32_t>& input_cells = {})
+        : Trip(id, time_new, destination, destination, input_cells)
+    {
+    }
+
     /**
      * serialize this. 
      * @see mio::serialize
@@ -92,11 +95,6 @@
                 return Trip{person_id_};
             },
             person_id);
-=======
-    Trip(uint32_t id, TimePoint time_new, LocationId destination, const std::vector<uint32_t>& input_cells = {})
-        : Trip(id, time_new, destination, destination, input_cells)
-    {
->>>>>>> 687fa256
     }
 };
 
