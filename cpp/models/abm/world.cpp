/* 
* Copyright (C) 2020-2023 German Aerospace Center (DLR-SC)
*
* Authors: Daniel Abele, Majid Abedi, Elisabeth Kluth, Carlotta Gerstein, Martin J. Kuehn , David Kerkmann, Khoa Nguyen
*
* Contact: Martin J. Kuehn <Martin.Kuehn@DLR.de>
*
* Licensed under the Apache License, Version 2.0 (the "License");
* you may not use this file except in compliance with the License.
* You may obtain a copy of the License at
*
*     http://www.apache.org/licenses/LICENSE-2.0
*
* Unless required by applicable law or agreed to in writing, software
* distributed under the License is distributed on an "AS IS" BASIS,
* WITHOUT WARRANTIES OR CONDITIONS OF ANY KIND, either express or implied.
* See the License for the specific language governing permissions and
* limitations under the License.
*/
#include "abm/world.h"
#include "abm/mask_type.h"
#include "abm/person.h"
#include "abm/location.h"
#include "abm/migration_rules.h"
#include "abm/infection.h"
#include "abm/vaccine.h"
#include "memilio/utils/logging.h"
#include "memilio/utils/mioomp.h"
#include "memilio/utils/random_number_generator.h"
#include "memilio/utils/stl_util.h"

namespace mio
{
namespace abm
{

LocationId World::add_location(LocationType type, uint32_t num_cells)
{
    LocationId id = {static_cast<uint32_t>(m_locations.size()), type};
    m_locations.emplace_back(std::make_unique<Location>(id, num_cells));
    return id;
}

Person& World::add_person(const LocationId id, AgeGroup age)
{
    uint32_t person_id = static_cast<uint32_t>(m_persons.size());
    m_persons.push_back(std::make_unique<Person>(m_rng, get_individualized_location(id), age, person_id));
    auto& person = *m_persons.back();
    person.set_assigned_location(m_cemetery_id);
    get_individualized_location(id).add_person(person);
    return person;
}

void World::evolve(TimePoint t, TimeSpan dt)
{
    begin_step(t, dt);
    log_info("ABM World interaction.");
    interaction(t, dt);
    log_info("ABM World migration.");
    migration(t, dt);
    end_step(t, dt);
}

void World::interaction(TimePoint t, TimeSpan dt)
{
    PRAGMA_OMP(parallel for)
    for (auto i = size_t(0); i < m_persons.size(); ++i) {
        auto&& person = m_persons[i];
        auto personal_rng = Person::RandomNumberGenerator(m_rng, *person);
        person->interact(personal_rng, t, dt, m_infection_parameters);
    }
}

void World::migration(TimePoint t, TimeSpan dt)
{
    std::vector<std::pair<LocationType (*)(Person::RandomNumberGenerator&, const Person&, TimePoint, TimeSpan, const MigrationParameters&),
                          std::vector<LocationType>>>
        enhanced_migration_rules;
    for (auto rule : m_migration_rules) {
        //check if transition rule can be applied
        bool nonempty         = false;
        const auto& loc_types = rule.second;
        for (auto loc_type : loc_types) {
            nonempty = std::find_if(m_locations.begin(), m_locations.end(),
                                    [loc_type](const std::unique_ptr<Location>& location) {
                                        return location->get_type() == loc_type;
                                    }) != m_locations.end();
        }

        if (nonempty) {
            enhanced_migration_rules.push_back(rule);
        }
    }
    PRAGMA_OMP(parallel for)
    for (auto i = size_t(0); i < m_persons.size(); ++i) {
        auto&& person = m_persons[i];
        auto personal_rng = Person::RandomNumberGenerator(m_rng, *person);
        for (auto rule : enhanced_migration_rules) {
            //check if transition rule can be applied
            auto target_type       = rule.first(personal_rng, *person, t, dt, m_migration_parameters);
            auto& target_location  = find_location(target_type, *person);
            auto& current_location = person->get_location();
            if (m_testing_strategy.run_strategy(personal_rng, *person, target_location, t)) {
                if (target_location != current_location &&
                    target_location.get_number_persons() < target_location.get_capacity().persons) {
                    bool wears_mask = person->apply_mask_intervention(personal_rng, target_location);
                    if (wears_mask) {
                        person->migrate_to(target_location);
                    }
                    break;
                }
            }
        }
    }

    // check if a person makes a trip
    bool weekend     = t.is_weekend();
    size_t num_trips = m_trip_list.num_trips(weekend);

    if (num_trips != 0) {
        while (m_trip_list.get_current_index() < num_trips &&
               m_trip_list.get_next_trip_time(weekend).seconds() < (t + dt).time_since_midnight().seconds()) {
<<<<<<< HEAD
            auto& trip   = m_trip_list.get_next_trip(weekend);
            auto& person = m_persons[trip.person_id];
=======
            auto& trip             = m_trip_list.get_next_trip(weekend);
            auto& person           = m_persons[trip.person_id];
            auto personal_rng      = Person::RandomNumberGenerator(m_rng, *person);
>>>>>>> b3625f43
            if (!person->is_in_quarantine() && person->get_infection_state(t) != InfectionState::Dead) {
                auto& target_location = get_individualized_location(trip.migration_destination);
                if (m_testing_strategy.run_strategy(personal_rng, *person, target_location, t)) {
                    person->apply_mask_intervention(personal_rng, target_location);
                    person->migrate_to(target_location);
                }
            }
            m_trip_list.increase_index();
        }
    }
    if (((t).days() < std::floor((t + dt).days()))) {
        m_trip_list.reset_index();
    }
}

void World::begin_step(TimePoint t, TimeSpan dt)
{
    m_testing_strategy.update_activity_status(t);
    PRAGMA_OMP(parallel for)
    for (auto i = size_t(0); i < m_locations.size(); ++i) {
        auto&& location = m_locations[i];
        location->cache_exposure_rates(t, dt);
    }
}

void World::end_step(TimePoint t, TimeSpan dt)
{
    PRAGMA_OMP(parallel for)
    for (auto i = size_t(0); i < m_locations.size(); ++i) {
        auto&& location = m_locations[i];
        location->store_subpopulations(t + dt);
    }
}

auto World::get_locations() const -> Range<std::pair<ConstLocationIterator, ConstLocationIterator>>
{
    return std::make_pair(ConstLocationIterator(m_locations.begin()), ConstLocationIterator(m_locations.end()));
}

auto World::get_persons() const -> Range<std::pair<ConstPersonIterator, ConstPersonIterator>>
{
    return std::make_pair(ConstPersonIterator(m_persons.begin()), ConstPersonIterator(m_persons.end()));
}

const Location& World::get_individualized_location(LocationId id) const
{
    return *m_locations[id.index];
}

Location& World::get_individualized_location(LocationId id)
{
    return *m_locations[id.index];
}

const Location& World::find_location(LocationType type, const Person& person) const
{
    auto index = person.get_assigned_location_index(type);
    assert(index != INVALID_LOCATION_INDEX && "unexpected error.");
    return get_individualized_location({index, type});
}

Location& World::find_location(LocationType type, const Person& person)
{
    auto index = person.get_assigned_location_index(type);
    assert(index != INVALID_LOCATION_INDEX && "unexpected error.");
    return get_individualized_location({index, type});
}

size_t World::get_subpopulation_combined(TimePoint t, InfectionState s, LocationType type) const
{
    return std::accumulate(m_locations.begin(), m_locations.end(), (size_t)0,
                           [t, s, type](size_t running_sum, const std::unique_ptr<Location>& loc) {
                               return loc->get_type() == type ? running_sum + loc->get_subpopulation(t, s)
                                                              : running_sum;
                           });
}

MigrationParameters& World::get_migration_parameters()
{
    return m_migration_parameters;
}

const MigrationParameters& World::get_migration_parameters() const
{
    return m_migration_parameters;
}

GlobalInfectionParameters& World::get_global_infection_parameters()
{
    return m_infection_parameters;
}

const GlobalInfectionParameters& World::get_global_infection_parameters() const
{
    return m_infection_parameters;
}

TripList& World::get_trip_list()
{
    return m_trip_list;
}

const TripList& World::get_trip_list() const
{
    return m_trip_list;
}

void World::use_migration_rules(bool param)
{
    m_use_migration_rules = param;
    // Set up global migration rules for all agents
    // check if a person has to go to the hospital, ICU or home due to quarantine/recovery
    if (m_use_migration_rules) {
        m_migration_rules = {
            std::make_pair(&get_buried, std::vector<LocationType>{LocationType::ICU, LocationType::Cemetery}),
            std::make_pair(&return_home_when_recovered,
                           std::vector<LocationType>{
                               LocationType::Home,
                               LocationType::Hospital}), //assumption: if there is an ICU, there is also an hospital
            std::make_pair(&go_to_hospital, std::vector<LocationType>{LocationType::Home, LocationType::Hospital}),
            std::make_pair(&go_to_icu, std::vector<LocationType>{LocationType::Hospital, LocationType::ICU}),
            std::make_pair(&go_to_school, std::vector<LocationType>{LocationType::School, LocationType::Home}),
            std::make_pair(&go_to_work, std::vector<LocationType>{LocationType::Home, LocationType::Work}),
            std::make_pair(&go_to_shop, std::vector<LocationType>{LocationType::Home, LocationType::BasicsShop}),
            std::make_pair(&go_to_event, std::vector<LocationType>{LocationType::Home, LocationType::SocialEvent}),
            std::make_pair(&go_to_quarantine, std::vector<LocationType>{LocationType::Home})};
    }
    else {
        m_migration_rules = {
            std::make_pair(&get_buried, std::vector<LocationType>{LocationType::ICU, LocationType::Cemetery}),
            std::make_pair(&return_home_when_recovered,
                           std::vector<LocationType>{
                               LocationType::Home,
                               LocationType::Hospital}), //assumption: if there is an ICU, there is also an hospital
            std::make_pair(&go_to_hospital, std::vector<LocationType>{LocationType::Home, LocationType::Hospital}),
            std::make_pair(&go_to_icu, std::vector<LocationType>{LocationType::Hospital, LocationType::ICU}),
            std::make_pair(&go_to_quarantine, std::vector<LocationType>{LocationType::Home})};
    }
}

bool World::use_migration_rules() const
{
    return m_use_migration_rules;
}

TestingStrategy& World::get_testing_strategy()
{
    return m_testing_strategy;
}

const TestingStrategy& World::get_testing_strategy() const
{
    return m_testing_strategy;
}

} // namespace abm
} // namespace mio<|MERGE_RESOLUTION|>--- conflicted
+++ resolved
@@ -65,7 +65,7 @@
 {
     PRAGMA_OMP(parallel for)
     for (auto i = size_t(0); i < m_persons.size(); ++i) {
-        auto&& person = m_persons[i];
+        auto&& person     = m_persons[i];
         auto personal_rng = Person::RandomNumberGenerator(m_rng, *person);
         person->interact(personal_rng, t, dt, m_infection_parameters);
     }
@@ -73,7 +73,8 @@
 
 void World::migration(TimePoint t, TimeSpan dt)
 {
-    std::vector<std::pair<LocationType (*)(Person::RandomNumberGenerator&, const Person&, TimePoint, TimeSpan, const MigrationParameters&),
+    std::vector<std::pair<LocationType (*)(Person::RandomNumberGenerator&, const Person&, TimePoint, TimeSpan,
+                                           const MigrationParameters&),
                           std::vector<LocationType>>>
         enhanced_migration_rules;
     for (auto rule : m_migration_rules) {
@@ -93,7 +94,7 @@
     }
     PRAGMA_OMP(parallel for)
     for (auto i = size_t(0); i < m_persons.size(); ++i) {
-        auto&& person = m_persons[i];
+        auto&& person     = m_persons[i];
         auto personal_rng = Person::RandomNumberGenerator(m_rng, *person);
         for (auto rule : enhanced_migration_rules) {
             //check if transition rule can be applied
@@ -120,14 +121,9 @@
     if (num_trips != 0) {
         while (m_trip_list.get_current_index() < num_trips &&
                m_trip_list.get_next_trip_time(weekend).seconds() < (t + dt).time_since_midnight().seconds()) {
-<<<<<<< HEAD
-            auto& trip   = m_trip_list.get_next_trip(weekend);
-            auto& person = m_persons[trip.person_id];
-=======
-            auto& trip             = m_trip_list.get_next_trip(weekend);
-            auto& person           = m_persons[trip.person_id];
-            auto personal_rng      = Person::RandomNumberGenerator(m_rng, *person);
->>>>>>> b3625f43
+            auto& trip        = m_trip_list.get_next_trip(weekend);
+            auto& person      = m_persons[trip.person_id];
+            auto personal_rng = Person::RandomNumberGenerator(m_rng, *person);
             if (!person->is_in_quarantine() && person->get_infection_state(t) != InfectionState::Dead) {
                 auto& target_location = get_individualized_location(trip.migration_destination);
                 if (m_testing_strategy.run_strategy(personal_rng, *person, target_location, t)) {
