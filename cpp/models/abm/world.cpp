--- conflicted
+++ resolved
@@ -87,12 +87,8 @@
                 auto target_type = rule.first(*person, t, dt, m_migration_parameters);
                 Location* target = find_location(target_type, *person);
                 if (m_testing_strategy.run_strategy(*person, *target)) {
-<<<<<<< HEAD
-                    if (target != &get_location(*person) && target->get_total_population_size() < target->get_capacity().persons) {
-=======
                     if (target != &get_location(*person) &&
                         target->get_total_population_size() < target->get_capacity().persons) {
->>>>>>> c094758f
                         bool wears_mask = person->apply_mask_intervention(*target);
                         if (wears_mask) {
                             person->migrate_to(get_location(*person), *target);
@@ -126,11 +122,7 @@
     for (auto&& locations : m_locations) {
         for (auto& location : locations) {
             location.begin_step(dt, m_infection_parameters);
-<<<<<<< HEAD
-            location.add_subpopulations_timepoint(t);
-=======
             location.add_subpopulations_timepoint(t + dt);
->>>>>>> c094758f
         }
     }
 }
