--- conflicted
+++ resolved
@@ -77,14 +77,6 @@
     log_info("ABM World interaction.");
     interaction(t, dt);
     log_info("ABM World migration.");
-    // Pass though dt time until the PlanAheadTime and make planning for the agents.
-    auto time_counter = t;
-    std::unordered_map<uint32_t, Location*> personId_to_loc_map;
-    while (time_counter.seconds() <= (t + parameters.get<mio::abm::PlanAheadTime>()).seconds()) {
-        planning(time_counter, dt, personId_to_loc_map);
-        time_counter += dt;
-    }
-    // Execute the plan for the agents
     migration(t, dt);
 }
 
@@ -97,35 +89,10 @@
     }
 }
 
-void World::planning(TimePoint t, TimeSpan dt, std::unordered_map<uint32_t, Location*>& personId_to_loc_map)
+void World::migration(TimePoint t, TimeSpan dt)
 {
     const uint32_t num_persons = static_cast<uint32_t>(m_persons.size());
     PRAGMA_OMP(parallel for)
-<<<<<<< HEAD
-    for (auto i = size_t(0); i < m_persons.size(); ++i) {
-        auto&& person = m_persons[i];
-        if ((person->get_planned_time() < t) ||
-            (person->get_infection_state(t) != person->get_infection_state(t - dt))) {
-            auto personal_rng       = Person::RandomNumberGenerator(m_rng, *person);
-            auto try_migration_rule = [&](auto rule) -> bool {
-                //run migration rule and check if migration can actually happen
-                auto target_type           = rule(personal_rng, *person, t, dt, parameters);
-                auto& target_location      = find_location(target_type, *person);
-                Location* current_location = &(person->get_location());
-                if (personId_to_loc_map.find(person->get_person_id()) != personId_to_loc_map.end()) {
-                    current_location = personId_to_loc_map[person->get_person_id()];
-                }
-                if (m_testing_strategy.run_strategy(personal_rng, *person, target_location, t)) {
-                    if (target_location != *current_location &&
-                        target_location.get_number_persons() < target_location.get_capacity().persons) {
-                        bool wears_mask = person->apply_mask_intervention(personal_rng, target_location);
-                        if (wears_mask) {
-                            PRAGMA_OMP(critical)
-                            person->add_migration_plan(t, target_location);
-                            personId_to_loc_map[person->get_person_id()] = &target_location;
-                            return true;
-                        }
-=======
     for (uint32_t person_id = 0; person_id < num_persons; ++person_id) {
         Person& person    = m_persons[person_id];
         auto personal_rng = PersonalRandomNumberGenerator(m_rng, person);
@@ -141,55 +108,44 @@
                     bool wears_mask = person.apply_mask_intervention(personal_rng, target_location);
                     if (wears_mask) {
                         migrate(person_id, target_location.get_id());
->>>>>>> a97183a0
                     }
+                    return true;
                 }
-                return false;
-            };
-
-            //run migration rules one after the other if the corresponding location type exists
-            //shortcutting of bool operators ensures the rules stop after the first rule is applied
-            if (m_use_migration_rules) {
-                (has_locations({LocationType::Cemetery}) && try_migration_rule(&get_buried)) ||
-                    (has_locations({LocationType::Home}) && try_migration_rule(&return_home_when_recovered)) ||
-                    (has_locations({LocationType::Hospital}) && try_migration_rule(&go_to_hospital)) ||
-                    (has_locations({LocationType::ICU}) && try_migration_rule(&go_to_icu)) ||
-                    (has_locations({LocationType::School, LocationType::Home}) && try_migration_rule(&go_to_school)) ||
-                    (has_locations({LocationType::Work, LocationType::Home}) && try_migration_rule(&go_to_work)) ||
-                    (has_locations({LocationType::BasicsShop, LocationType::Home}) &&
-                     try_migration_rule(&go_to_shop)) ||
-                    (has_locations({LocationType::SocialEvent, LocationType::Home}) &&
-                     try_migration_rule(&go_to_event)) ||
-                    (has_locations({LocationType::Home}) && try_migration_rule(&go_to_quarantine));
             }
-            else {
-                //no daily routine migration, just infection related
-                (has_locations({LocationType::Cemetery}) && try_migration_rule(&get_buried)) ||
-                    (has_locations({LocationType::Home}) && try_migration_rule(&return_home_when_recovered)) ||
-                    (has_locations({LocationType::Hospital}) && try_migration_rule(&go_to_hospital)) ||
-                    (has_locations({LocationType::ICU}) && try_migration_rule(&go_to_icu)) ||
-                    (has_locations({LocationType::Home}) && try_migration_rule(&go_to_quarantine));
-            }
+            return false;
+        };
+
+        //run migration rules one after the other if the corresponding location type exists
+        //shortcutting of bool operators ensures the rules stop after the first rule is applied
+        if (m_use_migration_rules) {
+            (has_locations({LocationType::Cemetery}) && try_migration_rule(&get_buried)) ||
+                (has_locations({LocationType::Home}) && try_migration_rule(&return_home_when_recovered)) ||
+                (has_locations({LocationType::Hospital}) && try_migration_rule(&go_to_hospital)) ||
+                (has_locations({LocationType::ICU}) && try_migration_rule(&go_to_icu)) ||
+                (has_locations({LocationType::School, LocationType::Home}) && try_migration_rule(&go_to_school)) ||
+                (has_locations({LocationType::Work, LocationType::Home}) && try_migration_rule(&go_to_work)) ||
+                (has_locations({LocationType::BasicsShop, LocationType::Home}) && try_migration_rule(&go_to_shop)) ||
+                (has_locations({LocationType::SocialEvent, LocationType::Home}) && try_migration_rule(&go_to_event)) ||
+                (has_locations({LocationType::Home}) && try_migration_rule(&go_to_quarantine));
         }
-    }
-
-    bool weekend = t.is_weekend();
+        else {
+            //no daily routine migration, just infection related
+            (has_locations({LocationType::Cemetery}) && try_migration_rule(&get_buried)) ||
+                (has_locations({LocationType::Home}) && try_migration_rule(&return_home_when_recovered)) ||
+                (has_locations({LocationType::Hospital}) && try_migration_rule(&go_to_hospital)) ||
+                (has_locations({LocationType::ICU}) && try_migration_rule(&go_to_icu)) ||
+                (has_locations({LocationType::Home}) && try_migration_rule(&go_to_quarantine));
+        }
+    }
+
     // check if a person makes a trip
+    bool weekend     = t.is_weekend();
     size_t num_trips = m_trip_list.num_trips(weekend);
 
     if (num_trips != 0) {
         while (m_trip_list.get_current_index() < num_trips &&
                m_trip_list.get_next_trip_time(weekend).seconds() < (t + dt).time_since_midnight().seconds()) {
             auto& trip        = m_trip_list.get_next_trip(weekend);
-<<<<<<< HEAD
-            auto& person      = m_persons[trip.person_id];
-            auto personal_rng = Person::RandomNumberGenerator(m_rng, *person);
-            if (!person->is_in_quarantine(t, parameters) && person->get_infection_state(t) != InfectionState::Dead) {
-                auto& target_location = get_individualized_location(trip.migration_destination);
-                if (m_testing_strategy.run_strategy(personal_rng, *person, target_location, t)) {
-                    PRAGMA_OMP(critical)
-                    person->add_migration_plan(t, target_location);
-=======
             auto& person      = get_person(trip.person_id);
             auto personal_rng = PersonalRandomNumberGenerator(m_rng, person);
             if (!person.is_in_quarantine(t, parameters) && person.get_infection_state(t) != InfectionState::Dead) {
@@ -197,7 +153,6 @@
                 if (m_testing_strategy.run_strategy(personal_rng, person, target_location, t)) {
                     person.apply_mask_intervention(personal_rng, target_location);
                     migrate(person.get_id(), target_location.get_id(), trip.trip_mode);
->>>>>>> a97183a0
                 }
             }
             m_trip_list.increase_index();
@@ -208,25 +163,7 @@
     }
 }
 
-<<<<<<< HEAD
-void World::migration(TimePoint t, TimeSpan dt)
-{
-    PRAGMA_OMP(parallel for)
-    for (auto i = size_t(0); i < m_persons.size(); ++i) {
-        auto&& person           = m_persons[i];
-        auto personal_rng       = Person::RandomNumberGenerator(m_rng, *person);
-        auto migration_planning = person->get_migration_plan(t, t + dt);
-        for (auto plan : migration_planning) {
-            person->apply_mask_intervention(personal_rng, plan.second);
-            person->migrate_to(plan.second);
-        }
-    }
-}
-
-void World::begin_step(TimePoint t, TimeSpan dt)
-=======
 void World::build_compute_local_population_cache() const
->>>>>>> a97183a0
 {
     PRAGMA_OMP(single)
     {
