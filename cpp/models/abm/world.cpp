--- conflicted
+++ resolved
@@ -125,13 +125,8 @@
             if (nonempty) {
                 auto target_type = rule.first(*person, t, dt, m_migration_parameters);
                 Location* target = find_location(target_type, *person);
-<<<<<<< HEAD
-                if (target != &get_location(*person) && target->get_population() < target->get_capacity().persons) {
-                    if (target->get_testing_scheme().run_scheme(*person, m_testing_parameters)) {
-=======
                 if (m_testing_strategy.run_strategy(*person, *target)) {
-                    if (target != &get_location(*person)) {
->>>>>>> 4fc4f43d
+                    if (target != &get_location(*person) && target->get_population() < target->get_capacity().persons) {
                         person->migrate_to(get_location(*person), *target);
                         break;
                     }
