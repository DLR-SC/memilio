--- conflicted
+++ resolved
@@ -111,12 +111,6 @@
     // check if a person makes a trip
     bool weekend     = t.is_weekend();
     size_t num_trips = m_trip_list.num_trips(weekend);
-<<<<<<< HEAD
-=======
-    if (t.hour_of_day() == 0) {
-        m_trip_list.reset_index();
-    }
->>>>>>> a73daefc
 
     if (num_trips != 0) {
         while (m_trip_list.get_current_index() < num_trips &&
