/* 
* Copyright (C) 2020-2023 German Aerospace Center (DLR-SC)
*        & Helmholtz Centre for Infection Research (HZI)
*
<<<<<<< HEAD
* Authors: Daniel Abele, Majid Abedi, Elisabeth Kluth, Carlotta Gerstein, Martin J. Kuehn, Khoa Nguyen
=======
* Authors: Daniel Abele, Majid Abedi, Elisabeth Kluth, Carlotta Gerstein, Martin J. Kuehn , David Kerkmann
>>>>>>> bd17fddf
*
* Contact: Martin J. Kuehn <Martin.Kuehn@DLR.de>
*
* Licensed under the Apache License, Version 2.0 (the "License");
* you may not use this file except in compliance with the License.
* You may obtain a copy of the License at
*
*     http://www.apache.org/licenses/LICENSE-2.0
*
* Unless required by applicable law or agreed to in writing, software
* distributed under the License is distributed on an "AS IS" BASIS,
* WITHOUT WARRANTIES OR CONDITIONS OF ANY KIND, either express or implied.
* See the License for the specific language governing permissions and
* limitations under the License.
*/
#include "abm/world.h"
#include "abm/mask_type.h"
#include "abm/person.h"
#include "abm/location.h"
#include "abm/migration_rules.h"
#include "memilio/utils/random_number_generator.h"
#include "memilio/utils/stl_util.h"
#include "abm/infection.h"
#include "abm/vaccine.h"

namespace mio
{
namespace abm
{

LocationId World::add_location(LocationType type, uint32_t num_cells)
{
    auto& locations = m_locations[(uint32_t)type];
    uint32_t index  = static_cast<uint32_t>(locations.size());
<<<<<<< HEAD
    locations.emplace_back(Location(type, index, parameters.get_num_groups(), num_cells));
=======
    locations.emplace_back(std::make_unique<Location>(type, index, num_cells));
>>>>>>> bd17fddf
    return {index, type};
}

Person& World::add_person(const LocationId id, AgeGroup age)
{
    assert((size_t)age <= (size_t)parameters.get_num_groups());
    uint32_t person_id = static_cast<uint32_t>(m_persons.size());
<<<<<<< HEAD
    m_persons.push_back(std::make_unique<Person>(id, infection_state, age, parameters,
                                                 VaccinationState::Unvaccinated, person_id));
=======
    m_persons.push_back(std::make_unique<Person>(get_individualized_location(id), age, person_id));
>>>>>>> bd17fddf
    auto& person = *m_persons.back();
    get_individualized_location(id).add_person(person);
    return person;
}

void World::evolve(TimePoint t, TimeSpan dt)
{
    begin_step(t, dt);
    interaction(t, dt);
    m_testing_strategy.update_activity_status(t);
    migration(t, dt);
    end_step(t, dt);
}

void World::interaction(TimePoint t, TimeSpan dt)
{
    for (auto&& person : m_persons) {
<<<<<<< HEAD
        auto& loc = get_location(*person);
        person->interact(dt, parameters, loc);
=======
        person->interact(t, dt, m_infection_parameters);
>>>>>>> bd17fddf
    }
}

void World::migration(TimePoint t, TimeSpan dt)
{
    for (auto& person : m_persons) {
        for (auto rule : m_migration_rules) {
            //check if transition rule can be applied
            const auto& locs = rule.second;
            bool nonempty    = !locs.empty();
            nonempty         = std::all_of(locs.begin(), locs.end(), [this](LocationType type) {
                return !m_locations[(uint32_t)type].empty();
            });
            if (nonempty) {
<<<<<<< HEAD
                auto target_type = rule.first(*person, t, dt, parameters);
                Location* target = find_location(target_type, *person);
                if (m_testing_strategy.run_strategy(*person, *target)) {
                    if (target != &get_location(*person) &&
                        target->get_total_population_size() < target->get_capacity().persons) {
                        bool wears_mask = person->apply_mask_intervention(*target);
=======
                auto target_type      = rule.first(*person, t, dt, m_migration_parameters);
                auto& target_location = find_location(target_type, *person);
                auto current_location = person->get_location();
                if (m_testing_strategy.run_strategy(*person, target_location, t)) {
                    if (target_location != current_location &&
                        target_location.get_number_persons() < target_location.get_capacity().persons) {
                        bool wears_mask = person->apply_mask_intervention(target_location);
>>>>>>> bd17fddf
                        if (wears_mask) {
                            person->migrate_to(target_location);
                        }
                        break;
                    }
                }
            }
        }
    }
    // check if a person makes a trip
    size_t num_trips = m_trip_list.num_trips();
    if (num_trips != 0) {
        while (m_trip_list.get_current_index() < num_trips && m_trip_list.get_next_trip_time() < t + dt) {
            auto& trip            = m_trip_list.get_next_trip();
            auto& person          = m_persons[trip.person_id];
            auto current_location = person->get_location();
            if (!person->is_in_quarantine() && current_location == get_individualized_location(trip.migration_origin)) {
                auto& target_location = get_individualized_location(trip.migration_destination);
                if (m_testing_strategy.run_strategy(*person, target_location, t)) {
                    person->apply_mask_intervention(target_location);
                    person->migrate_to(target_location);
                }
            }
            m_trip_list.increase_index();
        }
    }
}

void World::begin_step(TimePoint t, TimeSpan dt)
{
    for (auto&& locations : m_locations) {
        for (auto& location : locations) {
<<<<<<< HEAD
            location.begin_step(dt, parameters);
            location.add_subpopulations_timepoint(t + dt);
=======
            location->cache_exposure_rates(t, dt);
        }
    }
}

void World::end_step(TimePoint t, TimeSpan dt)
{
    for (auto&& locations : m_locations) {
        for (auto& location : locations) {
            location->store_subpopulations(t + dt);
>>>>>>> bd17fddf
        }
    }
}

auto World::get_locations() const
    -> Range<std::pair<std::vector<std::vector<std::unique_ptr<Location>>>::const_iterator,
                       std::vector<std::vector<std::unique_ptr<Location>>>::const_iterator>>
{
    return std::make_pair(m_locations.begin(), m_locations.end());
}

auto World::get_persons() const -> Range<std::pair<ConstPersonIterator, ConstPersonIterator>>
{
    return std::make_pair(ConstPersonIterator(m_persons.begin()), ConstPersonIterator(m_persons.end()));
}

const Location& World::get_individualized_location(LocationId id) const
{
    return *m_locations[(uint32_t)id.type][id.index];
}

Location& World::get_individualized_location(LocationId id)
{
    return *m_locations[(uint32_t)id.type][id.index];
}

Location& World::find_location(LocationType type, const Person& person)
{
    auto index = person.get_assigned_location_index(type);
    assert(index != INVALID_LOCATION_INDEX && "unexpected error.");
    return get_individualized_location({index, type});
}

size_t World::get_subpopulation_combined(TimePoint t, InfectionState s, LocationType type) const
{
    auto& locs = m_locations[(uint32_t)type];
    return std::accumulate(locs.begin(), locs.end(), (size_t)0,
                           [&](size_t running_sum, const std::unique_ptr<Location>& loc) {
                               return running_sum + loc->get_subpopulation(t, s);
                           });
}

TripList& World::get_trip_list()
{
    return m_trip_list;
}

const TripList& World::get_trip_list() const
{
    return m_trip_list;
}

void World::use_migration_rules(bool param)
{
    m_use_migration_rules = param;
    // Set up global migration rules for all agents
    // check if a person has to go to the hospital, ICU or home due to quarantine/recovery
    if (m_use_migration_rules) {
        m_migration_rules = {
            std::make_pair(&return_home_when_recovered,
                           std::vector<LocationType>{
                               LocationType::Home,
                               LocationType::Hospital}), //assumption: if there is an ICU, there is also an hospital
            std::make_pair(&go_to_hospital, std::vector<LocationType>{LocationType::Home, LocationType::Hospital}),
            std::make_pair(&go_to_icu, std::vector<LocationType>{LocationType::Hospital, LocationType::ICU}),
            std::make_pair(&go_to_school, std::vector<LocationType>{LocationType::School, LocationType::Home}),
            std::make_pair(&go_to_work, std::vector<LocationType>{LocationType::Home, LocationType::Work}),
            std::make_pair(&go_to_shop, std::vector<LocationType>{LocationType::Home, LocationType::BasicsShop}),
            std::make_pair(&go_to_event, std::vector<LocationType>{LocationType::Home, LocationType::SocialEvent}),
            std::make_pair(&go_to_quarantine, std::vector<LocationType>{LocationType::Home})};
    }
    else {
        m_migration_rules = {
            std::make_pair(&return_home_when_recovered,
                           std::vector<LocationType>{
                               LocationType::Home,
                               LocationType::Hospital}), //assumption: if there is an ICU, there is also an hospital
            std::make_pair(&go_to_hospital, std::vector<LocationType>{LocationType::Home, LocationType::Hospital}),
            std::make_pair(&go_to_icu, std::vector<LocationType>{LocationType::Hospital, LocationType::ICU}),
            std::make_pair(&go_to_quarantine, std::vector<LocationType>{LocationType::Home})};
    }
}

bool World::use_migration_rules() const
{
    return m_use_migration_rules;
}

TestingStrategy& World::get_testing_strategy()
{
    return m_testing_strategy;
}

const TestingStrategy& World::get_testing_strategy() const
{
    return m_testing_strategy;
}

} // namespace abm
} // namespace mio<|MERGE_RESOLUTION|>--- conflicted
+++ resolved
@@ -2,11 +2,7 @@
 * Copyright (C) 2020-2023 German Aerospace Center (DLR-SC)
 *        & Helmholtz Centre for Infection Research (HZI)
 *
-<<<<<<< HEAD
-* Authors: Daniel Abele, Majid Abedi, Elisabeth Kluth, Carlotta Gerstein, Martin J. Kuehn, Khoa Nguyen
-=======
-* Authors: Daniel Abele, Majid Abedi, Elisabeth Kluth, Carlotta Gerstein, Martin J. Kuehn , David Kerkmann
->>>>>>> bd17fddf
+* Authors: Daniel Abele, Majid Abedi, Elisabeth Kluth, Carlotta Gerstein, Martin J. Kuehn, Khoa Nguyen, David Kerkmann
 *
 * Contact: Martin J. Kuehn <Martin.Kuehn@DLR.de>
 *
@@ -41,11 +37,7 @@
 {
     auto& locations = m_locations[(uint32_t)type];
     uint32_t index  = static_cast<uint32_t>(locations.size());
-<<<<<<< HEAD
-    locations.emplace_back(Location(type, index, parameters.get_num_groups(), num_cells));
-=======
     locations.emplace_back(std::make_unique<Location>(type, index, num_cells));
->>>>>>> bd17fddf
     return {index, type};
 }
 
@@ -53,12 +45,7 @@
 {
     assert((size_t)age <= (size_t)parameters.get_num_groups());
     uint32_t person_id = static_cast<uint32_t>(m_persons.size());
-<<<<<<< HEAD
-    m_persons.push_back(std::make_unique<Person>(id, infection_state, age, parameters,
-                                                 VaccinationState::Unvaccinated, person_id));
-=======
     m_persons.push_back(std::make_unique<Person>(get_individualized_location(id), age, person_id));
->>>>>>> bd17fddf
     auto& person = *m_persons.back();
     get_individualized_location(id).add_person(person);
     return person;
@@ -76,12 +63,7 @@
 void World::interaction(TimePoint t, TimeSpan dt)
 {
     for (auto&& person : m_persons) {
-<<<<<<< HEAD
-        auto& loc = get_location(*person);
-        person->interact(dt, parameters, loc);
-=======
-        person->interact(t, dt, m_infection_parameters);
->>>>>>> bd17fddf
+        person->interact(t, dt, parameters);
     }
 }
 
@@ -96,22 +78,13 @@
                 return !m_locations[(uint32_t)type].empty();
             });
             if (nonempty) {
-<<<<<<< HEAD
-                auto target_type = rule.first(*person, t, dt, parameters);
-                Location* target = find_location(target_type, *person);
-                if (m_testing_strategy.run_strategy(*person, *target)) {
-                    if (target != &get_location(*person) &&
-                        target->get_total_population_size() < target->get_capacity().persons) {
-                        bool wears_mask = person->apply_mask_intervention(*target);
-=======
-                auto target_type      = rule.first(*person, t, dt, m_migration_parameters);
+                auto target_type      = rule.first(*person, t, dt, parameters);
                 auto& target_location = find_location(target_type, *person);
                 auto current_location = person->get_location();
                 if (m_testing_strategy.run_strategy(*person, target_location, t)) {
                     if (target_location != current_location &&
                         target_location.get_number_persons() < target_location.get_capacity().persons) {
                         bool wears_mask = person->apply_mask_intervention(target_location);
->>>>>>> bd17fddf
                         if (wears_mask) {
                             person->migrate_to(target_location);
                         }
@@ -144,10 +117,6 @@
 {
     for (auto&& locations : m_locations) {
         for (auto& location : locations) {
-<<<<<<< HEAD
-            location.begin_step(dt, parameters);
-            location.add_subpopulations_timepoint(t + dt);
-=======
             location->cache_exposure_rates(t, dt);
         }
     }
@@ -158,7 +127,6 @@
     for (auto&& locations : m_locations) {
         for (auto& location : locations) {
             location->store_subpopulations(t + dt);
->>>>>>> bd17fddf
         }
     }
 }
