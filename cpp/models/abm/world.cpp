--- conflicted
+++ resolved
@@ -20,11 +20,7 @@
 #include "abm/world.h"
 #include "abm/location_id.h"
 #include "abm/location_type.h"
-<<<<<<< HEAD
 #include "abm/intervention_type.h"
-#include "abm/mask_type.h"
-=======
->>>>>>> 43aec131
 #include "abm/person.h"
 #include "abm/location.h"
 #include "abm/migration_rules.h"
@@ -104,42 +100,30 @@
 
         auto try_migration_rule = [&](auto rule) -> bool {
             //run migration rule and check if migration can actually happen
-<<<<<<< HEAD
-            auto target_type       = rule(personal_rng, *person, t, dt, parameters);
-            auto& target_location  = find_location(target_type, *person);
-            auto& current_location = person->get_location();
+            auto target_type                  = rule(personal_rng, person, t, dt, parameters);
+            const Location& target_location   = get_location(find_location(target_type, person_id));
+            const LocationId current_location = person.get_location();
 
             // Check if the Person wears mask if required at targeted location
-            if ((target_location.is_mask_required() && person->is_compliant(personal_rng, InterventionType::Mask)) ||
+            if ((target_location.is_mask_required() && person.is_compliant(personal_rng, InterventionType::Mask)) ||
                 !target_location.is_mask_required()) {
                 // Check if the capacity of targeted Location is not reached
-                if (target_location != current_location &&
-                    target_location.get_number_persons() < target_location.get_capacity().persons) {
+                if (target_location.get_id() != current_location &&
+                    get_number_persons(target_location.get_id()) < target_location.get_capacity().persons) {
                     // Perform TestingStrategy if required
-                    if (m_testing_strategy.run_strategy(personal_rng, *person, target_location, t)) {
-                        person->migrate_to(target_location);
+                    if (m_testing_strategy.run_strategy(personal_rng, person, target_location, t)) {
+                        migrate(person_id, target_location.get_id());
                         if (target_location.is_mask_required()) {
                             // If the current MaskProtection level is lower than required, the Person changes mask
-                            if (parameters.get<MaskProtection>()[person->get_mask().get_type()] <
+                            if (parameters.get<MaskProtection>()[person.get_mask().get_type()] <
                                 parameters.get<MaskProtection>()[target_location.get_required_mask()]) {
-                                person->set_mask(target_location.get_required_mask(), t);
+                                person.set_mask(target_location.get_required_mask(), t);
                             }
                         }
                         else {
-                            person->set_mask(MaskType::None, t);
+                            person.set_mask(MaskType::None, t);
                         }
                         return true;
-=======
-            auto target_type                  = rule(personal_rng, person, t, dt, parameters);
-            const Location& target_location   = get_location(find_location(target_type, person_id));
-            const LocationId current_location = person.get_location();
-            if (m_testing_strategy.run_strategy(personal_rng, person, target_location, t)) {
-                if (target_location.get_id() != current_location &&
-                    get_number_persons(target_location.get_id()) < target_location.get_capacity().persons) {
-                    bool wears_mask = person.apply_mask_intervention(personal_rng, target_location);
-                    if (wears_mask) {
-                        migrate(person_id, target_location.get_id());
->>>>>>> 43aec131
                     }
                 }
             }
@@ -177,38 +161,27 @@
         while (m_trip_list.get_current_index() < num_trips &&
                m_trip_list.get_next_trip_time(weekend).seconds() < (t + dt).time_since_midnight().seconds()) {
             auto& trip        = m_trip_list.get_next_trip(weekend);
-<<<<<<< HEAD
-            auto& person      = m_persons[trip.person_id];
-            auto personal_rng = Person::RandomNumberGenerator(m_rng, *person);
-            if (!person->is_in_quarantine(t, parameters) && person->get_infection_state(t) != InfectionState::Dead) {
-                auto& target_location = get_individualized_location(trip.migration_destination);
-
-                // Check if the Person wears mask if required at targeted location
-                if ((target_location.is_mask_required() && person->is_compliant(personal_rng, InterventionType::Mask)) ||
-                    !target_location.is_mask_required()) {
-                    // Perform TestingStrategy if required
-                    if (m_testing_strategy.run_strategy(personal_rng, *person, target_location, t)) {
-                        person->migrate_to(target_location, trip.trip_mode);
-                        if (target_location.is_mask_required()) {
-                            // If the current MaskProtection level is lower than required, the Person changes mask
-                            if (parameters.get<MaskProtection>()[person->get_mask().get_type()] <
-                                parameters.get<MaskProtection>()[target_location.get_required_mask()]) {
-                                person->set_mask(target_location.get_required_mask(), t);
-                            }
-                        }
-                        else {
-                            person->set_mask(MaskType::None, t);
-                        }
-                    }
-=======
             auto& person      = get_person(trip.person_id);
             auto personal_rng = PersonalRandomNumberGenerator(m_rng, person);
             if (!person.is_in_quarantine(t, parameters) && person.get_infection_state(t) != InfectionState::Dead) {
                 auto& target_location = get_location(trip.migration_destination);
-                if (m_testing_strategy.run_strategy(personal_rng, person, target_location, t)) {
-                    person.apply_mask_intervention(personal_rng, target_location);
-                    migrate(person.get_id(), target_location.get_id(), trip.trip_mode);
->>>>>>> 43aec131
+                // Check if the Person wears mask if required at targeted location
+                if ((target_location.is_mask_required() && person.is_compliant(personal_rng, InterventionType::Mask)) ||
+                    !target_location.is_mask_required()) {
+                    // Perform TestingStrategy if required
+                    if (m_testing_strategy.run_strategy(personal_rng, person, target_location, t)) {
+                        migrate(person.get_id(), target_location.get_id(), trip.trip_mode);
+                        if (target_location.is_mask_required()) {
+                            // If the current MaskProtection level is lower than required, the Person changes mask
+                            if (parameters.get<MaskProtection>()[person.get_mask().get_type()] <
+                                parameters.get<MaskProtection>()[target_location.get_required_mask()]) {
+                                person.set_mask(target_location.get_required_mask(), t);
+                            }
+                        }
+                        else {
+                            person.set_mask(MaskType::None, t);
+                        }
+                    }
                 }
             }
             m_trip_list.increase_index();
