/* 
* Copyright (C) 2020-2024 MEmilio
*
* Authors: Daniel Abele, Khoa Nguyen
*
* Contact: Martin J. Kuehn <Martin.Kuehn@DLR.de>
*
* Licensed under the Apache License, Version 2.0 (the "License");
* you may not use this file except in compliance with the License.
* You may obtain a copy of the License at
*
*     http://www.apache.org/licenses/LICENSE-2.0
*
* Unless required by applicable law or agreed to in writing, software
* distributed under the License is distributed on an "AS IS" BASIS,
* WITHOUT WARRANTIES OR CONDITIONS OF ANY KIND, either express or implied.
* See the License for the specific language governing permissions and
* limitations under the License.
*/
<<<<<<< HEAD
#ifndef MIO_ABM_SIMULATOR_H
#define MIO_ABM_SIMULATOR_H
=======
#ifndef MIO_ABM_SIMULATION_H
#define MIO_ABM_SIMULATION_H
>>>>>>> d59fbd78

#include "abm/model.h"
#include "abm/time.h"
#include "memilio/io/history.h"

namespace mio
{
namespace abm
{

/**
 * @brief Run the Simulation in discrete steps, evolve the Model and report results.
 */
class Simulation
{

public:
    /**
     * @brief Create a simulation.
     * @param[in] t0 The starting time of the Simulation.
     * @param[in] model The Model to simulate.
     */
    Simulation(TimePoint t0, Model&& model);

    /**
     * @brief Create a Simulation with an empty Model.
     * Model needs to be filled later.
     * @see Simulation::get_model
     * @param[in] t0 The starting time of the Simulation.
     */
    Simulation(TimePoint t0, size_t num_agegroups)
        : Simulation(t0, Model(num_agegroups))
    {
    }

    /** 
     * @brief Run the Simulation from the current time to tmax.
     * @param[in] tmax Time to stop.
     * @param[in] history History object to log data of the Simulation.
     */
    template <typename... History>
    void advance(TimePoint tmax, History&... history)
    {
        //log initial system state
        (history.log(*this), ...);
        while (m_t < tmax) {
            evolve_model(tmax);
            (history.log(*this), ...);
        }
    }

    /**
     * @brief Get the current time of the Simulation.
     */
    TimePoint get_time() const
    {
        return m_t;
    }

    /**
     * @brief Get the Model that this Simulation evolves.
     */
    Model& get_model()
    {
        return m_model;
    }
    const Model& get_model() const
    {
        return m_model;
    }

private:
    void store_result_at(TimePoint t);
    void evolve_model(TimePoint tmax);

    Model m_model; ///< The Model to simulate.
    TimePoint m_t; ///< The current TimePoint of the Simulation.
    TimeSpan m_dt; ///< The length of the time steps.
};

} // namespace abm
} // namespace mio

#endif<|MERGE_RESOLUTION|>--- conflicted
+++ resolved
@@ -17,13 +17,8 @@
 * See the License for the specific language governing permissions and
 * limitations under the License.
 */
-<<<<<<< HEAD
-#ifndef MIO_ABM_SIMULATOR_H
-#define MIO_ABM_SIMULATOR_H
-=======
 #ifndef MIO_ABM_SIMULATION_H
 #define MIO_ABM_SIMULATION_H
->>>>>>> d59fbd78
 
 #include "abm/model.h"
 #include "abm/time.h"
