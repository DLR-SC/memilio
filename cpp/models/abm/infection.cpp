--- conflicted
+++ resolved
@@ -26,26 +26,12 @@
 namespace abm
 {
 
-<<<<<<< HEAD
-Infection::Infection(Person::RandomNumberGenerator& rng, VirusVariant virus, AgeGroup age,
-                     const GlobalInfectionParameters& params, TimePoint init_date, InfectionState init_state,
-                     bool detected)
-    : m_virus_variant(virus)
-    , m_detected(detected)
-{
-    m_viral_load.start_date = draw_infection_course(rng, age, params, init_date, init_state);
-
-    auto vl_params = params.get<ViralLoadDistributions>()[{
-        virus, age, VaccinationState::Unvaccinated}]; // TODO: change vaccination state
-
-    m_viral_load.peak = vl_params.viral_load_peak.get_distribution_instance()(rng, vl_params.viral_load_peak.params);
-=======
-Infection::Infection(VirusVariant virus, AgeGroup age, const GlobalInfectionParameters& params, TimePoint init_date,
+Infection::Infection(Person::RandomNumberGenerator& rng, VirusVariant virus, AgeGroup age, const GlobalInfectionParameters& params, TimePoint init_date,
                      InfectionState init_state, std::pair<ExposureType, TimePoint> latest_protection, bool detected)
     : m_virus_variant(virus)
     , m_detected(detected)
 {
-    m_viral_load.start_date = draw_infection_course(age, params, init_date, init_state, latest_protection);
+    m_viral_load.start_date = draw_infection_course(rng, age, params, init_date, init_state, latest_protection);
 
     auto vl_params                    = params.get<ViralLoadDistributions>()[{virus, age}];
     ScalarType high_viral_load_factor = 1;
@@ -53,9 +39,8 @@
         high_viral_load_factor -=
             params.get<HighViralLoadProtectionFactor>()(init_date.days() - latest_protection.second.days());
     }
-    m_viral_load.peak = vl_params.viral_load_peak.get_distribution_instance()(vl_params.viral_load_peak.params) *
+    m_viral_load.peak = vl_params.viral_load_peak.get_distribution_instance()(rng, vl_params.viral_load_peak.params) *
                         high_viral_load_factor;
->>>>>>> 388dfffd
     m_viral_load.incline =
         vl_params.viral_load_incline.get_distribution_instance()(rng, vl_params.viral_load_incline.params);
     m_viral_load.decline =
@@ -119,37 +104,25 @@
     return m_detected;
 }
 
-<<<<<<< HEAD
+TimePoint Infection::get_start_date() const
+{
+    return m_viral_load.start_date;
+}
+
 TimePoint Infection::draw_infection_course(Person::RandomNumberGenerator& rng, AgeGroup age,
                                            const GlobalInfectionParameters& params, TimePoint init_date,
-                                           InfectionState init_state)
+                                           InfectionState init_state,
+                                           std::pair<ExposureType, TimePoint> latest_protection)
 {
     TimePoint start_date = draw_infection_course_backward(rng, age, params, init_date, init_state);
-    draw_infection_course_forward(rng, age, params, init_date, init_state);
+    draw_infection_course_forward(rng, age, params, init_date, init_state, latest_protection);
     return start_date;
 }
 
 void Infection::draw_infection_course_forward(Person::RandomNumberGenerator& rng, AgeGroup age,
                                               const GlobalInfectionParameters& params, TimePoint init_date,
-                                              InfectionState start_state)
-=======
-TimePoint Infection::get_start_date() const
-{
-    return m_viral_load.start_date;
-}
-TimePoint Infection::draw_infection_course(AgeGroup age, const GlobalInfectionParameters& params, TimePoint init_date,
-                                           InfectionState init_state,
-                                           std::pair<ExposureType, TimePoint> latest_protection)
-{
-    TimePoint start_date = draw_infection_course_backward(age, params, init_date, init_state);
-    draw_infection_course_forward(age, params, init_date, init_state, latest_protection);
-    return start_date;
-}
-
-void Infection::draw_infection_course_forward(AgeGroup age, const GlobalInfectionParameters& params,
-                                              TimePoint init_date, InfectionState start_state,
+                                              InfectionState start_state,
                                               std::pair<ExposureType, TimePoint> latest_protection)
->>>>>>> 388dfffd
 {
     auto t = init_date;
     TimeSpan time_period{}; // time period for current infection state
@@ -181,16 +154,9 @@
             break;
         case InfectionState::InfectedSymptoms:
             // roll out next infection step
-<<<<<<< HEAD
-            v = uniform_dist(rng);
-            if (v < 0.5) { // TODO: subject to change
-                time_period = days(params.get<InfectedSymptomsToSevere>()[{
-                    m_virus_variant, age, VaccinationState::Unvaccinated}]); // TODO: subject to change
-                next_state  = InfectionState::InfectedSevere;
-=======
             {
                 ScalarType severity_protection_factor = 0.5;
-                v                                     = uniform_dist();
+                v                                     = uniform_dist(rng);
                 if (latest_protection.first != ExposureType::NoProtection) {
                     severity_protection_factor =
                         params.get<SeverityProtectionFactor>()[{latest_protection.first, age, m_virus_variant}](
@@ -207,7 +173,6 @@
                     next_state = InfectionState::Recovered;
                 }
                 break;
->>>>>>> 388dfffd
             }
         case InfectionState::InfectedSevere:
             // roll out next infection step
@@ -279,44 +244,22 @@
 
         case InfectionState::Recovered:
             // roll out next infection step
-<<<<<<< HEAD
-            v = uniform_dist(rng);
-            if (v < 1. / 4) {
-                time_period    = days(params.get<InfectedNoSymptomsToRecovered>()[{
-                    m_virus_variant, age, VaccinationState::Unvaccinated}]); // TODO: subject to change
-                previous_state = InfectionState::InfectedNoSymptoms;
-            }
-            if (v < 2. / 4) { // TODO: subject to change
-                time_period    = days(params.get<InfectedSymptomsToRecovered>()[{
-                    m_virus_variant, age, VaccinationState::Unvaccinated}]); // TODO: subject to change
-                previous_state = InfectionState::InfectedSymptoms;
-            }
-            else if (v < 3. / 4) {
-                time_period    = days(params.get<SevereToRecovered>()[{
-                    m_virus_variant, age, VaccinationState::Unvaccinated}]); // TODO: subject to change
-=======
-            v = uniform_dist();
-            std::cout << v;
+            v = uniform_dist(rng);
             if (v < 0.25) {
-                std::cout << " 1/4" << '\n';
                 time_period = days(
                     params.get<InfectedNoSymptomsToRecovered>()[{m_virus_variant, age}]); // TODO: subject to change
                 previous_state = InfectionState::InfectedNoSymptoms;
             }
             else if (v < 0.5) { // TODO: subject to change
-                std::cout << " 2/4" << '\n';
                 time_period =
                     days(params.get<InfectedSymptomsToRecovered>()[{m_virus_variant, age}]); // TODO: subject to change
                 previous_state = InfectionState::InfectedSymptoms;
             }
             else if (v < 0.75) {
-                std::cout << " 3/4" << '\n';
                 time_period = days(params.get<SevereToRecovered>()[{m_virus_variant, age}]); // TODO: subject to change
->>>>>>> 388dfffd
                 previous_state = InfectionState::InfectedSevere;
             }
             else {
-                std::cout << " 4/4" << '\n';
                 time_period =
                     days(params.get<CriticalToRecovered>()[{m_virus_variant, age}]); // TODO: subject to change
                 previous_state = InfectionState::InfectedCritical;
