/* 
* Copyright (C) 2020-2024 MEmilio
*
* Authors: David Kerkmann, Sascha Korf, Khoa Nguyen
*
* Contact: Martin J. Kuehn <Martin.Kuehn@DLR.de>
*
* Licensed under the Apache License, Version 2.0 (the "License");
* you may not use this file except in compliance with the License.
* You may obtain a copy of the License at
*
*     http://www.apache.org/licenses/LICENSE-2.0
*
* Unless required by applicable law or agreed to in writing, software
* distributed under the License is distributed on an "AS IS" BASIS,
* WITHOUT WARRANTIES OR CONDITIONS OF ANY KIND, either express or implied.
* See the License for the specific language governing permissions and
* limitations under the License.
*/

#include "abm/infection.h"
#include <algorithm>
#include <cstddef>
#include <cstdlib>
#include <math.h>
#include <stdexcept>

namespace mio
{
namespace abm
{

Infection::Infection(PersonalRandomNumberGenerator& rng, VirusVariant virus, AgeGroup age, const Parameters& params,
                     TimePoint init_date, InfectionState init_state, ProtectionEvent latest_protection, bool detected)
    : m_virus_variant(virus)
    , m_detected(detected)
{
    assert(age.get() < params.get_num_groups());
    m_viral_load.start_date = draw_infection_course(rng, age, params, init_date, init_state, latest_protection);

    auto vl_params                    = params.get<ViralLoadDistributions>()[{virus, age}];
    ScalarType high_viral_load_factor = 1;
    if (latest_protection.type != ProtectionType::NoProtection) {
        high_viral_load_factor -=
            params.get<HighViralLoadProtectionFactor>()[{latest_protection.type, age, virus}](
                init_date.days() - latest_protection.time.days());
    }
    m_viral_load.peak = vl_params.viral_load_peak.get_distribution_instance()(rng, vl_params.viral_load_peak.params) *
                        high_viral_load_factor;
    m_time_is_infected = m_infection_course.back().first - m_infection_course[0].first;
    // the third entry in the infection course is the time an agents switches to InfectedSymptoms or recovers after non-symptomatic
    TimePoint t_peak      = m_infection_course[2].first;
    m_viral_load.incline  = std::abs(m_viral_load.peak / (t_peak - m_infection_course[0].first).days());
    m_viral_load.end_date = m_viral_load.start_date + m_time_is_infected;
    if (m_infection_course.size() < 4) {
        t_peak            = m_viral_load.start_date + TimeSpan(int(0.5 * m_time_is_infected.seconds()));
        m_viral_load.peak = m_viral_load.incline * (t_peak - m_viral_load.start_date).days();
    }
    m_viral_load.decline = -m_viral_load.peak / (m_viral_load.end_date - t_peak).days();

    auto inf_params = params.get<InfectivityDistributions>()[{virus, age}];
    m_log_norm_alpha =
        inf_params.infectivity_alpha.get_distribution_instance()(rng, inf_params.infectivity_alpha.params);
    m_log_norm_beta = inf_params.infectivity_beta.get_distribution_instance()(rng, inf_params.infectivity_beta.params);

    // // print infection course
    // for (size_t i = size_t(0); i < m_infection_course.size(); ++i) {
    //     std::cout << static_cast<int>(m_infection_course[i].second) << ": " << m_infection_course[i].first.days();
    // }
    // std::cout << "\n";
    // for (auto t = m_viral_load.start_date; t <= m_viral_load.end_date + days(3); t += days(1)) {
    //     std::cout << "t: " << t.days() << " i(t): " << get_infectivity(t) << std::endl;
    // }
}

ScalarType Infection::get_viral_load(TimePoint t) const
{
    if (t >= m_viral_load.start_date && t <= m_viral_load.end_date) {
        if (t.days() <= m_viral_load.start_date.days() + m_viral_load.peak / m_viral_load.incline) {
            return m_viral_load.incline * (t - m_viral_load.start_date).days();
        }
        else {
            return m_viral_load.peak + m_viral_load.decline * (t.days() - m_viral_load.peak / m_viral_load.incline -
                                                               m_viral_load.start_date.days());
        }
    }
    else {
        return 0.;
    }
}

ScalarType Infection::get_infectivity(TimePoint t) const
{
    auto time_shift = TimeSpan(int(0.6 * (m_infection_course[1].first - m_infection_course[0].first).seconds()));
    if (m_viral_load.start_date + time_shift >= t)
        return 0;
    ScalarType infectivity = 1 / (1 + exp(-(m_log_norm_alpha + m_log_norm_beta * get_viral_load(t - time_shift))));
    if ((infectivity < 0) ||
        (infectivity > (1.0 / (1 + exp(-(m_log_norm_alpha + m_log_norm_beta * m_viral_load.peak)))))) {
        log_error("Error: Infectivity smaller zero or above peak value.");
    }
    return 0.75 * infectivity;
}

VirusVariant Infection::get_virus_variant() const
{
    return m_virus_variant;
}

InfectionState Infection::get_infection_state(TimePoint t) const
{
    if (t < m_infection_course[0].first)
        return InfectionState::Susceptible;

    return (*std::prev(std::upper_bound(m_infection_course.begin(), m_infection_course.end(), t,
                                        [](const TimePoint& s, std::pair<TimePoint, InfectionState> state) {
                                            return state.first > s;
                                        })))
        .second;
}

TimePoint Infection::get_infection_start() const
{
    return (*std::find_if(m_infection_course.begin(), m_infection_course.end(),
                          [](const std::pair<TimePoint, InfectionState>& inf) {
                              return (inf.second == InfectionState::Exposed);
                          }))
        .first;
}

TimePoint Infection::get_infection_end() const
{
    return (*std::find_if(m_infection_course.begin(), m_infection_course.end(),
                          [](const std::pair<TimePoint, InfectionState>& inf) {
                              return (inf.second == InfectionState::Recovered || inf.second == InfectionState::Dead);
                          }))
        .first;
}

void Infection::set_detected()
{
    m_detected = true;
}

bool Infection::is_detected() const
{
    return m_detected;
}

TimePoint Infection::get_start_date() const
{
    return m_viral_load.start_date;
}

<<<<<<< HEAD
TimeSpan Infection::get_time_in_state(InfectionState state)
{
    auto pos = std::find_if(m_infection_course.begin(), m_infection_course.end(),
                            [state](const std::pair<TimePoint, InfectionState>& inf) {
                                return (inf.second == state);
                            });
    // infection state is not part of infection course
    if (pos == m_infection_course.end()) {
        return TimeSpan(0);
    }
    return ((pos + 1)->first - pos->first);
}

TimePoint Infection::draw_infection_course(Person::RandomNumberGenerator& rng, AgeGroup age, const Parameters& params,
=======
TimePoint Infection::draw_infection_course(PersonalRandomNumberGenerator& rng, AgeGroup age, const Parameters& params,
>>>>>>> 754675b9
                                           TimePoint init_date, InfectionState init_state,
                                           ProtectionEvent latest_protection)
{
    assert(age.get() < params.get_num_groups());
    TimePoint start_date = draw_infection_course_backward(rng, age, params, init_date, init_state);
    draw_infection_course_forward(rng, age, params, init_date, init_state, latest_protection);
    return start_date;
}

void Infection::draw_infection_course_forward(PersonalRandomNumberGenerator& rng, AgeGroup age,
                                              const Parameters& params, TimePoint init_date, InfectionState start_state,
                                              ProtectionEvent latest_protection)
{
    assert(age.get() < params.get_num_groups());
    auto t = init_date;
    TimeSpan time_period{}; // time period for current infection state
    auto time_in_state = params.get<IncubationPeriod>()[{
        m_virus_variant, age}]; // time distribution parameters for current infection state
    InfectionState next_state{start_state}; // next state to enter
    m_infection_course.push_back(std::pair<TimePoint, InfectionState>(t, next_state));
    auto& uniform_dist = UniformDistribution<double>::get_instance();
    ScalarType v; // random draws
    while ((next_state != InfectionState::Recovered && next_state != InfectionState::Dead)) {
        switch (next_state) {
        case InfectionState::Exposed:
            // roll out how long until infected without symptoms
            time_in_state = params.get<IncubationPeriod>()[{m_virus_variant, age}];
            time_period   = days(time_in_state.get_distribution_instance()(rng, time_in_state.params));
            next_state    = InfectionState::InfectedNoSymptoms;
            break;
        case InfectionState::InfectedNoSymptoms:
            // roll out next infection step
            v = uniform_dist(rng);
            if (v < params.get<SymptomsPerInfectedNoSymptoms>()[{m_virus_variant, age}]) {
                time_in_state = params.get<TimeInfectedNoSymptomsToSymptoms>()[{m_virus_variant, age}];
                time_period   = days(time_in_state.get_distribution_instance()(rng, time_in_state.params));
                next_state    = InfectionState::InfectedSymptoms;
            }
            else {
                time_in_state = params.get<TimeInfectedNoSymptomsToRecovered>()[{m_virus_variant, age}];
                time_period   = days(time_in_state.get_distribution_instance()(rng, time_in_state.params));
                next_state    = InfectionState::Recovered;
            }

            break;
        case InfectionState::InfectedSymptoms:
            // roll out next infection step
            {
<<<<<<< HEAD
                ScalarType severity_protection_factor = 0.; //CHANGED
                if (latest_exposure.first != ExposureType::NoProtection) {
=======
                ScalarType severity_protection_factor = 0.5;
                v                                     = uniform_dist(rng);
                if (latest_protection.type != ProtectionType::NoProtection) {
>>>>>>> 754675b9
                    severity_protection_factor =
                        params.get<SeverityProtectionFactor>()[{latest_protection.type, age, m_virus_variant}](
                            t.days() - latest_protection.time.days());
                }
                // roll out next infection step
                v = uniform_dist(rng);
                if (v < (1 - severity_protection_factor) *
                            params.get<SeverePerInfectedSymptoms>()[{m_virus_variant, age}]) {
                    time_in_state = params.get<TimeInfectedSymptomsToSevere>()[{m_virus_variant, age}];
                    time_period   = days(time_in_state.get_distribution_instance()(rng, time_in_state.params));
                    next_state    = InfectionState::InfectedSevere;
                }
                else {
                    time_in_state = params.get<TimeInfectedSymptomsToRecovered>()[{m_virus_variant, age}];
                    time_period   = days(time_in_state.get_distribution_instance()(rng, time_in_state.params));
                    next_state    = InfectionState::Recovered;
                }
                break;
            }
        case InfectionState::InfectedSevere:
            // roll out next infection step
            v = uniform_dist(rng);
            if (v < params.get<CriticalPerInfectedSevere>()[{m_virus_variant, age}]) {
                time_in_state = params.get<TimeInfectedSevereToCritical>()[{m_virus_variant, age}];
                time_period   = days(time_in_state.get_distribution_instance()(rng, time_in_state.params));
                next_state    = InfectionState::InfectedCritical;
            }
            else {
                time_in_state = params.get<TimeInfectedSevereToRecovered>()[{m_virus_variant, age}];
                time_period   = days(time_in_state.get_distribution_instance()(rng, time_in_state.params));
                next_state    = InfectionState::Recovered;
            }
            break;
        case InfectionState::InfectedCritical:
            // roll out next infection step
            v = uniform_dist(rng);
            if (v < params.get<DeathsPerInfectedCritical>()[{m_virus_variant, age}]) {
                time_in_state = params.get<TimeInfectedCriticalToDead>()[{m_virus_variant, age}];
                time_period   = days(time_in_state.get_distribution_instance()(rng, time_in_state.params));
                next_state    = InfectionState::Dead;
            }
            else {
                time_in_state = params.get<TimeInfectedCriticalToRecovered>()[{m_virus_variant, age}];
                time_period   = days(time_in_state.get_distribution_instance()(rng, time_in_state.params));
                next_state    = InfectionState::Recovered;
            }
            break;
        default:
            break;
        }
        t = t + time_period;
        m_infection_course.push_back({t, next_state});
    }
}

TimePoint Infection::draw_infection_course_backward(PersonalRandomNumberGenerator& rng, AgeGroup age,
                                                    const Parameters& params, TimePoint init_date,
                                                    InfectionState init_state)
{
    auto start_date = init_date;
    TimeSpan time_period{}; // time period for current infection state
    auto time_in_state = params.get<IncubationPeriod>()[{
        m_virus_variant, age}]; // time distribution parameters for current infection state
    InfectionState previous_state{init_state}; // next state to enter
    auto& uniform_dist = UniformDistribution<double>::get_instance();
    ScalarType v; // random draws

    while ((previous_state != InfectionState::Exposed)) {
        switch (previous_state) {

        case InfectionState::InfectedNoSymptoms: {
            time_in_state  = params.get<IncubationPeriod>()[{m_virus_variant, age}];
            time_period    = days(time_in_state.get_distribution_instance()(rng, time_in_state.params));
            previous_state = InfectionState::Exposed;
        } break;

        case InfectionState::InfectedSymptoms: {
            time_in_state  = params.get<TimeInfectedNoSymptomsToSymptoms>()[{m_virus_variant, age}];
            time_period    = days(time_in_state.get_distribution_instance()(rng, time_in_state.params));
            previous_state = InfectionState::InfectedNoSymptoms;
        } break;

        case InfectionState::InfectedSevere: {
            time_in_state  = params.get<TimeInfectedSymptomsToSevere>()[{m_virus_variant, age}];
            time_period    = days(time_in_state.get_distribution_instance()(rng, time_in_state.params));
            previous_state = InfectionState::InfectedSymptoms;
        } break;

        case InfectionState::InfectedCritical: {
            time_in_state  = params.get<TimeInfectedSevereToCritical>()[{m_virus_variant, age}];
            time_period    = days(time_in_state.get_distribution_instance()(rng, time_in_state.params));
            previous_state = InfectionState::InfectedSevere;
        } break;

        case InfectionState::Recovered: {
            // roll out next infection step
            v = uniform_dist(rng);
            // compute correct probabilities while factoring out the chance to die
            auto p_death = params.get<SymptomsPerInfectedNoSymptoms>()[{m_virus_variant, age}] *
                           params.get<SeverePerInfectedSymptoms>()[{m_virus_variant, age}] *
                           params.get<CriticalPerInfectedSevere>()[{m_virus_variant, age}] *
                           params.get<DeathsPerInfectedCritical>()[{m_virus_variant, age}];
            if (v > (1 - params.get<SymptomsPerInfectedNoSymptoms>()[{m_virus_variant, age}]) / (1 - p_death)) {
                time_in_state  = params.get<TimeInfectedNoSymptomsToRecovered>()[{m_virus_variant, age}];
                time_period    = days(time_in_state.get_distribution_instance()(rng, time_in_state.params));
                previous_state = InfectionState::InfectedNoSymptoms;
            }
            else if (v > params.get<SymptomsPerInfectedNoSymptoms>()[{m_virus_variant, age}] *
                             (1 - params.get<SeverePerInfectedSymptoms>()[{m_virus_variant, age}]) / (1 - p_death)) {
                time_in_state  = params.get<TimeInfectedSymptomsToRecovered>()[{m_virus_variant, age}];
                time_period    = days(time_in_state.get_distribution_instance()(rng, time_in_state.params));
                previous_state = InfectionState::InfectedSymptoms;
            }
            else if (v > params.get<SymptomsPerInfectedNoSymptoms>()[{m_virus_variant, age}] *
                             params.get<SeverePerInfectedSymptoms>()[{m_virus_variant, age}] *
                             (1 - params.get<CriticalPerInfectedSevere>()[{m_virus_variant, age}]) / (1 - p_death)) {
                time_in_state  = params.get<TimeInfectedSevereToRecovered>()[{m_virus_variant, age}];
                time_period    = days(time_in_state.get_distribution_instance()(rng, time_in_state.params));
                previous_state = InfectionState::InfectedSevere;
            }
            else {
                time_in_state  = params.get<TimeInfectedCriticalToRecovered>()[{m_virus_variant, age}];
                time_period    = days(time_in_state.get_distribution_instance()(rng, time_in_state.params));
                previous_state = InfectionState::InfectedCritical;
            }
        } break;

        case InfectionState::Dead: {
            time_in_state  = params.get<TimeInfectedCriticalToDead>()[{m_virus_variant, age}];
            time_period    = days(time_in_state.get_distribution_instance()(rng, time_in_state.params));
            previous_state = InfectionState::InfectedCritical;
        } break;

        default:
            break;
        }
        start_date = start_date - time_period;
        m_infection_course.insert(m_infection_course.begin(), {start_date, previous_state});
    }
    return start_date;
}

} // namespace abm
} // namespace mio<|MERGE_RESOLUTION|>--- conflicted
+++ resolved
@@ -41,9 +41,8 @@
     auto vl_params                    = params.get<ViralLoadDistributions>()[{virus, age}];
     ScalarType high_viral_load_factor = 1;
     if (latest_protection.type != ProtectionType::NoProtection) {
-        high_viral_load_factor -=
-            params.get<HighViralLoadProtectionFactor>()[{latest_protection.type, age, virus}](
-                init_date.days() - latest_protection.time.days());
+        high_viral_load_factor -= params.get<HighViralLoadProtectionFactor>()[{latest_protection.type, age, virus}](
+            init_date.days() - latest_protection.time.days());
     }
     m_viral_load.peak = vl_params.viral_load_peak.get_distribution_instance()(rng, vl_params.viral_load_peak.params) *
                         high_viral_load_factor;
@@ -152,7 +151,6 @@
     return m_viral_load.start_date;
 }
 
-<<<<<<< HEAD
 TimeSpan Infection::get_time_in_state(InfectionState state)
 {
     auto pos = std::find_if(m_infection_course.begin(), m_infection_course.end(),
@@ -166,10 +164,20 @@
     return ((pos + 1)->first - pos->first);
 }
 
-TimePoint Infection::draw_infection_course(Person::RandomNumberGenerator& rng, AgeGroup age, const Parameters& params,
-=======
+TimeSpan Infection::get_time_in_state(InfectionState state)
+{
+    auto pos = std::find_if(m_infection_course.begin(), m_infection_course.end(),
+                            [state](const std::pair<TimePoint, InfectionState>& inf) {
+                                return (inf.second == state);
+                            });
+    // infection state is not part of infection course
+    if (pos == m_infection_course.end()) {
+        return TimeSpan(0);
+    }
+    return ((pos + 1)->first - pos->first);
+}
+
 TimePoint Infection::draw_infection_course(PersonalRandomNumberGenerator& rng, AgeGroup age, const Parameters& params,
->>>>>>> 754675b9
                                            TimePoint init_date, InfectionState init_state,
                                            ProtectionEvent latest_protection)
 {
@@ -218,14 +226,9 @@
         case InfectionState::InfectedSymptoms:
             // roll out next infection step
             {
-<<<<<<< HEAD
-                ScalarType severity_protection_factor = 0.; //CHANGED
-                if (latest_exposure.first != ExposureType::NoProtection) {
-=======
                 ScalarType severity_protection_factor = 0.5;
                 v                                     = uniform_dist(rng);
                 if (latest_protection.type != ProtectionType::NoProtection) {
->>>>>>> 754675b9
                     severity_protection_factor =
                         params.get<SeverityProtectionFactor>()[{latest_protection.type, age, m_virus_variant}](
                             t.days() - latest_protection.time.days());
