/* 
* Copyright (C) 2020-2024 MEmilio
*
* Authors: Daniel Abele, Majid Abedi, Elisabeth Kluth, David Kerkmann, Sascha Korf, Martin J. Kuehn, Khoa Nguyen
*
* Contact: Martin J. Kuehn <Martin.Kuehn@DLR.de>
*
* Licensed under the Apache License, Version 2.0 (the "License");
* you may not use this file except in compliance with the License.
* You may obtain a copy of the License at
*
*     http://www.apache.org/licenses/LICENSE-2.0
*
* Unless required by applicable law or agreed to in writing, software
* distributed under the License is distributed on an "AS IS" BASIS,
* WITHOUT WARRANTIES OR CONDITIONS OF ANY KIND, either express or implied.
* See the License for the specific language governing permissions and
* limitations under the License.
*/
#ifndef EPI_ABM_WORLD_H
#define EPI_ABM_WORLD_H

#include "abm/location_type.h"
#include "abm/parameters.h"
#include "abm/location.h"
#include "abm/person.h"
#include "abm/lockdown_rules.h"
#include "abm/trip_list.h"
#include "abm/testing_strategy.h"
#include "memilio/utils/pointer_dereferencing_iterator.h"
#include "memilio/utils/random_number_generator.h"
#include "memilio/utils/stl_util.h"

#include <bitset>
#include <initializer_list>
#include <vector>
#include <memory>

namespace mio
{
namespace abm
{

/**
 * @brief The World of the Simulation.
 * It consists of Location%s and Person%s (Agents).
 */
class World
{
public:
    using LocationIterator      = PointerDereferencingIterator<std::vector<std::unique_ptr<Location>>::iterator>;
    using ConstLocationIterator = PointerDereferencingIterator<std::vector<std::unique_ptr<Location>>::const_iterator>;
    using PersonIterator        = PointerDereferencingIterator<std::vector<std::unique_ptr<Person>>::iterator>;
    using ConstPersonIterator   = PointerDereferencingIterator<std::vector<std::unique_ptr<Person>>::const_iterator>;

    /**
     * @brief Create a World.
     * @param[in] num_agegroups The number of AgeGroup%s in the simulated World.
     */
    World(size_t num_agegroups)
        : parameters(num_agegroups)
        , m_trip_list()
        , m_use_migration_rules(true)
        , m_cemetery_id(add_location(LocationType::Cemetery))
    {
    }

    /**
     * @brief Create a copied World.
     * @param[in] other The World that needs to be copied. 
     */
    World(const World& other)
        : parameters(other.parameters)
        , m_persons()
        , m_locations()
        , m_trip_list(other.m_trip_list)
        , m_cemetery_id(add_location(LocationType::Cemetery))
    {
        for (auto& origin_loc : other.get_locations()) {
            if (origin_loc.get_type() != LocationType::Cemetery) {
                // Copy a location
                m_locations.emplace_back(
                    std::make_unique<Location>(origin_loc.copy_location_without_persons(parameters.get_num_groups())));
            }
            for (auto& person : other.get_persons()) {
                // If a person is in this location, copy this person and add it to this location.
                if (person.get_location() == origin_loc) {
                    LocationId origin_id = {origin_loc.get_index(), origin_loc.get_type()};
                    m_persons.push_back(
                        std::make_unique<Person>(person.copy_person(get_individualized_location(origin_id))));
                }
            }
        }
        use_migration_rules(other.m_use_migration_rules);
    }

    //type is move-only for stable references of persons/locations
    World(World&& other)            = default;
    World& operator=(World&& other) = default;
<<<<<<< HEAD
    World(const World&)             = delete;
    World& operator=(const World&)  = delete;
=======
    World& operator=(const World&)  = delete;

    /**
     * serialize this. 
     * @see mio::serialize
     */
    template <class IOContext>
    void serialize(IOContext& io) const
    {
        auto obj = io.create_object("World");
        obj.add_element("num_agegroups", parameters.get_num_groups());
        std::vector<Trip> trips;
        TripList trip_list = get_trip_list();
        for (size_t i = 0; i < trip_list.num_trips(false); i++) {
            trips.push_back(trip_list.get_next_trip(false));
            trip_list.increase_index();
        }
        trip_list.reset_index();
        for (size_t i = 0; i < trip_list.num_trips(true); i++) {
            trips.push_back(trip_list.get_next_trip(true));
            trip_list.increase_index();
        }
        obj.add_list("trips", trips.begin(), trips.end());
        obj.add_list("locations", get_locations().begin(), get_locations().end());
        obj.add_list("persons", get_persons().begin(), get_persons().end());
        obj.add_element("use_migration_rules", m_use_migration_rules);
    }

    /**
     * deserialize an object of this class.
     * @see mio::deserialize
     */
    template <class IOContext>
    static IOResult<World> deserialize(IOContext& io)
    {
        auto obj                 = io.expect_object("World");
        auto size                = obj.expect_element("num_agegroups", Tag<size_t>{});
        auto locations           = obj.expect_list("locations", Tag<Location>{});
        auto trip_list           = obj.expect_list("trips", Tag<Trip>{});
        auto persons             = obj.expect_list("persons", Tag<Person>{});
        auto use_migration_rules = obj.expect_element("use_migration_rules", Tag<bool>{});
        return apply(
            io,
            [](auto&& size_, auto&& locations_, auto&& trip_list_, auto&& persons_, auto&& use_migration_rule_) {
                return World{size_, locations_, trip_list_, persons_, use_migration_rule_};
            },
            size, locations, trip_list, persons, use_migration_rules);
    }
>>>>>>> fef7ce35

    /** 
     * @brief Prepare the World for the next Simulation step.
     * @param[in] t Current time.
     * @param[in] dt Length of the time step.
     */
    void begin_step(TimePoint t, TimeSpan dt);

    /** 
     * @brief Follow up on the World after the Simulation step.
     * @param[in] t Current time.
     * @param[in] dt Length of the time step.
     */
    void end_step(TimePoint t, TimeSpan dt);

    /** 
     * @brief Evolve the world one time step.
     * @param[in] t Current time.
     * @param[in] dt Length of the time step.
     */
    void evolve(TimePoint t, TimeSpan dt);

    /** 
     * @brief Add a Location to the World.
     * @param[in] type Type of Location to add.
     * @param[in] num_cells [Default: 1] Number of Cell%s that the Location is divided into.
     * @return Index and type of the newly created Location.
     */
    LocationId add_location(LocationType type, uint32_t num_cells = 1);

    /** 
     * @brief Add a Person to the World.
     * @param[in] id Index and type of the initial Location of the Person.
     * @param[in] age AgeGroup of the person.
     * @return Reference to the newly created Person.
     */
    Person& add_person(const LocationId id, AgeGroup age);

    /**
     * @brief Get a range of all Location%s in the World.
     * @return A range of all Location%s.
     */
    Range<std::pair<ConstLocationIterator, ConstLocationIterator>> get_locations() const;

    /**
     * @brief Get a range of all Person%s in the World.
     * @return A range of all Person%s.
     */
    Range<std::pair<ConstPersonIterator, ConstPersonIterator>> get_persons() const;

    /**
     * @brief Get an individualized Location.
     * @param[in] id LocationId of the Location.
     * @return Reference to the Location.
     */
    const Location& get_individualized_location(LocationId id) const;

    Location& get_individualized_location(LocationId id);

    /**
     * @brief Find an assigned Location of a Person.
     * @param[in] type The #LocationType that specifies the assigned Location.
     * @param[in] person The Person.
     * @return Reference to the assigned Location.
     */
    const Location& find_location(LocationType type, const Person& person) const;

    Location& find_location(LocationType type, const Person& person);

    /** 
     * @brief Get the number of Persons in one #InfectionState at all Location%s of a type.
     * @param[in] t Specified #TimePoint.
     * @param[in] s Specified #InfectionState.
     * @param[in] type Specified #LocationType.
     */
    size_t get_subpopulation_combined(TimePoint t, InfectionState s, LocationType type) const;

    /**
     * @brief Get the migration data.
     * @return Reference to the list of Trip%s that the Person%s make.
     */
    TripList& get_trip_list();

    const TripList& get_trip_list() const;

    /** 
     * @brief Decide if migration rules (like go to school/work) are used or not;
     * The migration rules regarding hospitalization/ICU/quarantine are always used.
     * @param[in] param If true uses the migration rules for migration to school/work etc., else only the rules 
     * regarding hospitalization/ICU/quarantine.
     */
    void use_migration_rules(bool param);
    bool use_migration_rules() const;

    /**
    * @brief Check if at least one Location with a specified LocationType exists.
    * @return True if there is at least one Location of LocationType `type`. False otherwise.
    */
    bool has_location(LocationType type) const
    {
        return m_has_locations[size_t(type)];
    }

    /**
    * @brief Check if at least one Location of every specified LocationType exists.
    * @tparam C A type of container of LocationType.
    * @param location_types A container of LocationType%s.
    * @return True if there is at least one Location of every LocationType in `location_types`. False otherwise.
    */
    template <class C = std::initializer_list<LocationType>>
    bool has_locations(const C& location_types) const
    {
        return std::all_of(location_types.begin(), location_types.end(), [&](auto loc) {
            return has_location(loc);
        });
    }

    /** 
     * @brief Get the TestingStrategy.
     * @return Reference to the list of TestingScheme%s that are checked for testing.
     */
    TestingStrategy& get_testing_strategy();

    const TestingStrategy& get_testing_strategy() const;

    /** 
     * @brief The simulation parameters of the world.
     */
    Parameters parameters;

    /**
    * Get the RandomNumberGenerator used by this world for random events.
    * Persons use their own generators with the same key as the global one. 
    * @return The random number generator.
    */
    RandomNumberGenerator& get_rng()
    {
        return m_rng;
    }

    /**
     * @brief Add a TestingScheme to the set of schemes that are checked for testing at all Locations that have 
     * the LocationType.
     * @param[in] loc_type LocationId key for TestingScheme to be added.
     * @param[in] scheme TestingScheme to be added.
     */
    void add_testing_scheme(const LocationType& loc_type, const TestingScheme& scheme);

    /**
     * @brief Remove a TestingScheme from the set of schemes that are checked for testing at all Locations that have 
     * the LocationType.
     * @param[in] loc_type LocationId key for TestingScheme to be added.
     * @param[in] scheme TestingScheme to be added.
     */
    void remove_testing_scheme(const LocationType& loc_type, const TestingScheme& scheme);

private:
    /**
     * @brief Person%s interact at their Location and may become infected.
     * @param[in] t The current TimePoint.
     * @param[in] dt The length of the time step of the Simulation.
     */
    void interaction(TimePoint t, TimeSpan dt);
    /**
     * @brief Person%s move in the World according to rules.
     * @param[in] t The current TimePoint.
     * @param[in] dt The length of the time step of the Simulation.
     */
    void migration(TimePoint t, TimeSpan dt);

    std::vector<std::unique_ptr<Person>> m_persons; ///< Vector with pointers to every Person.
    std::vector<std::unique_ptr<Location>> m_locations; ///< Vector with pointers to every Location.
    std::bitset<size_t(LocationType::Count)>
        m_has_locations; ///< Flags for each LocationType, set if a Location of that type exists.
    TestingStrategy m_testing_strategy; ///< List of TestingScheme%s that are checked for testing.
    TripList m_trip_list; ///< List of all Trip%s the Person%s do.
    bool m_use_migration_rules; ///< Whether migration rules are considered.
    std::vector<std::pair<LocationType (*)(Person::RandomNumberGenerator&, const Person&, TimePoint, TimeSpan,
                                           const Parameters&),
                          std::vector<LocationType>>>
        m_migration_rules; ///< Rules that govern the migration between Location%s.
    LocationId m_cemetery_id; // Central cemetery for all dead persons.
    RandomNumberGenerator m_rng; ///< Global random number generator
};

} // namespace abm
} // namespace mio

#endif<|MERGE_RESOLUTION|>--- conflicted
+++ resolved
@@ -97,10 +97,6 @@
     //type is move-only for stable references of persons/locations
     World(World&& other)            = default;
     World& operator=(World&& other) = default;
-<<<<<<< HEAD
-    World(const World&)             = delete;
-    World& operator=(const World&)  = delete;
-=======
     World& operator=(const World&)  = delete;
 
     /**
@@ -149,7 +145,6 @@
             },
             size, locations, trip_list, persons, use_migration_rules);
     }
->>>>>>> fef7ce35
 
     /** 
      * @brief Prepare the World for the next Simulation step.
