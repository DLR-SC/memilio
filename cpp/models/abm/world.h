--- conflicted
+++ resolved
@@ -84,20 +84,11 @@
     void end_step(TimePoint t, TimeSpan dt);
 
     /** 
-<<<<<<< HEAD
-     * add a location to the world.
-     * @param type type of location to add
-     * @param num_cells number of cells that the location is divided into, default 1
-     * @return index and type of the newly created location
-     */
-    LocationId add_location(LocationType type, uint32_t num_cells = 1);
-=======
      * Evolve the world one time step.
      * @param[in] t Current time.
      * @param[in] dt Length of the time step.
      */
     void evolve(TimePoint t, TimeSpan dt);
->>>>>>> e2857080
 
     /** 
      * Add a Location to the world.
@@ -105,13 +96,7 @@
      * @param[in] num_cells [Default: 1] Number of Cell%s that the Location is divided into.
      * @return Index and type of the newly created Location.
      */
-<<<<<<< HEAD
-    Person& add_person(const LocationId id, const Infection& infection, const AgeGroup& age = AgeGroup::Age15to34);
-
-    Person& add_person(const LocationId id, const AgeGroup& age = AgeGroup::Age15to34);
-=======
     LocationId add_location(LocationType type, uint32_t num_cells = 1);
->>>>>>> e2857080
 
     /** 
      * @brief Add a Person to the world.
@@ -119,11 +104,7 @@
      * @param[in] age AgeGroup of the person.
      * @return Reference to the newly created Person.
      */
-<<<<<<< HEAD
-    void set_infection_state(Person& person, const InfectionState inf_state, const TimePoint t = TimePoint(0));
-=======
     Person& add_person(const LocationId id, AgeGroup age);
->>>>>>> e2857080
 
     /**
      * get a range of all locations in the world.
