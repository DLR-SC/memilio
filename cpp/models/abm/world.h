--- conflicted
+++ resolved
@@ -71,7 +71,6 @@
      */
     World(const World& other)
         : parameters(other.parameters)
-        , m_locations(other.m_locations)
         , m_trip_list(other.m_trip_list)
     {
         auto persons = other.get_persons();
@@ -84,13 +83,8 @@
     //type is move-only for stable references of persons/locations
     World(World&& other)            = default;
     World& operator=(World&& other) = default;
-<<<<<<< HEAD
     // World(const World&)            = delete;
     World& operator=(const World&) = delete;
-=======
-    World(const World&)             = delete;
-    World& operator=(const World&)  = delete;
->>>>>>> bd17fddf
 
     /**
      * serialize this. 
@@ -161,11 +155,7 @@
      * @param[in] num_cells [Default: 1] Number of Cell%s that the Location is divided into.
      * @return Index and type of the newly created Location.
      */
-<<<<<<< HEAD
-    Person& add_person(LocationId id, InfectionState infection_state, AgeGroup age = AgeGroup(0));
-=======
     LocationId add_location(LocationType type, uint32_t num_cells = 1);
->>>>>>> bd17fddf
 
     /** 
      * @brief Add a Person to the world.
@@ -217,6 +207,7 @@
 
     /** 
      * @brief Get the number of Persons in one #InfectionState at all Location%s of a type.
+     * @param[in] t Specified #TimePoint.
      * @param[in] s Specified #InfectionState.
      * @param[in] type Specified #LocationType.
      */
