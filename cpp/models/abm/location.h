/* 
* Copyright (C) 2020-2021 German Aerospace Center (DLR-SC)
*
* Authors: Daniel Abele, Elisabeth Kluth
*
* Contact: Martin J. Kuehn <Martin.Kuehn@DLR.de>
*
* Licensed under the Apache License, Version 2.0 (the "License");
* you may not use this file except in compliance with the License.
* You may obtain a copy of the License at
*
*     http://www.apache.org/licenses/LICENSE-2.0
*
* Unless required by applicable law or agreed to in writing, software
* distributed under the License is distributed on an "AS IS" BASIS,
* WITHOUT WARRANTIES OR CONDITIONS OF ANY KIND, either express or implied.
* See the License for the specific language governing permissions and
* limitations under the License.
*/
#ifndef EPI_ABM_LOCATION_H
#define EPI_ABM_LOCATION_H

#include "abm/mask_type.h"
#include "abm/parameters.h"
#include "abm/state.h"
#include "abm/location_type.h"

#include "memilio/math/eigen.h"
#include "memilio/utils/custom_index_array.h"
#include <array>
#include <random>

namespace mio
{
namespace abm
{
class Person;

/**
 * LocationCapacity describes the size of a location. 
 * It consists of a volume and a capacity in persons which is an upper bound for the number
 * of people that can be at the location at the same time.
 */
struct LocationCapacity {
    LocationCapacity()
        : volume(0)
        , persons(std::numeric_limits<int>::max())
    {
    }
    int volume;
    int persons;
};

/**
 * LocationId identifies a Location uniquely. It consists of the LocationType of the Location and an Index.
 * The index corresponds to the index into the structure m_locations from world, where all Locations are saved.
 */
struct LocationId {
    uint32_t index;
    LocationType type;

    bool operator==(const LocationId& rhs) const
    {
        return (index == rhs.index && type == rhs.type);
    }

    bool operator!=(const LocationId& rhs) const
    {
        return !(index == rhs.index && type == rhs.type);
    }
};

/**
 * The location can be split up into several cells. This allows a finer division of the people in public transport.
 */
struct Cell {
    uint32_t num_people;
    uint32_t num_carriers;
    uint32_t num_infected;
    CustomIndexArray<double, AgeGroup, VaccinationState> cached_exposure_rate;

    Cell()
        : num_people(0)
        , num_carriers(0)
        , num_infected(0)
        , cached_exposure_rate({{AgeGroup::Count, VaccinationState::Count}, 0.})
    {
    }

    Cell(uint32_t num_p, uint32_t num_c, uint32_t num_i,
         CustomIndexArray<double, AgeGroup, VaccinationState> cached_exposure_rate_new)
        : num_people(num_p)
        , num_carriers(num_c)
        , num_infected(num_i)
        , cached_exposure_rate(cached_exposure_rate_new)
    {
    }

}; // namespace mio

/**
 * all locations in the simulated world where persons gather.
 */
class Location
{
public:
    /**
     * construct a Location of a certain type.
     * @param type the type of the location
     * @param index the index of the location
     * @param num_cells the number of cells in which the location is divided
     */
    Location(LocationType type, uint32_t index, uint32_t num_cells = 0);

    /**
     * get the type of this location.
     */
    LocationType get_type() const
    {
        return m_type;
    }

    /**
     *get the index of this location.
     */
    unsigned get_index() const
    {
        return m_index;
    }

    /** 
     * a person interacts with the population at this location, may change infection state.
     * @param person the person that interacts with the population
     * @param dt length of the current simulation time step
     * @param global_params global infection parameters
     * @return new infection state of the person
     */
    InfectionState interact(const Person& person, TimeSpan dt, const GlobalInfectionParameters& global_params) const;

    /** 
     * add a person to the population at this location.
     * @param person the person arriving
    */
    void add_person(const Person& person);

    /** 
     * remove a person from the population of this location.
     * @param person the person leaving
     */
    void remove_person(const Person& person);

    /** 
     * notification that one person in this location changed infection state.
     * @param person the person that changed infection state
     * @param old_state the previous infection state of the person
     */
    void changed_state(const Person& person, InfectionState old_infection_state);

    /** 
     * prepare the location for the next simulation step.
     * @param dt the duration of the simulation step
     * @param global_params global infection parameters
     */
    void begin_step(TimeSpan dt, const GlobalInfectionParameters& global_params);

    /** 
     * number of persons at this location in one infection state.
     * @return number of persons at this location that are in the specified infection state
     */
    int get_subpopulation(InfectionState s) const;

    /** 
     * number of persons at this location for all infection states.
     * vector is indexed by InfectionState.
     * @return number of persons in all infection states.
     * */
    Eigen::Ref<const Eigen::VectorXi> get_subpopulations() const;

    /**
     * @return parameters of the infection that are specific to this location
     */
    LocalInfectionParameters& get_infection_parameters()
    {
        return m_parameters;
    }

    const LocalInfectionParameters& get_infection_parameters() const
    {
        return m_parameters;
    }

    const std::vector<Cell>& get_cells() const
    {
        return m_cells;
    }

<<<<<<< HEAD
    MaskType get_required_mask() const
    {
        return m_required_mask;
=======
    /**
     * get the number of persons at the location
     * @return number of persons
     */
    int get_population()
    {
        return m_num_persons;
    }

    /**
     * get the exposure rate of the location
     */
    CustomIndexArray<double, AgeGroup, VaccinationState> get_cached_exposure_rate()
    {
        return m_cached_exposure_rate;
    }

    /**
    * Set the capacity of the location in person and volume
    * @param persons maximum number of people that can visit the location at the same time
    * @param volume volume of the location in m^3
    */
    void set_capacity(int persons, int volume)
    {
        m_capacity.persons = persons;
        m_capacity.volume  = volume;
    }

    /**
    * @return the capacity of the location in person and volume
    */
    LocationCapacity get_capacity()
    {
        return m_capacity;
    }

    /**
    * computes a relative transmission risk factor for the location
    * @return the relative risk factor for the location
    */
    double compute_relative_transmission_risk();

    /**
    * Set the capacity adapted transmission risk flag
    * @param consider_capacity if true considers the capacity of the location for the computation of relative 
    * transmission risk
    */
    void set_capacity_adapted_transmission_risk_flag(bool consider_capacity)
    {
        m_capacity_adapted_transmission_risk = consider_capacity;
>>>>>>> cc8e3cbd
    }

private:
    void change_subpopulation(InfectionState s, int delta);

private:
    LocationType m_type;
    uint32_t m_index;
    int m_num_persons = 0;
    LocationCapacity m_capacity;
    bool m_capacity_adapted_transmission_risk;
    std::array<int, size_t(InfectionState::Count)> m_subpopulations;
    LocalInfectionParameters m_parameters;
    CustomIndexArray<double, AgeGroup, VaccinationState> m_cached_exposure_rate;
    std::vector<Cell> m_cells;
    MaskType m_required_mask;
};

} // namespace abm
} // namespace mio

#endif<|MERGE_RESOLUTION|>--- conflicted
+++ resolved
@@ -194,11 +194,11 @@
         return m_cells;
     }
 
-<<<<<<< HEAD
     MaskType get_required_mask() const
     {
         return m_required_mask;
-=======
+    }
+
     /**
      * get the number of persons at the location
      * @return number of persons
@@ -249,7 +249,6 @@
     void set_capacity_adapted_transmission_risk_flag(bool consider_capacity)
     {
         m_capacity_adapted_transmission_risk = consider_capacity;
->>>>>>> cc8e3cbd
     }
 
 private:
