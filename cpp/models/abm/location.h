/* 
* Copyright (C) 2020-2024 MEmilio
*
* Authors: Daniel Abele, Elisabeth Kluth, Khoa Nguyen, David Kerkmann
*
* Contact: Martin J. Kuehn <Martin.Kuehn@DLR.de>
*
* Licensed under the Apache License, Version 2.0 (the "License");
* you may not use this file except in compliance with the License.
* You may obtain a copy of the License at
*
*     http://www.apache.org/licenses/LICENSE-2.0
*
* Unless required by applicable law or agreed to in writing, software
* distributed under the License is distributed on an "AS IS" BASIS,
* WITHOUT WARRANTIES OR CONDITIONS OF ANY KIND, either express or implied.
* See the License for the specific language governing permissions and
* limitations under the License.
*/
#ifndef MIO_ABM_LOCATION_H
#define MIO_ABM_LOCATION_H

#include "abm/location_id.h"
#include "abm/mask_type.h"
#include "abm/parameters.h"
#include "abm/location_type.h"

#include "boost/atomic/atomic.hpp"

namespace mio
{
namespace abm
{

struct GeographicalLocation {
    double latitude;
    double longitude;

    /**
     * @brief Compare two GeographicalLocation%s.
     */
    bool operator==(const GeographicalLocation& other) const
    {
        return (latitude == other.latitude && longitude == other.longitude);
    }

    bool operator!=(const GeographicalLocation& other) const
    {
        return !(latitude == other.latitude && longitude == other.longitude);
    }
};

struct CellIndex : public mio::Index<CellIndex> {
    CellIndex(size_t i)
        : mio::Index<CellIndex>(i)
    {
    }
};

using ContactExposureRates = CustomIndexArray<boost::atomic<ScalarType>, CellIndex, VirusVariant, AgeGroup>;
using AirExposureRates     = CustomIndexArray<boost::atomic<ScalarType>, CellIndex, VirusVariant>;

/**
 * @brief CellCapacity describes the size of a Cell. 
 * It consists of a volume and a capacity in Person%s which is an upper bound for the number
 * of people that can be in the Cell at the same time.
 */
struct CellCapacity {
    CellCapacity()
        : volume(0)
        , persons(std::numeric_limits<int>::max())
    {
    }
    uint32_t volume; ///< Volume of the Cell.
    uint32_t persons; ///< Maximal number of Person%s at the Cell.
};

/**
 * @brief The Location can be split up into several Cell%s. 
 * This allows a finer division of the people at the Location.
 */
struct Cell {
    CellCapacity m_capacity;

    /**
    * @brief Computes a relative cell size for the Cell.
    * @return The relative cell size for the Cell.
    */
    ScalarType compute_space_per_person_relative() const;
}; // namespace mio

/**
 * @brief All Location%s in the simulated Model where Person%s gather.
 */
class Location
{
public:
    /**
     * @brief Construct a Location with provided parameters. 
     * @param[in] loc_type The #LocationType.
     * @param[in] loc_id The index of the Location in the World.
     * @param[in] num_agegroups [Default: 1] The number of age groups in the model.
     * @param[in] num_cells [Default: 1] The number of Cell%s in which the Location is divided.
     */
    explicit Location(LocationType loc_type, LocationId loc_id, size_t num_agegroups = 1, uint32_t num_cells = 1);

    /**
     * @brief Construct a copy of a Location with a new ID.
     * @param[in] other The Location to copy from.
     * @param[in] id The ID for the new Location.
     */
    explicit Location(const Location& other, LocationId id)
        : Location(other)
    {
        m_id = id;
    }

    /**
     * @brief Compare two Location%s.
     */
    bool operator==(const Location& other) const
    {
        return (m_id == other.m_id);
    }

    bool operator!=(const Location& other) const
    {
        return !(*this == other);
    }

    /**
     * @brief Get the type of this Location.
     * @return The #LocationType of the Location.
     */
    LocationType get_type() const
    {
        return m_type;
    }

    /**
     * @brief Get the location's identifier in a World.
     * @return The location's LocationId by value.
     */
    LocationId get_id() const
    {
        return m_id;
    }

    /**
<<<<<<< HEAD
     * @brief Compute the transmission factor for contact transmission of the virus in a Cell.
     * @param[in] cell_index Cell index of the Cell.
     * @param[in] virus VirusVariant of interest.
     * @param[in] age_receiver AgeGroup of the receiving Person.
     * @param[in] age_transmitter AgeGroup of the transmitting Person.
     * @param[in] num_agegroups The number of age groups in the model.
     * @return Amount of average Infection%s with the virus from the AgeGroup of the transmitter per day.
    */
    ScalarType transmission_contacts_per_day(uint32_t cell_index, VirusVariant virus, AgeGroup age_receiver,
                                             size_t num_agegroups) const;

    /**
     * @brief Compute the transmission factor for a aerosol transmission of the virus in a Cell.
     * @param[in] cell_index Cell index of the Cell.
     * @param[in] virus VirusVariant of interest.
     * @param[in] global_params The Parameters of the Model. 
     * @return Amount of average Infection%s with the virus per day.
    */
    ScalarType transmission_air_per_day(uint32_t cell_index, VirusVariant virus, const Parameters& global_params) const;

    /** 
     * @brief A Person interacts with the population at this Location and may become infected.
     * @param[in, out] rng Person::RandomNumberGenerator for this Person.
     * @param[in, out] person The Person that interacts with the population.
     * @param[in] dt Length of the current Simulation time step.
     * @param[in] params The Parameters of the Model.
     */
    void interact(Person::RandomNumberGenerator& rng, Person& person, TimePoint t, TimeSpan dt,
                  const Parameters& params) const;

    /** 
     * @brief Add a Person to the population at this Location.
     * @param[in] person The Person arriving.
     * @param[in] cell_idx [Default: 0] Index of the Cell the Person shall go to.
    */
    void add_person(Person& person, std::vector<uint32_t> cells = {0});

    /** 
     * @brief Remove a Person from the population of this Location.
     * @param[in] person The Person leaving.
     */
    void remove_person(Person& person);

    /** 
     * @brief Prepare the Location for the next Simulation step.
     * @param[in] t Current TimePoint of the Simulation.
     * @param[in] dt The duration of the Simulation step.
     * @param[in] num_agegroups The number of age groups in the model.
     */
    void cache_exposure_rates(TimePoint t, TimeSpan dt, size_t num_agegroups);

    /**
=======
>>>>>>> d59fbd78
     * @brief Get the Location specific Infection parameters.
     * @return Parameters of the Infection that are specific to this Location.
     * @{
     */
    LocalInfectionParameters& get_infection_parameters()
    {
        return m_parameters;
    }

    const LocalInfectionParameters& get_infection_parameters() const
    {
        return m_parameters;
    }
    /** @} */

    /**
     * @brief Get the Cell%s of this Location.
     * @return The vector of all Cell%s of the Location.
     */
    const std::vector<Cell>& get_cells() const
    {
        return m_cells;
    }

    /**
     * @brief Get the type of Mask that is demanded when entering this Location.
     * @return Least secure MaskType that is demanded when entering this Location.
     */
    MaskType get_required_mask() const
    {
        return m_required_mask;
    }

    /**
     * @brief Set the required type of mask for entering this Location.
     * @param[in] type The Least secure MaskType that is demanded when entering this Location.
     */
    void set_required_mask(MaskType type)
    {
        m_required_mask = type;
    }

    /**
     * @brief Set the CellCapacity of a Cell in the Location in persons and volume.
     * @param[in] persons Maximum number of Person%s that can visit the Cell at the same time.
     * @param[in] volume Volume of the Cell in m^3.
     * @param[in] cell_idx Index of the Cell.
     */
    void set_capacity(uint32_t persons, uint32_t volume, uint32_t cell_idx = 0)
    {
        assert(cell_idx < m_cells.size() && "Given cell index is too large.");
        m_cells[cell_idx].m_capacity.persons = persons;
        m_cells[cell_idx].m_capacity.volume  = volume;
    }

    /**
     * @brief Get the capacity of a specific Cell in persons and volume.
     * @param[in] cell_idx The index of the Cell.
     * @return The CellCapacity of the Cell.
     */
    CellCapacity get_capacity(uint32_t cell_idx = 0) const
    {
        assert(cell_idx < m_cells.size() && "Given cell index is too large.");
        return m_cells[cell_idx].m_capacity;
    }

    /**
     * @brief Get the information whether NPIs are active at this Location.
     * If true requires e.g. Mask%s when entering a Location.
     * @return True if NPIs are active at this Location.
     */
    bool get_npi_active() const
    {
        return m_npi_active;
    }

    /**
     * @brief Activate or deactivate NPIs at this Location.
     * @param[in] new_status Status of NPIs.
     */
    void set_npi_active(bool new_status)
    {
        m_npi_active = new_status;
    }

    /**
     * serialize this. 
     * @see mio::serialize
     */
    template <class IOContext>
    void serialize(IOContext& io) const
    {
        auto obj = io.create_object("Location");
        obj.add_element("index", m_id);
        obj.add_element("type", m_type);
    }

    /**
     * deserialize an object of this class.
     * @see mio::deserialize
     */
    template <class IOContext>
    static IOResult<Location> deserialize(IOContext& io)
    {
        auto obj   = io.expect_object("Location");
        auto index = obj.expect_element("index", Tag<LocationId>{});
        auto type  = obj.expect_element("type", Tag<LocationType>{});
        return apply(
            io,
            [](auto&& index_, auto&& type_) {
                return Location{type_, index_};
            },
            index, type);
    }

    /**
     * @brief Get the geographical location of the Location.
     * @return The geographical location of the Location.
     */
    GeographicalLocation get_geographical_location() const
    {
        return m_geographical_location;
    }

    /**
     * @brief Set the geographical location of the Location.
     * @param[in] location The geographical location of the Location.
     */
    void set_geographical_location(GeographicalLocation location)
    {
        m_geographical_location = location;
    }

private:
    LocationType m_type; ///< Type of the Location.
    LocationId m_id; ///< Unique identifier for the Location in the World owning it.
    LocalInfectionParameters m_parameters; ///< Infection parameters for the Location.
    std::vector<Cell> m_cells{}; ///< A vector of all Cell%s that the Location is divided in.
    MaskType m_required_mask; ///< Least secure type of Mask that is needed to enter the Location.
    bool m_npi_active; ///< If true requires e.g. Mask%s to enter the Location.
    GeographicalLocation m_geographical_location; ///< Geographical location (longitude and latitude) of the Location.
};

} // namespace abm
} // namespace mio

#endif<|MERGE_RESOLUTION|>--- conflicted
+++ resolved
@@ -138,7 +138,7 @@
     }
 
     /**
-     * @brief Get the location's identifier in a World.
+     * @brief Get the location's identifier in a Model.
      * @return The location's LocationId by value.
      */
     LocationId get_id() const
@@ -147,61 +147,6 @@
     }
 
     /**
-<<<<<<< HEAD
-     * @brief Compute the transmission factor for contact transmission of the virus in a Cell.
-     * @param[in] cell_index Cell index of the Cell.
-     * @param[in] virus VirusVariant of interest.
-     * @param[in] age_receiver AgeGroup of the receiving Person.
-     * @param[in] age_transmitter AgeGroup of the transmitting Person.
-     * @param[in] num_agegroups The number of age groups in the model.
-     * @return Amount of average Infection%s with the virus from the AgeGroup of the transmitter per day.
-    */
-    ScalarType transmission_contacts_per_day(uint32_t cell_index, VirusVariant virus, AgeGroup age_receiver,
-                                             size_t num_agegroups) const;
-
-    /**
-     * @brief Compute the transmission factor for a aerosol transmission of the virus in a Cell.
-     * @param[in] cell_index Cell index of the Cell.
-     * @param[in] virus VirusVariant of interest.
-     * @param[in] global_params The Parameters of the Model. 
-     * @return Amount of average Infection%s with the virus per day.
-    */
-    ScalarType transmission_air_per_day(uint32_t cell_index, VirusVariant virus, const Parameters& global_params) const;
-
-    /** 
-     * @brief A Person interacts with the population at this Location and may become infected.
-     * @param[in, out] rng Person::RandomNumberGenerator for this Person.
-     * @param[in, out] person The Person that interacts with the population.
-     * @param[in] dt Length of the current Simulation time step.
-     * @param[in] params The Parameters of the Model.
-     */
-    void interact(Person::RandomNumberGenerator& rng, Person& person, TimePoint t, TimeSpan dt,
-                  const Parameters& params) const;
-
-    /** 
-     * @brief Add a Person to the population at this Location.
-     * @param[in] person The Person arriving.
-     * @param[in] cell_idx [Default: 0] Index of the Cell the Person shall go to.
-    */
-    void add_person(Person& person, std::vector<uint32_t> cells = {0});
-
-    /** 
-     * @brief Remove a Person from the population of this Location.
-     * @param[in] person The Person leaving.
-     */
-    void remove_person(Person& person);
-
-    /** 
-     * @brief Prepare the Location for the next Simulation step.
-     * @param[in] t Current TimePoint of the Simulation.
-     * @param[in] dt The duration of the Simulation step.
-     * @param[in] num_agegroups The number of age groups in the model.
-     */
-    void cache_exposure_rates(TimePoint t, TimeSpan dt, size_t num_agegroups);
-
-    /**
-=======
->>>>>>> d59fbd78
      * @brief Get the Location specific Infection parameters.
      * @return Parameters of the Infection that are specific to this Location.
      * @{
