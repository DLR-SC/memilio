--- conflicted
+++ resolved
@@ -179,12 +179,8 @@
      * @param[in] dt Length of the current Simulation time step.
      * @param[in] params Parameters of the Model.
      */
-<<<<<<< HEAD
-    void interact(Person& person, TimePoint t, TimeSpan dt, const Parameters& params) const;
-=======
     void interact(Person::RandomNumberGenerator& rng, Person& person, TimePoint t, TimeSpan dt,
-                  const GlobalInfectionParameters& global_params) const;
->>>>>>> 687fa256
+                  const Parameters& params) const;
 
     /** 
      * @brief Add a Person to the population at this Location.
