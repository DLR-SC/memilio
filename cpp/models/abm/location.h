/* 
* Copyright (C) 2020-2023 German Aerospace Center (DLR-SC)
*        & Helmholtz Centre for Infection Research (HZI)
*
* Authors: Daniel Abele, Elisabeth Kluth, Khoa Nguyen, David Kerkmann
*
* Contact: Martin J. Kuehn <Martin.Kuehn@DLR.de>
*
* Licensed under the Apache License, Version 2.0 (the "License");
* you may not use this file except in compliance with the License.
* You may obtain a copy of the License at
*
*     http://www.apache.org/licenses/LICENSE-2.0
*
* Unless required by applicable law or agreed to in writing, software
* distributed under the License is distributed on an "AS IS" BASIS,
* WITHOUT WARRANTIES OR CONDITIONS OF ANY KIND, either express or implied.
* See the License for the specific language governing permissions and
* limitations under the License.
*/
#ifndef EPI_ABM_LOCATION_H
#define EPI_ABM_LOCATION_H

#include "abm/person.h"
#include "abm/mask_type.h"
#include "abm/parameters.h"
#include "abm/location_type.h"
<<<<<<< HEAD
#include "memilio/epidemiology/age_group.h"
=======
#include "abm/infection_state.h"
#include "abm/vaccine.h"

>>>>>>> bd17fddf
#include "memilio/math/eigen.h"
#include "memilio/utils/custom_index_array.h"
#include "memilio/utils/time_series.h"
#include "memilio/utils/memory.h"
#include <array>
#include <random>

namespace mio
{
namespace abm
{
class Person;

/**
 * CellCapacity describes the size of a cell. 
 * It consists of a volume and a capacity in persons which is an upper bound for the number
 * of people that can be in the cell at the same time.
 */
struct CellCapacity {
    CellCapacity()
        : volume(0)
        , persons(std::numeric_limits<int>::max())
    {
    }
    uint32_t volume;
    uint32_t persons;
};

/**
 * The Location can be split up into several Cell%s. This allows a finer division of the people at the Location.
 */
struct Cell {
<<<<<<< HEAD

    uint32_t num_people; ///< Number of Person%s in the Cell.
    uint32_t num_carriers; ///< Number of pre- and asymptomatic Person%s in the Cell.
    uint32_t num_infected; ///< Number of symptomatic Person%s in the Cell.
    CustomIndexArray<ScalarType, AgeGroup, VaccinationState>
        cached_exposure_rate; /**< The parameter for the exponential
    distribution to decide if a Person becomes infected.*/

    Cell(size_t num_agegroups)
        : num_people(0)
        , num_carriers(0)
        , num_infected(0)
        , cached_exposure_rate({{AgeGroup(num_agegroups), VaccinationState::Count}, 0.})
=======
    std::vector<observer_ptr<Person>> m_persons;
    CustomIndexArray<ScalarType, VirusVariant, AgeGroup> m_cached_exposure_rate_contacts;
    CustomIndexArray<ScalarType, VirusVariant> m_cached_exposure_rate_air;
    CellCapacity m_capacity;

    explicit Cell(std::vector<observer_ptr<Person>> persons = {})
        : m_persons(std::move(persons))
        , m_cached_exposure_rate_contacts({{VirusVariant::Count, AgeGroup::Count}, 0.})
        , m_cached_exposure_rate_air({{VirusVariant::Count}, 0.})
        , m_capacity()
>>>>>>> bd17fddf
    {
    }

    /**
    * @brief Computes a relative cell size for the Cell.
    * @return The relative cell size for the Cell.
    */
    ScalarType compute_space_per_person_relative();

    /**
    * @brief Get subpopulation of a particular InfectionState in the Cell.
    * @param[in] t TimePoint of querry.
    * @param[in] state InfectionState of interest.
    * @return Amount of persons of the InfectionState in the Cell.
    */
    size_t get_subpopulation(TimePoint t, InfectionState state) const;

}; // namespace mio

/**
 * All locations in the simulated world where persons gather.
 */
class Location
{
public:
    /**
<<<<<<< HEAD
     * construct a Location of a certain type.
     * @param type the type of the location
     * @param index the index of the location
     * @param num_agegroups the number of age groups in the model
     * @param num_cells the number of cells in which the location is divided
     */
    Location(LocationType type, uint32_t index, size_t num_agegroups, uint32_t num_cells = 0);
=======
     * Construct a Location of a certain type.
     * @param type The type of the location.
     * @param index The index of the location.
     * @param num_cells [Default: 1] The number of cells in which the Location is divided.
     */
    Location(LocationType type, uint32_t index, uint32_t num_cells = 1);

    /**
    * @brief Compare two Location%s.
    */
    bool operator==(const Location& other) const
    {
        return (m_type == other.m_type && m_index == other.m_index);
    }

    bool operator!=(const Location& other) const
    {
        return !(*this == other);
    }
>>>>>>> bd17fddf

    /**
     * @brief Get the LocationType of this Location.
     */
    LocationType get_type() const
    {
        return m_type;
    }

    /**
     * @brief Get the index of this Location.
     */
    unsigned get_index() const
    {
        return m_index;
    }

<<<<<<< HEAD
    /** 
     * a person interacts with the population at this location, may change infection state.
     * @param person the person that interacts with the population
     * @param dt length of the current simulation time step
     * @param global_params global simulation parameters
     * @return new infection state of the person
     */
    InfectionState interact(const Person& person, TimeSpan dt, const Parameters& global_params) const;
=======
    /**
     * @brief Compute the transmission factor for contact transmission of the virus in a Cell.
     * @param[in] cell_index Cell index of the Cell.
     * @param[in] virus VirusVariant of interest.
     * @param[in] age_receiver AgeGroup of the receiving Person.
     * @param[in] age_transmitter AgeGroup of the transmitting Person.
     * @returns Amount of average infections with the virus from the AgeGroup of the transmitter per day.
    */
    ScalarType transmission_contacts_per_day(uint32_t cell_index, VirusVariant virus, AgeGroup age_receiver) const;
>>>>>>> bd17fddf

    /**
     * @brief Compute the transmission factor for a aerosol transmission of the virus in a Cell.
     * @param[in] cell_index Cell index of the Cell.
     * @param[in] virus VirusVariant of interest.
     * @returns Amount of average infections with the virus per day.
    */
    ScalarType transmission_air_per_day(uint32_t cell_index, VirusVariant virus) const;

    /** 
     * @brief A person interacts with the population at this Location and may become infected.
     * @param person The Person that interacts with the population.
     * @param dt Length of the current simulation time step.
     * @param global_params Global infection parameters.
     */
    void interact(Person& person, TimePoint t, TimeSpan dt, const GlobalInfectionParameters& global_params) const;

    /** 
     * @brief Add a Person to the population at this Location.
     * @param person The Person arriving.
     * @param cell_idx [Default: 0] Index of the Cell the Person shall go to.
    */
    void add_person(Person& person, std::vector<uint32_t> cells = {0});

    /** 
<<<<<<< HEAD
     * prepare the location for the next simulation step.
     * @param dt the duration of the simulation step
     * @param global_params global simulation parameters
     */
    void begin_step(TimeSpan dt, const Parameters& global_params);
=======
     * @brief Remove a Person from the population of this Location.
     * @param person The Person leaving.
     */
    void remove_person(Person& person);
>>>>>>> bd17fddf

    /** 
     * @brief Prepare the location for the next simulation step.
     * @param t Current TimePoint of the simulation.
     * @param dt The duration of the simulation step.
     */
    void cache_exposure_rates(TimePoint t, TimeSpan dt);

    /**
     * @return parameters of the infection that are specific to this location
     */
    LocalInfectionParameters& get_infection_parameters()
    {
        return m_parameters;
    }

    const LocalInfectionParameters& get_infection_parameters() const
    {
        return m_parameters;
    }

    /**
     * @brief Get the Cell%s of this Location.
     */
    const std::vector<Cell>& get_cells() const
    {
        return m_cells;
    }

    /**
     * @brief Get the type of Mask that is demanded when entering this Location.
     */
    MaskType get_required_mask() const
    {
        return m_required_mask;
    }

    /**
     * @brief Set the required MaskType for entering this Location.
     * @param[in] type The type of the Mask.
     */
    void set_required_mask(MaskType type)
    {
        m_required_mask = type;
    }

    /**
     * @brief Get the contact exposure rate in the cell.
     * @param[in] cell_idx CellIndex of interest.
     * @return Air exposure rate in the cell.
     */
    CustomIndexArray<ScalarType, VirusVariant, AgeGroup> get_cached_exposure_rate_contacts(uint32_t cell_idx)
    {
        return m_cells[cell_idx].m_cached_exposure_rate_contacts;
    }

    /**
     * @brief Get the air exposure rate in the cell.
     * @param[in] cell_idx CellIndex of interest.
     * @return Contact exposure rate in the cell.
     */
    CustomIndexArray<ScalarType, VirusVariant> get_cached_exposure_rate_air(uint32_t cell_idx)
    {
        return m_cells[cell_idx].m_cached_exposure_rate_air;
    }

    /**
    * @brief Set the capacity of a cell in the Location in persons and volume.
    * @param persons Maximum number of Person%s that can visit the Cell at the same time.
    * @param volume Volume of the Cell in m^3.
    */
    void set_capacity(uint32_t persons, uint32_t volume, uint32_t cell_idx = 0)
    {
        m_cells[cell_idx].m_capacity.persons = persons;
        m_cells[cell_idx].m_capacity.volume  = volume;
    }

    /**
    * @return The capacity of a Cell in persons and volume.
    */
    CellCapacity get_capacity(uint32_t cell_idx = 0)
    {
        return m_cells[cell_idx].m_capacity;
    }

    /**
     * @brief Set the capacity adapted transmission risk flag.
     * @param[in] consider_capacity If true considers the capacity of the location for the computation of relative 
     * transmission risk.
     */
    void set_capacity_adapted_transmission_risk_flag(bool consider_capacity)
    {
        m_capacity_adapted_transmission_risk = consider_capacity;
    }

    /**
     * @brief Get the information whether NPIs are active at this Location.
     * If true requires e.g. Mask%s when entering a Location.
     */
    bool get_npi_active() const
    {
        return m_npi_active;
    }

    /**
     * @brief Activate or deactivate NPIs at this Location.
     * @param[in] new_status Status of NPIs.
     */
    void set_npi_active(bool new_status)
    {
        m_npi_active = new_status;
    }

<<<<<<< HEAD
    /**
     * serialize this. 
     * @see mio::serialize
     */
    template <class IOContext>
    void serialize(IOContext& io) const
    {
        auto obj = io.create_object("Location");
        obj.add_element("Index", m_index);
    }

    /**
     * deserialize an object of this class.
     * @see mio::deserialize
     */
    template <class IOContext>
    static IOResult<Location> deserialize(IOContext& io)
    {
        auto obj   = io.expect_object("Location");
        auto index = obj.expect_element("Index", Tag<uint32_t>{});
        return apply(
            io,
            [](auto&& index_) {
                return Location{index_};
            },
            index);
    }

private:
=======
>>>>>>> bd17fddf
    /**
     * @brief Get the total number of Person%s at the Location.
     * @return Number of Person%s.
     */
    size_t get_number_persons();

    /**
     * @brief Get the number of Person%s of a particular InfectionState for all Cell%s.
     * @param[in] t TimePoint of querry.
     * @param[in] state InfectionState of interest.
     * @return Amount of Person%s of the InfectionState in all Cell%s.
     */
    size_t get_subpopulation(TimePoint t, InfectionState state) const;

    /**
     * Add a timepoint to the subpopulations timeseries.
     * @param[in] t The TimePoint to be added.
    */
    void store_subpopulations(const TimePoint t);

    /**
     * @brief Initialize the history of subpopulations.
     * @param[in] t The TimePoint of initialization.
    */
    void initialize_subpopulations(TimePoint t);

    /**
     * @brief Get the complete history of subpopulations.
    */
    const TimeSeries<ScalarType>& get_subpopulations() const;

private:
    LocationType m_type; ///< Type of the Location.
    uint32_t m_index; ///< Index of the Location.
<<<<<<< HEAD
    int m_num_persons = 0;
    size_t m_agegroups;
    LocationCapacity m_capacity;
=======
>>>>>>> bd17fddf
    bool m_capacity_adapted_transmission_risk; /**< If true considers the LocationCapacity for the computation of the 
    transmission risk.*/
    LocalInfectionParameters m_parameters; ///< Infection parameters for the Location.
    std::vector<observer_ptr<Person>> m_persons{}; ///< A vector of all Person%s at the Location.
    TimeSeries<ScalarType> m_subpopulations{Eigen::Index(
        InfectionState::Count)}; ///< A TimeSeries of the InfectionState%s for each TimePoint at the Location.
    std::vector<Cell> m_cells; ///< A vector of all Cell%s that the Location is divided in.
    MaskType m_required_mask; ///< Least secure type of Mask that is needed to enter the Location.
    bool m_npi_active; ///< If true requires e.g. Mask%s to enter the Location.
};

} // namespace abm
} // namespace mio

#endif<|MERGE_RESOLUTION|>--- conflicted
+++ resolved
@@ -25,13 +25,9 @@
 #include "abm/mask_type.h"
 #include "abm/parameters.h"
 #include "abm/location_type.h"
-<<<<<<< HEAD
-#include "memilio/epidemiology/age_group.h"
-=======
 #include "abm/infection_state.h"
 #include "abm/vaccine.h"
-
->>>>>>> bd17fddf
+#include "memilio/epidemiology/age_group.h"
 #include "memilio/math/eigen.h"
 #include "memilio/utils/custom_index_array.h"
 #include "memilio/utils/time_series.h"
@@ -64,32 +60,16 @@
  * The Location can be split up into several Cell%s. This allows a finer division of the people at the Location.
  */
 struct Cell {
-<<<<<<< HEAD
-
-    uint32_t num_people; ///< Number of Person%s in the Cell.
-    uint32_t num_carriers; ///< Number of pre- and asymptomatic Person%s in the Cell.
-    uint32_t num_infected; ///< Number of symptomatic Person%s in the Cell.
-    CustomIndexArray<ScalarType, AgeGroup, VaccinationState>
-        cached_exposure_rate; /**< The parameter for the exponential
-    distribution to decide if a Person becomes infected.*/
-
-    Cell(size_t num_agegroups)
-        : num_people(0)
-        , num_carriers(0)
-        , num_infected(0)
-        , cached_exposure_rate({{AgeGroup(num_agegroups), VaccinationState::Count}, 0.})
-=======
     std::vector<observer_ptr<Person>> m_persons;
     CustomIndexArray<ScalarType, VirusVariant, AgeGroup> m_cached_exposure_rate_contacts;
     CustomIndexArray<ScalarType, VirusVariant> m_cached_exposure_rate_air;
     CellCapacity m_capacity;
 
-    explicit Cell(std::vector<observer_ptr<Person>> persons = {})
+    Cell(size_t num_agegroups, std::vector<observer_ptr<Person>> persons = {})
         : m_persons(std::move(persons))
-        , m_cached_exposure_rate_contacts({{VirusVariant::Count, AgeGroup::Count}, 0.})
+        , m_cached_exposure_rate_contacts({{VirusVariant::Count, AgeGroup(num_agegroups)}, 0.})
         , m_cached_exposure_rate_air({{VirusVariant::Count}, 0.})
         , m_capacity()
->>>>>>> bd17fddf
     {
     }
 
@@ -116,21 +96,13 @@
 {
 public:
     /**
-<<<<<<< HEAD
-     * construct a Location of a certain type.
-     * @param type the type of the location
-     * @param index the index of the location
-     * @param num_agegroups the number of age groups in the model
-     * @param num_cells the number of cells in which the location is divided
-     */
-    Location(LocationType type, uint32_t index, size_t num_agegroups, uint32_t num_cells = 0);
-=======
      * Construct a Location of a certain type.
      * @param type The type of the location.
      * @param index The index of the location.
+     * @param num_agegroups the number of age groups in the model
      * @param num_cells [Default: 1] The number of cells in which the Location is divided.
      */
-    Location(LocationType type, uint32_t index, uint32_t num_cells = 1);
+    Location(LocationType type, uint32_t index, size_t num_agegroups, uint32_t num_cells = 1);
 
     /**
     * @brief Compare two Location%s.
@@ -144,7 +116,6 @@
     {
         return !(*this == other);
     }
->>>>>>> bd17fddf
 
     /**
      * @brief Get the LocationType of this Location.
@@ -162,16 +133,6 @@
         return m_index;
     }
 
-<<<<<<< HEAD
-    /** 
-     * a person interacts with the population at this location, may change infection state.
-     * @param person the person that interacts with the population
-     * @param dt length of the current simulation time step
-     * @param global_params global simulation parameters
-     * @return new infection state of the person
-     */
-    InfectionState interact(const Person& person, TimeSpan dt, const Parameters& global_params) const;
-=======
     /**
      * @brief Compute the transmission factor for contact transmission of the virus in a Cell.
      * @param[in] cell_index Cell index of the Cell.
@@ -181,7 +142,6 @@
      * @returns Amount of average infections with the virus from the AgeGroup of the transmitter per day.
     */
     ScalarType transmission_contacts_per_day(uint32_t cell_index, VirusVariant virus, AgeGroup age_receiver) const;
->>>>>>> bd17fddf
 
     /**
      * @brief Compute the transmission factor for a aerosol transmission of the virus in a Cell.
@@ -195,9 +155,9 @@
      * @brief A person interacts with the population at this Location and may become infected.
      * @param person The Person that interacts with the population.
      * @param dt Length of the current simulation time step.
-     * @param global_params Global infection parameters.
-     */
-    void interact(Person& person, TimePoint t, TimeSpan dt, const GlobalInfectionParameters& global_params) const;
+     * @param params Parameters of the simulation.
+     */
+    void interact(Person& person, TimePoint t, TimeSpan dt, const Parameters& params) const;
 
     /** 
      * @brief Add a Person to the population at this Location.
@@ -207,18 +167,10 @@
     void add_person(Person& person, std::vector<uint32_t> cells = {0});
 
     /** 
-<<<<<<< HEAD
-     * prepare the location for the next simulation step.
-     * @param dt the duration of the simulation step
-     * @param global_params global simulation parameters
-     */
-    void begin_step(TimeSpan dt, const Parameters& global_params);
-=======
      * @brief Remove a Person from the population of this Location.
      * @param person The Person leaving.
      */
     void remove_person(Person& person);
->>>>>>> bd17fddf
 
     /** 
      * @brief Prepare the location for the next simulation step.
@@ -332,7 +284,6 @@
         m_npi_active = new_status;
     }
 
-<<<<<<< HEAD
     /**
      * serialize this. 
      * @see mio::serialize
@@ -361,9 +312,6 @@
             index);
     }
 
-private:
-=======
->>>>>>> bd17fddf
     /**
      * @brief Get the total number of Person%s at the Location.
      * @return Number of Person%s.
@@ -398,12 +346,8 @@
 private:
     LocationType m_type; ///< Type of the Location.
     uint32_t m_index; ///< Index of the Location.
-<<<<<<< HEAD
-    int m_num_persons = 0;
     size_t m_agegroups;
-    LocationCapacity m_capacity;
-=======
->>>>>>> bd17fddf
+    Cell c = Cell(6);
     bool m_capacity_adapted_transmission_risk; /**< If true considers the LocationCapacity for the computation of the 
     transmission risk.*/
     LocalInfectionParameters m_parameters; ///< Infection parameters for the Location.
