--- conflicted
+++ resolved
@@ -90,11 +90,7 @@
     m_infection_states.erase(last, m_infection_states.end());
 }
 
-<<<<<<< HEAD
-bool TestingCriteria::evaluate(const Person& p, const Location& l, const TimePoint& t) const
-=======
 bool TestingCriteria::evaluate(const Person& p, const Location& l, TimePoint t) const
->>>>>>> e2857080
 {
     return has_requested_age(p) && is_requested_location_type(l) && has_requested_infection_state(p, t);
 }
@@ -115,11 +111,7 @@
     return std::find(m_location_types.begin(), m_location_types.end(), l.get_type()) != m_location_types.end();
 }
 
-<<<<<<< HEAD
-bool TestingCriteria::has_requested_infection_state(const Person& p, const TimePoint& t) const
-=======
 bool TestingCriteria::has_requested_infection_state(const Person& p, TimePoint t) const
->>>>>>> e2857080
 {
     if (m_infection_states.empty()) {
         return true; // no condition on infection state
@@ -173,11 +165,7 @@
     m_is_active = (m_start_date <= t && t <= m_end_date);
 }
 
-<<<<<<< HEAD
-bool TestingScheme::run_scheme(Person& person, const Location& location, const TimePoint& t) const
-=======
 bool TestingScheme::run_scheme(Person& person, const Location& location, TimePoint t) const
->>>>>>> e2857080
 {
     if (person.get_time_since_negative_test() > m_minimal_time_since_last_test) {
         double random = UniformDistribution<double>::get_instance()();
@@ -218,11 +206,7 @@
     }
 }
 
-<<<<<<< HEAD
-bool TestingStrategy::run_strategy(Person& person, const Location& location, const TimePoint& t) const
-=======
 bool TestingStrategy::run_strategy(Person& person, const Location& location, TimePoint t) const
->>>>>>> e2857080
 {
     // Person who is in quarantine but not yet home should go home. Otherwise they can't because they test positive.
     if (location.get_type() == mio::abm::LocationType::Home && person.is_in_quarantine()) {
