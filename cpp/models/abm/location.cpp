/* 
* Copyright (C) 2020-2021 German Aerospace Center (DLR-SC)
*
* Authors: Daniel Abele, Elisabeth Kluth, Carlotta Gerstein, Martin J. Kuehn, Khoa Nguyen, David Kerkmann
*
* Contact: Martin J. Kuehn <Martin.Kuehn@DLR.de>
*
* Licensed under the Apache License, Version 2.0 (the "License");
* you may not use this file except in compliance with the License.
* You may obtain a copy of the License at
*
*     http://www.apache.org/licenses/LICENSE-2.0
*
* Unless required by applicable law or agreed to in writing, software
* distributed under the License is distributed on an "AS IS" BASIS,
* WITHOUT WARRANTIES OR CONDITIONS OF ANY KIND, either express or implied.
* See the License for the specific language governing permissions and
* limitations under the License.
*/
#include "abm/mask_type.h"
#include "abm/mask.h"
#include "abm/location.h"
#include "memilio/utils/random_number_generator.h"
#include "abm/random_events.h"

#include <numeric>

namespace mio
{
namespace abm
{

Location::Location(LocationType type, uint32_t index, uint32_t num_cells)
    : m_type(type)
    , m_index(index)
    , m_capacity_adapted_transmission_risk(false)
    , m_cells(std::vector<Cell>(num_cells))
    , m_required_mask(MaskType::Community)
    , m_npi_active(false)
{
}

<<<<<<< HEAD
VirusVariant Location::interact(const Person& person, const TimePoint& t, const TimeSpan& dt,
                                const GlobalInfectionParameters& global_params) const
{
    auto infection_state       = person.get_infection_state();
    auto vaccination_state     = person.get_vaccination_state();
    auto age                   = person.get_age();
    ScalarType mask_protection = person.get_protective_factor(global_params);
    switch (infection_state) {
    case InfectionState::Susceptible:
        if (!person.get_cells().empty()) {
            for (auto cell_index : person.get_cells()) {
                InfectionState new_state = random_transition(
                    infection_state, dt,
                    {{InfectionState::Exposed,
                      (1 - mask_protection) * m_cells[cell_index].cached_exposure_rate[{age, vaccination_state}]}});
                if (new_state != infection_state) {
                    return new_state;
                }
            }
            local_indiv_trans_prob[v] = std::make_pair(virus, local_indiv_trans_prob_v);
        }

        return random_transition(VirusVariant::Count, dt,
                                 local_indiv_trans_prob); // use VirusVariant::Count for no virus submission
    }
    // we need to define what a cell is used for, as the loop may lead to incorrect results for multiple cells
    return VirusVariant::Count;
}

void Location::begin_step(TimePoint t, TimeSpan dt)
{
    //cache for next step so it stays constant during the step while subpopulations change
    //otherwise we would have to cache all state changes during a step which uses more memory
    if (m_cells.empty() && m_num_persons == 0) {
        m_cached_exposure_rate = {{AgeGroup::Count, VaccinationState::Count}, 0.};
    }
    else if (m_cells.empty()) {
        auto num_carriers               = get_subpopulation(InfectionState::Carrier);
        auto num_infected               = get_subpopulation(InfectionState::Infected);
        auto relative_transmission_risk = compute_relative_transmission_risk();
        m_cached_exposure_rate.array() =
            relative_transmission_risk * std::min(m_parameters.get<MaximumContacts>(), ScalarType(m_num_persons)) /
            m_num_persons *
            (global_params.get<SusceptibleToExposedByCarrier>().array().cast<ScalarType>() * num_carriers +
             global_params.get<SusceptibleToExposedByInfected>().array().cast<ScalarType>() * num_infected);
    }
    else {
        for (auto& cell : m_cells) {
            if (cell.num_people == 0) {
                cell.cached_exposure_rate = {{AgeGroup::Count, VaccinationState::Count}, 0.};
            }
            else {
                auto relative_transmission_risk = compute_relative_transmission_risk();
                cell.cached_exposure_rate.array() =
                    std::min(m_parameters.get<MaximumContacts>(), ScalarType(cell.num_people)) / cell.num_people *
                    (global_params.get<SusceptibleToExposedByCarrier>().array().cast<ScalarType>() * cell.num_carriers +
                     global_params.get<SusceptibleToExposedByInfected>().array().cast<ScalarType>() *
                         cell.num_infected) *
                    relative_transmission_risk;
            }
        }
        if (m_capacity_adapted_transmission_risk) {
            cell.m_cached_exposure_rate_air.array() *= cell.compute_relative_cell_size();
        }
    }
}

void Location::add_person(const Person& p, const uint32_t cell_idx)
{
    m_cells[cell_idx].m_persons.push_back(p);
=======
ScalarType Location::transmission_contacts_per_day(uint32_t cell_index, VirusVariant virus, AgeGroup age_receiver,
                                                   AgeGroup age_transmitter) const
{
    return m_cells[cell_index].m_cached_exposure_rate_contacts[{virus, age_receiver}] *
           m_parameters.get<ContactRates>()[{age_receiver, static_cast<AgeGroup>(age_transmitter)}];
}

ScalarType Location::transmission_air_per_day(uint32_t cell_index, VirusVariant virus) const
{
    return m_cells[cell_index].m_cached_exposure_rate_air[{virus}] *
           m_parameters.get<AerosolTransmissionRates>()[{virus}];
}

void Location::interact(Person& person, TimePoint t, TimeSpan dt, GlobalInfectionParameters& global_params) const
{
    auto age_receiver          = person.get_age();
    ScalarType mask_protection = person.get_mask_protective_factor(global_params);
    for (auto cell_index : person.get_cells()) { // should be changed so that persons can only be in one cell
        std::pair<VirusVariant, ScalarType> local_indiv_trans_prob[static_cast<uint32_t>(VirusVariant::Count)];
        for (uint32_t v = 0; v != static_cast<uint32_t>(VirusVariant::Count); ++v) {
            VirusVariant virus                  = static_cast<VirusVariant>(v);
            ScalarType local_indiv_trans_prob_v = 0;
            for (uint32_t age_transmitter = 0; age_transmitter != static_cast<uint32_t>(AgeGroup::Count);
                 ++age_transmitter) {
                local_indiv_trans_prob_v +=
                    (std::min(m_parameters.get<MaximumContacts>(),
                              transmission_contacts_per_day(cell_index, virus, age_receiver,
                                                            static_cast<AgeGroup>(age_transmitter))) +
                     transmission_air_per_day(cell_index, virus)) *
                    (1 - mask_protection) * dt.days() / days(1).days() * person.get_protection_factor(virus, t);
            }
            local_indiv_trans_prob[v] = std::make_pair(virus, local_indiv_trans_prob_v);
        }

        VirusVariant virus =
            random_transition(VirusVariant::Count, dt,
                              local_indiv_trans_prob); // use VirusVariant::Count for no virus submission
        if (virus != VirusVariant::Count) {
            person.add_new_infection(Infection(virus, age_receiver, global_params, t));
        }
    }
    // we need to define what a cell is used for, as the loop may lead to incorrect results for multiple cells
>>>>>>> e2857080
}

void Location::cache_exposure_rates(TimePoint t, TimeSpan dt)
{
<<<<<<< HEAD
    for (auto&& cell : m_cells) {
        auto it = std::remove(cell.m_persons.begin(), cell.m_persons.end(), p);
        cell.m_persons.erase(it, cell.m_persons.end());
    }
}

int Cell::get_subpopulation(const TimePoint& t, const InfectionState& state) const
{
    return count_if(m_persons.begin(), m_persons.end(), [&](Person p) {
        return p.get_infection_state(t) == state;
    });
}

int Location::get_subpopulation(const TimePoint& t, const InfectionState& state, const uint32_t cell_idx) const
{
    return m_cells[cell_idx].get_subpopulation(t, state);
}

int Location::get_subpopulation(const TimePoint& t, const InfectionState& state) const
{
    int n_persons = 0;
    for (auto&& cell : m_cells) {
        n_persons += cell.get_subpopulation(t, state);
    }
    return n_persons;
}

int Location::get_number_infected_total(TimePoint t) const
=======
    //cache for next step so it stays constant during the step while subpopulations change
    //otherwise we would have to cache all state changes during a step which uses more memory
    for (auto& cell : m_cells) {
        cell.m_cached_exposure_rate_contacts = {{VirusVariant::Count, AgeGroup::Count}, 0.};
        cell.m_cached_exposure_rate_air      = {{VirusVariant::Count}, 0.};
        for (auto&& p : cell.m_persons) {
            if (p->is_infected(t)) {
                auto inf   = p->get_infection();
                auto virus = inf.get_virus_variant();
                auto age   = p->get_age();
                /* average infectivity over the time step 
                    *  to second order accuracy using midpoint rule
                    */
                cell.m_cached_exposure_rate_contacts[{virus, age}] += inf.get_infectivity(t + dt / 2);
                cell.m_cached_exposure_rate_air[{virus}] += inf.get_infectivity(t + dt / 2);
            }
        }
        if (m_capacity_adapted_transmission_risk) {
            cell.m_cached_exposure_rate_air.array() *= cell.compute_space_per_person_relative();
        }
    }
}

void Location::add_person(std::shared_ptr<Person> p, uint32_t cell_idx)
{
    m_cells[cell_idx].m_persons.push_back(std::move(p));
}

void Location::remove_person(const std::shared_ptr<Person>& p)
>>>>>>> e2857080
{
    for (auto&& cell : m_cells) {
        auto it = std::remove(cell.m_persons.begin(), cell.m_persons.end(), p);
        cell.m_persons.erase(it, cell.m_persons.end());
    }
}

<<<<<<< HEAD
Eigen::Ref<const Eigen::VectorXi> Location::get_subpopulations(TimePoint t) const
=======
uint32_t Location::get_number_persons()
>>>>>>> e2857080
{
    return std::accumulate(m_cells.begin(), m_cells.end(), 0, [](uint32_t sum, auto cell) {
        return sum + cell.m_persons.size();
    });
}
/*
For every cell in a location we have a transmission factor that is nomalized to m_capacity.volume / m_capacity.persons of 
<<<<<<< HEAD
the location "Home", which is 66. We multiply this rate with the individul size of each cell to obtain a "space per person" factor.
=======
the location "Home", which is 66. We multiply this rate with the individual size of each cell to obtain a "space per person" factor.
>>>>>>> e2857080
*/
ScalarType Cell::compute_space_per_person_relative()
{
    if (m_capacity.volume != 0) {
        return 66.0 / m_capacity.volume;
    }
    else {
        return 1.0;
    }
}

uint32_t Cell::get_subpopulation(TimePoint t, InfectionState state) const
{
    return count_if(m_persons.begin(), m_persons.end(), [&](std::shared_ptr<Person> p) {
        return p->get_infection_state(t) == state;
    });
}

uint32_t Location::get_subpopulation(TimePoint t, InfectionState state) const
{
    uint32_t n_persons = 0;
    for (auto&& cell : m_cells) {
        n_persons += cell.get_subpopulation(t, state);
    }
    return n_persons;
}

void Location::store_subpopulations(const TimePoint t)
{
    m_subpopulations.add_time_point(t.days());
    std::array<int, size_t(InfectionState::Count)> subpopulations;
    for (uint32_t i = 0; i < subpopulations.size(); ++i) {
        for (auto&& cell : m_cells) {
            subpopulations[i] += cell.get_subpopulation(t, static_cast<InfectionState>(i));
        }
    }
    m_subpopulations.get_last_value() =
        Eigen::Map<const Eigen::VectorXi>(subpopulations.data(), subpopulations.size()).cast<ScalarType>();
}

void Location::initialize_subpopulations(const TimePoint t)
{
    if (m_subpopulations.get_last_time() != t.days()) { // if not already saved
        store_subpopulations(t);
    }
}
const TimeSeries<ScalarType>& Location::get_subpopulations() const
{
    return m_subpopulations;
}

} // namespace abm
} // namespace mio<|MERGE_RESOLUTION|>--- conflicted
+++ resolved
@@ -40,78 +40,6 @@
 {
 }
 
-<<<<<<< HEAD
-VirusVariant Location::interact(const Person& person, const TimePoint& t, const TimeSpan& dt,
-                                const GlobalInfectionParameters& global_params) const
-{
-    auto infection_state       = person.get_infection_state();
-    auto vaccination_state     = person.get_vaccination_state();
-    auto age                   = person.get_age();
-    ScalarType mask_protection = person.get_protective_factor(global_params);
-    switch (infection_state) {
-    case InfectionState::Susceptible:
-        if (!person.get_cells().empty()) {
-            for (auto cell_index : person.get_cells()) {
-                InfectionState new_state = random_transition(
-                    infection_state, dt,
-                    {{InfectionState::Exposed,
-                      (1 - mask_protection) * m_cells[cell_index].cached_exposure_rate[{age, vaccination_state}]}});
-                if (new_state != infection_state) {
-                    return new_state;
-                }
-            }
-            local_indiv_trans_prob[v] = std::make_pair(virus, local_indiv_trans_prob_v);
-        }
-
-        return random_transition(VirusVariant::Count, dt,
-                                 local_indiv_trans_prob); // use VirusVariant::Count for no virus submission
-    }
-    // we need to define what a cell is used for, as the loop may lead to incorrect results for multiple cells
-    return VirusVariant::Count;
-}
-
-void Location::begin_step(TimePoint t, TimeSpan dt)
-{
-    //cache for next step so it stays constant during the step while subpopulations change
-    //otherwise we would have to cache all state changes during a step which uses more memory
-    if (m_cells.empty() && m_num_persons == 0) {
-        m_cached_exposure_rate = {{AgeGroup::Count, VaccinationState::Count}, 0.};
-    }
-    else if (m_cells.empty()) {
-        auto num_carriers               = get_subpopulation(InfectionState::Carrier);
-        auto num_infected               = get_subpopulation(InfectionState::Infected);
-        auto relative_transmission_risk = compute_relative_transmission_risk();
-        m_cached_exposure_rate.array() =
-            relative_transmission_risk * std::min(m_parameters.get<MaximumContacts>(), ScalarType(m_num_persons)) /
-            m_num_persons *
-            (global_params.get<SusceptibleToExposedByCarrier>().array().cast<ScalarType>() * num_carriers +
-             global_params.get<SusceptibleToExposedByInfected>().array().cast<ScalarType>() * num_infected);
-    }
-    else {
-        for (auto& cell : m_cells) {
-            if (cell.num_people == 0) {
-                cell.cached_exposure_rate = {{AgeGroup::Count, VaccinationState::Count}, 0.};
-            }
-            else {
-                auto relative_transmission_risk = compute_relative_transmission_risk();
-                cell.cached_exposure_rate.array() =
-                    std::min(m_parameters.get<MaximumContacts>(), ScalarType(cell.num_people)) / cell.num_people *
-                    (global_params.get<SusceptibleToExposedByCarrier>().array().cast<ScalarType>() * cell.num_carriers +
-                     global_params.get<SusceptibleToExposedByInfected>().array().cast<ScalarType>() *
-                         cell.num_infected) *
-                    relative_transmission_risk;
-            }
-        }
-        if (m_capacity_adapted_transmission_risk) {
-            cell.m_cached_exposure_rate_air.array() *= cell.compute_relative_cell_size();
-        }
-    }
-}
-
-void Location::add_person(const Person& p, const uint32_t cell_idx)
-{
-    m_cells[cell_idx].m_persons.push_back(p);
-=======
 ScalarType Location::transmission_contacts_per_day(uint32_t cell_index, VirusVariant virus, AgeGroup age_receiver,
                                                    AgeGroup age_transmitter) const
 {
@@ -154,41 +82,10 @@
         }
     }
     // we need to define what a cell is used for, as the loop may lead to incorrect results for multiple cells
->>>>>>> e2857080
 }
 
 void Location::cache_exposure_rates(TimePoint t, TimeSpan dt)
 {
-<<<<<<< HEAD
-    for (auto&& cell : m_cells) {
-        auto it = std::remove(cell.m_persons.begin(), cell.m_persons.end(), p);
-        cell.m_persons.erase(it, cell.m_persons.end());
-    }
-}
-
-int Cell::get_subpopulation(const TimePoint& t, const InfectionState& state) const
-{
-    return count_if(m_persons.begin(), m_persons.end(), [&](Person p) {
-        return p.get_infection_state(t) == state;
-    });
-}
-
-int Location::get_subpopulation(const TimePoint& t, const InfectionState& state, const uint32_t cell_idx) const
-{
-    return m_cells[cell_idx].get_subpopulation(t, state);
-}
-
-int Location::get_subpopulation(const TimePoint& t, const InfectionState& state) const
-{
-    int n_persons = 0;
-    for (auto&& cell : m_cells) {
-        n_persons += cell.get_subpopulation(t, state);
-    }
-    return n_persons;
-}
-
-int Location::get_number_infected_total(TimePoint t) const
-=======
     //cache for next step so it stays constant during the step while subpopulations change
     //otherwise we would have to cache all state changes during a step which uses more memory
     for (auto& cell : m_cells) {
@@ -218,7 +115,6 @@
 }
 
 void Location::remove_person(const std::shared_ptr<Person>& p)
->>>>>>> e2857080
 {
     for (auto&& cell : m_cells) {
         auto it = std::remove(cell.m_persons.begin(), cell.m_persons.end(), p);
@@ -226,23 +122,16 @@
     }
 }
 
-<<<<<<< HEAD
-Eigen::Ref<const Eigen::VectorXi> Location::get_subpopulations(TimePoint t) const
-=======
 uint32_t Location::get_number_persons()
->>>>>>> e2857080
 {
     return std::accumulate(m_cells.begin(), m_cells.end(), 0, [](uint32_t sum, auto cell) {
         return sum + cell.m_persons.size();
     });
 }
+
 /*
 For every cell in a location we have a transmission factor that is nomalized to m_capacity.volume / m_capacity.persons of 
-<<<<<<< HEAD
-the location "Home", which is 66. We multiply this rate with the individul size of each cell to obtain a "space per person" factor.
-=======
 the location "Home", which is 66. We multiply this rate with the individual size of each cell to obtain a "space per person" factor.
->>>>>>> e2857080
 */
 ScalarType Cell::compute_space_per_person_relative()
 {
