/* 
* Copyright (C) 2020-2021 German Aerospace Center (DLR-SC)
*
<<<<<<< HEAD
* Authors: Daniel Abele, Elisabeth Kluth, Khoa Nguyen
=======
* Authors: Daniel Abele, Elisabeth Kluth, Carlotta Gerstein, Martin J. Kuehn
>>>>>>> e185708b
*
* Contact: Martin J. Kuehn <Martin.Kuehn@DLR.de>
*
* Licensed under the Apache License, Version 2.0 (the "License");
* you may not use this file except in compliance with the License.
* You may obtain a copy of the License at
*
*     http://www.apache.org/licenses/LICENSE-2.0
*
* Unless required by applicable law or agreed to in writing, software
* distributed under the License is distributed on an "AS IS" BASIS,
* WITHOUT WARRANTIES OR CONDITIONS OF ANY KIND, either express or implied.
* See the License for the specific language governing permissions and
* limitations under the License.
*/
#include "abm/mask_type.h"
#include "abm/mask.h"
#include "memilio/utils/random_number_generator.h"
#include "abm/location.h"
#include "abm/person.h"
#include "abm/random_events.h"

#include <numeric>

namespace mio
{
namespace abm
{

Location::Location(LocationType type, uint32_t index, uint32_t num_cells)
    : m_type(type)
    , m_index(index)
    , m_capacity(LocationCapacity())
    , m_capacity_adapted_transmission_risk(false)
    , m_subpopulations_time_series(Eigen::Index(InfectionState::Count))
    , m_cached_exposure_rate({AgeGroup::Count, VaccinationState::Count})
    , m_cells(std::vector<Cell>(num_cells))
    , m_required_mask(MaskType::Community)
    , m_npi_active(false)
{
    // Initialise the first time point and set the subpopulation values to 0. 
    m_subpopulations_time_series.add_time_point();
    m_subpopulations_time_series.get_last_value().setZero();
}

InfectionState Location::interact(const Person& person, TimeSpan dt,
                                  const GlobalInfectionParameters& global_params) const
{
    auto infection_state   = person.get_infection_state();
    auto vaccination_state = person.get_vaccination_state();
    auto age               = person.get_age();
    double mask_protection = person.get_protective_factor(global_params);
    switch (infection_state) {
    case InfectionState::Susceptible:
        if (!person.get_cells().empty()) {
            for (auto cell_index : person.get_cells()) {
                InfectionState new_state = random_transition(
                    infection_state, dt,
                    {{InfectionState::Exposed,
                      (1 - mask_protection) * m_cells[cell_index].cached_exposure_rate[{age, vaccination_state}]}});
                if (new_state != infection_state) {
                    return new_state;
                }
            }
            return infection_state;
        }
        else {
            return random_transition(
                infection_state, dt,
                {{InfectionState::Exposed, (1 - mask_protection) * m_cached_exposure_rate[{age, vaccination_state}]}});
        }
    case InfectionState::Carrier:
        return random_transition(
            infection_state, dt,
            {{InfectionState::Infected, global_params.get<CarrierToInfected>()[{age, vaccination_state}]},
             {InfectionState::Recovered_Carrier, global_params.get<CarrierToRecovered>()[{age, vaccination_state}]}});
    case InfectionState::Infected:
        return random_transition(
            infection_state, dt,
            {{InfectionState::Recovered_Infected, global_params.get<InfectedToRecovered>()[{age, vaccination_state}]},
             {InfectionState::Infected_Severe, global_params.get<InfectedToSevere>()[{age, vaccination_state}]}});
    case InfectionState::Infected_Severe:
        return random_transition(
            infection_state, dt,
            {{InfectionState::Recovered_Infected, global_params.get<SevereToRecovered>()[{age, vaccination_state}]},
             {InfectionState::Infected_Critical, global_params.get<SevereToCritical>()[{age, vaccination_state}]}});
    case InfectionState::Infected_Critical:
        return random_transition(
            infection_state, dt,
            {{InfectionState::Recovered_Infected, global_params.get<CriticalToRecovered>()[{age, vaccination_state}]},
             {InfectionState::Dead, global_params.get<CriticalToDead>()[{age, vaccination_state}]}});
    case InfectionState::Recovered_Carrier: //fallthrough!
    case InfectionState::Recovered_Infected:
        return random_transition(
            infection_state, dt,
            {{InfectionState::Susceptible, global_params.get<RecoveredToSusceptible>()[{age, vaccination_state}]}});
    default:
        return infection_state; //some states don't transition
    }
}

void Location::begin_step(TimeSpan /*dt*/, const GlobalInfectionParameters& global_params)
{
    //cache for next step so it stays constant during the step while subpopulations change
    //otherwise we would have to cache all state changes during a step which uses more memory
    if (m_cells.empty() && m_num_persons == 0) {
        m_cached_exposure_rate = {{AgeGroup::Count, VaccinationState::Count}, 0.};
    }
    else if (m_cells.empty()) {
        auto num_carriers               = get_subpopulation(InfectionState::Carrier);
        auto num_infected               = get_subpopulation(InfectionState::Infected);
        auto relative_transmission_risk = compute_relative_transmission_risk();
        m_cached_exposure_rate.array()  = relative_transmission_risk *
                                         std::min(m_parameters.get<MaximumContacts>(), double(m_num_persons)) /
                                         m_num_persons *
                                         (global_params.get<SusceptibleToExposedByCarrier>().array() * num_carriers +
                                          global_params.get<SusceptibleToExposedByInfected>().array() * num_infected);
    }
    else {
        for (auto& cell : m_cells) {
            if (cell.num_people == 0) {
                cell.cached_exposure_rate = {{AgeGroup::Count, VaccinationState::Count}, 0.};
            }
            else {
                auto relative_transmission_risk = compute_relative_transmission_risk();
                cell.cached_exposure_rate.array() =
                    std::min(m_parameters.get<MaximumContacts>(), double(cell.num_people)) / cell.num_people *
                    (global_params.get<SusceptibleToExposedByCarrier>().array() * cell.num_carriers +
                     global_params.get<SusceptibleToExposedByInfected>().array() * cell.num_infected) *
                    relative_transmission_risk;
            }
        }
    }
}

void Location::add_person(const Person& p)
{
    ++m_num_persons;
    InfectionState s = p.get_infection_state();
    change_subpopulation(s, +1);
    if (!m_cells.empty()) {
        for (auto i : p.get_cells()) {
            ++m_cells[i].num_people;
            if (s == InfectionState::Carrier) {
                ++m_cells[i].num_carriers;
            }
            else if (s == InfectionState::Infected || s == InfectionState::Infected_Severe ||
                     s == InfectionState::Infected_Critical) {
                ++m_cells[i].num_infected;
            }
        }
    }
}

void Location::remove_person(const Person& p)
{
    --m_num_persons;
    InfectionState s = p.get_infection_state();
    change_subpopulation(s, -1);
    for (auto i : p.get_cells()) {
        --m_cells[i].num_people;
        if (s == InfectionState::Carrier) {
            --m_cells[i].num_carriers;
        }
        else if (s == InfectionState::Infected || s == InfectionState::Infected_Severe ||
                 s == InfectionState::Infected_Critical) {
            --m_cells[i].num_infected;
        }
    }
}

void Location::changed_state(const Person& p, InfectionState old_infection_state)
{
    change_subpopulation(old_infection_state, -1);
    change_subpopulation(p.get_infection_state(), +1);
    for (auto i : p.get_cells()) {
        if (old_infection_state == InfectionState::Carrier) {
            --m_cells[i].num_carriers;
        }
        else if (old_infection_state == InfectionState::Infected ||
                 old_infection_state == InfectionState::Infected_Severe ||
                 old_infection_state == InfectionState::Infected_Critical) {
            --m_cells[i].num_infected;
        }
        if (p.get_infection_state() == InfectionState::Carrier) {
            ++m_cells[i].num_carriers;
        }
        else if (p.get_infection_state() == InfectionState::Infected ||
                 p.get_infection_state() == InfectionState::Infected_Severe ||
                 p.get_infection_state() == InfectionState::Infected_Critical) {
            ++m_cells[i].num_infected;
        }
    }
}

void Location::change_subpopulation(InfectionState s, int delta)
{
    m_subpopulations_time_series.get_last_value()[size_t(s)] += delta;
    assert(m_subpopulations_time_series.get_last_value()[size_t(s)] >= 0 && "subpopulations must be non-negative");
}

int Location::get_subpopulation(InfectionState s) const
{
    return (int) m_subpopulations_time_series.get_last_value()[size_t(s)];
}

/*
For every location we have a transmission factor that is nomalized to m_capacity.volume / m_capacity.persons of 
the location "Home", which is 66. We multiply this rate with the factor m_capacity.persons / m_capacity.volume of the 
considered location. For the dependency of the transmission risk on the occupancy we use a linear approximation which 
leads to: 66 * (m_capacity.persons / m_capacity.volume) * (m_num_persons / m_capacity.persons).
*/
double Location::compute_relative_transmission_risk()
{
    if (m_capacity.volume != 0 && m_capacity_adapted_transmission_risk) {
        return 66.0 * m_num_persons / m_capacity.volume;
    }
    else {
        return 1.0;
    }
}

void Location::store_current_population(const TimePoint& t)
{
    // Get the previous time point index. 
    // Since index starts from 0, we need to -1 from the current time point. 
    auto last_idx = m_subpopulations_time_series.get_num_time_points() - 1;
    m_subpopulations_time_series.add_time_point(t.days());
    m_subpopulations_time_series.get_last_value() = m_subpopulations_time_series.get_value(last_idx);
}

} // namespace abm
} // namespace mio<|MERGE_RESOLUTION|>--- conflicted
+++ resolved
@@ -1,11 +1,7 @@
 /* 
 * Copyright (C) 2020-2021 German Aerospace Center (DLR-SC)
 *
-<<<<<<< HEAD
-* Authors: Daniel Abele, Elisabeth Kluth, Khoa Nguyen
-=======
-* Authors: Daniel Abele, Elisabeth Kluth, Carlotta Gerstein, Martin J. Kuehn
->>>>>>> e185708b
+* Authors: Daniel Abele, Elisabeth Kluth, Carlotta Gerstein, Martin J. Kuehn, Khoa
 *
 * Contact: Martin J. Kuehn <Martin.Kuehn@DLR.de>
 *
