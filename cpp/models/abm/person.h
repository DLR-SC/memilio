/* 
* Copyright (C) 2020-2024 MEmilio
*
* Authors: Daniel Abele, Elisabeth Kluth, David Kerkmann, Khoa Nguyen
*
* Contact: Martin J. Kuehn <Martin.Kuehn@DLR.de>
*
* Licensed under the Apache License, Version 2.0 (the "License");
* you may not use this file except in compliance with the License.
* You may obtain a copy of the License at
*
*     http://www.apache.org/licenses/LICENSE-2.0
*
* Unless required by applicable law or agreed to in writing, software
* distributed under the License is distributed on an "AS IS" BASIS,
* WITHOUT WARRANTIES OR CONDITIONS OF ANY KIND, either express or implied.
* See the License for the specific language governing permissions and
* limitations under the License.
*/
#ifndef MIO_ABM_PERSON_H
#define MIO_ABM_PERSON_H

#include "abm/infection.h"
#include "abm/infection_state.h"
#include "abm/location_id.h"
#include "abm/location.h"
#include "abm/location_type.h"
#include "abm/parameters.h"
#include "abm/person_id.h"
#include "abm/personal_rng.h"
#include "abm/time.h"
#include "abm/vaccine.h"
<<<<<<< HEAD
#include "abm/intervention_type.h"
=======
>>>>>>> 43aec131
#include "abm/mask.h"
#include "abm/movement_data.h"
#include "memilio/epidemiology/age_group.h"
#include "memilio/utils/random_number_generator.h"

namespace mio
{
namespace abm
{

/**
 * @brief Agents in the simulated World that can carry and spread the Infection.
 */
class Person
{
public:
    /**
     * @brief Create a Person.
     * @param[in, out] rng RandomNumberGenerator.
     * @param[in, out] location Initial Location of the Person.
     * @param[in] age The AgeGroup of the Person.
     * @param[in] person_id Index of the Person.
     */
    explicit Person(mio::RandomNumberGenerator& rng, LocationType location_type, LocationId location_id, AgeGroup age,
                    PersonId person_id = PersonId::invalid_id());

    explicit Person(const Person& other, PersonId id);

    /**
     * @brief Compare two Person%s.
     */
    bool operator==(const Person& other) const
    {
        return (m_person_id == other.m_person_id);
    }

    /**
     * @brief Get the latest #Infection of the Person.
     * @return The latest #Infection of the Person.
     */
    Infection& get_infection();
    const Infection& get_infection() const;

    /**
     * @brief Get all Vaccination%s of the Person.
     * @return A vector with all Vaccination%s.
     * @{
     */
    std::vector<Vaccination>& get_vaccinations()
    {
        return m_vaccinations;
    }

    const std::vector<Vaccination>& get_vaccinations() const
    {
        return m_vaccinations;
    }
    /** @} */

    /**
     * @brief Returns if the Person is infected at the TimePoint.
     * @param[in] t TimePoint of querry. Usually the current time of the Simulation.
     * @return True if the Person is infected at the TimePoint.
     */
    bool is_infected(TimePoint t) const;

    /**
     * @brief Get the InfectionState of the Person at a specific TimePoint.
     * @param[in] t TimePoint of querry. Usually the current time of the Simulation.
     * @return The InfectionState of the latest Infection at time t.
     */
    InfectionState get_infection_state(TimePoint t) const;

    /**
     * @brief Adds a new Infection to the list of Infection%s.
     * @param[in] inf The new Infection.
     */
    void add_new_infection(Infection&& inf);

    /**
     * @brief Get the AgeGroup of this Person.
     * @return AgeGroup of the Person.
     */
    AgeGroup get_age() const
    {
        return m_age;
    }

    /**
     * @brief Get the current Location of the Person.
     * @return Current Location of the Person.
     */
    LocationId get_location() const;

    LocationType get_location_type() const
    {
        return m_location_type;
    }

    /**
     * @brief Change the location of the person.
     * @param[in] id The new location.
     */
    void set_location(LocationType type, LocationId id);

    /**
     * @brief Get the time the Person has been at its current Location.
     * @return TimeSpan the Person has been at the Location.
     */
    TimeSpan get_time_at_location() const
    {
        return m_time_at_location;
    }

    /**
     * @brief Add to the time the Person has been at its current Location.
     * @param[in] dt TimeSpan the Person has spent at the Location.
     */
    void add_time_at_location(const TimeSpan dt)
    {
        m_time_at_location += dt;
    }

    /**
     * @brief Get the TimePoint of the last negative test.
     * @return TimePoint since the last test.
     */
    TimePoint get_time_of_last_test() const
    {
        return m_time_of_last_test;
    }

    /**
     * @brief Set an assigned Location of the Person.
     *
     * Important: Setting incorrect values will cause issues during simulation. It is preferable to use
     *            World::assign_location with a valid LocationId, obtained e.g. through World::add_location.
     *
     * The assigned Location is saved by the index of its LocationId. Assume that a Person has at most one assigned
     * Location of a certain #LocationType.
     * @param[in] type The LocationType of the Location.
     * @param[in] id The LocationId of the Location.
     */
    void set_assigned_location(LocationType type, LocationId id);

    /**
     * @brief Returns the index of an assigned Location of the Person.
     * Assume that a Person has at most one assigned Location of a certain #LocationType.
     * @param[in] type #LocationType of the assigned Location.
     * @return The index in the LocationId of the assigned Location.
     */
    LocationId get_assigned_location(LocationType type) const;

    /**
     * @brief Get the assigned Location%s of the Person.
     * @return A vector with the indices of the assigned Location%s of the Person.
     */
    const std::vector<LocationId>& get_assigned_locations() const
    {
        return m_assigned_locations;
    }

    /**
     * @brief Draw if the Person goes to work or is in home office during lockdown at a specific TimePoint.
     * Every Person has a random number. Depending on this number and the time, the Person works from home in case of a
     * lockdown.
     * @param[in] t The TimePoint of interest. Usually the current time of the Simulation.
     * @param[in] params Parameters that describe the migration between Location%s.
     * @return True the Person works from home.
     */
    bool goes_to_work(TimePoint t, const Parameters& params) const;

    /**
     * @brief Draw at what time the Person goes to work.
     * Every Person has a random number to determine what time to go to work.
     * Depending on this number Person decides what time has to go to work.
     * @param[in] params Parameters that describe the migration between Location%s.
     * @return The time of going to work.
     */
    TimeSpan get_go_to_work_time(const Parameters& params) const;

    /**
     * @brief Draw if the Person goes to school or stays at home during lockdown.
     * Every Person has a random number that determines if they go to school in case of a lockdown.
     * @param[in] t The TimePoint of interest. Usually the current time of the Simulation.
     * @param[in] params Parameters that describe the migration between Location%s.
     * @return True if the Person goes to school.
     */
    bool goes_to_school(TimePoint t, const Parameters& params) const;

    /**
     * @brief Draw at what time the Person goes to work.
     * Every Person has a random number to determine what time to go to school.
     * Depending on this number Person decides what time has to go to school.
     * @param[in] params Parameters that describe the migration between Location%s.
     * @return The time of going to school.
     */
    TimeSpan get_go_to_school_time(const Parameters& params) const;

    /**
     * @brief Answers the question if a Person is currently in quarantine.
     * If a Person is in quarantine this Person cannot migrate to Location%s other than Home or the Hospital.
     * @param[in] t The TimePoint of interest. Usually the current time of the Simulation.
     * @param[in] params Parameter that includes the length of a quarantine.
     * @return True if the Person is in quarantine.
     */
    bool is_in_quarantine(TimePoint t, const Parameters& params) const
    {
        return t < m_quarantine_start + params.get<mio::abm::QuarantineDuration>();
    }

    /**
     * @brief Removes the quarantine status of the Person.
     */
    void remove_quarantine();

    /**
     * @brief Simulates a viral test and returns the test result of the Person.
     * If the test is positive, the Person has to quarantine.
     * If the test is negative, quarantine ends.
     * @param[inout] rng RandomNumberGenerator of the Person.
     * @param[in] t TimePoint of the test.
     * @param[in] params Sensitivity and specificity of the test method.
     * @return True if the test result of the Person is positive.
     */
    bool get_tested(PersonalRandomNumberGenerator& rng, TimePoint t, const TestParameters& params);

    /**
     * @brief Get the PersonId of the Person.
     * The PersonId should correspond to the index in m_persons in world.
     * @return The PersonId.
     */
    PersonId get_id() const;

    /**
     * @brief Get index of Cell%s of the Person.
     * @return A vector of all Cell indices the Person visits at the current Location.
     */
    std::vector<uint32_t>& get_cells();

    const std::vector<uint32_t>& get_cells() const;

    /**
     * @brief Get the current Mask of the Person.
     * @return Reference to the Mask object of the Person.
     */
    Mask& get_mask()
    {
        return m_mask;
    }

    const Mask& get_mask() const
    {
        return m_mask;
    }

    /**
     * @brief Get the protection of the Mask.
     * A value of 1 represents full protection and a value of 0 means no protection. This depends on the MaskType of the
     * Mask the Person is wearing.
     * @param[in] params The parameters of the Infection that are the same everywhere within the World.
     * @return The reduction factor of getting an Infection when wearing the Mask.
     */
    ScalarType get_mask_protective_factor(const Parameters& params) const;

    /**
     * @brief For every #InterventionType a Person has a compliance value between 0 and 1.
     * 0 means that the Person never complies to the Intervention.
     * 1 means that the Person always complies to the Intervention.
     * @param[in] intervention_type The #InterventionType.
     * @param[in] value The compliance value.
     */
    void set_compliance(InterventionType intervention_type, ScalarType value)
    {
        m_compliance[static_cast<uint32_t>(intervention_type)] = value;
    }

    /**
     * @brief Get the compliance of the Person for an Intervention.
     * @param[in] intervention_type The #InterventionType.
     * @return The probability that the Person complies to an Intervention.
     */
    ScalarType get_compliance(InterventionType intervention_type) const
    {
        return m_compliance[static_cast<uint32_t>(intervention_type)];
    }

    /**
     * @brief Checks whether the Person complies an Intervention.
     * @param[inout] rng RandomNumberGenerator of the Person.
     * @param[in] intervention The #InterventionType.
     * @return Checks whether the Person complies an Intervention.
     */
<<<<<<< HEAD
    bool is_compliant(RandomNumberGenerator& rng, InterventionType intervention) const;
=======
    bool apply_mask_intervention(PersonalRandomNumberGenerator& rng, const Location& target);
>>>>>>> 43aec131

    /**
     * @brief Change the mask to new type.
     * @param[in] type The required #MaskType.
     * @param[in] t The TimePoint of mask change.
     */
    void set_mask(MaskType type, TimePoint t);
    
    /**
     * @brief Get the multiplicative factor on how likely an #Infection is due to the immune system.
     * @param[in] t TimePoint of check.
     * @param[in] virus VirusVariant to check
     * @param[in] params Parameters in the model.
     * @returns Protection factor for general #Infection of the immune system to the given VirusVariant at the given TimePoint.
     */
    ScalarType get_protection_factor(TimePoint t, VirusVariant virus, const Parameters& params) const;

    /**
     * @brief Add a new #Vaccination
     * @param[in] v ExposureType (i. e. vaccine) the person takes.
     * @param[in] t TimePoint of the Vaccination.
     */
    void add_new_vaccination(ExposureType v, TimePoint t)
    {
        m_vaccinations.push_back(Vaccination(v, t));
    }

    /**
     * @brief Get the transport mode the Person used to get to its current Location.
     * @return TransportMode the Person used to get to its current Location.
     */
    mio::abm::TransportMode get_last_transport_mode() const
    {
        return m_last_transport_mode;
    }

    /**
     * @brief Set the transport mode the Person used to get to its current Location.
     * @param[in] mode TransportMode the Person used to get to its current Location.
     */
    void set_last_transport_mode(const mio::abm::TransportMode mode)
    {
        m_last_transport_mode = mode;
    }

    /**
     * @brief Get this persons RandomNumberGenerator counter.
     * @see mio::abm::PersonalRandomNumberGenerator.
     */
    Counter<uint32_t>& get_rng_counter()
    {
        return m_rng_counter;
    }

    /**
     * @brief Get the latest #Infection or #Vaccination and its initial TimePoint of the Person.
     */
    std::pair<ExposureType, TimePoint> get_latest_protection() const;

    /**
     * serialize this.
     * @see mio::serialize
     */
    template <class IOContext>
    void serialize(IOContext& io) const
    {
        auto obj = io.create_object("Person");
        obj.add_element("Location", m_location);
        obj.add_element("age", m_age);
        obj.add_element("id", m_person_id);
    }

    /**
     * deserialize an object of this class.
     * @see mio::deserialize
     */
    template <class IOContext>
    static IOResult<Person> deserialize(IOContext& io)
    {
        auto obj = io.expect_object("Person");
        auto loc = obj.expect_element("Location", mio::Tag<LocationId>{});
        auto age = obj.expect_element("age", Tag<uint32_t>{});
        auto id  = obj.expect_element("id", Tag<PersonId>{});
        return apply(
            io,
            [](auto&& loc_, auto&& age_, auto&& id_) {
                return Person{mio::RandomNumberGenerator(), loc_, AgeGroup(age_), id_};
            },
            loc, age, id);
    }

private:
    LocationId m_location; ///< Current Location of the Person.
    LocationType m_location_type; ///< Type of the current Location.
    std::vector<LocationId> m_assigned_locations; /**! Vector with the indices of the assigned Locations so that the
    Person always visits the same Home or School etc. */
    std::vector<Vaccination> m_vaccinations; ///< Vector with all Vaccination%s the Person has received.
    std::vector<Infection> m_infections; ///< Vector with all Infection%s the Person had.
    TimePoint m_quarantine_start; ///< TimePoint when the Person started quarantine.
    AgeGroup m_age; ///< AgeGroup the Person belongs to.
    TimeSpan m_time_at_location; ///< Time the Person has spent at its current Location so far.
    double m_random_workgroup; ///< Value to determine if the Person goes to work or works from home during lockdown.
    double m_random_schoolgroup; ///< Value to determine if the Person goes to school or stays at home during lockdown.
    double m_random_goto_work_hour; ///< Value to determine at what time the Person goes to work.
    double m_random_goto_school_hour; ///< Value to determine at what time the Person goes to school.
    TimePoint m_time_of_last_test; ///< TimePoint of the last negative test.
    Mask m_mask; ///< The Mask of the Person.
<<<<<<< HEAD
    std::vector<ScalarType>
        m_compliance; ///< Vector of compliance values for all #InterventionType%s. Values from 0 to 1.
    uint32_t m_person_id; ///< Id of the Person.
=======
    bool m_wears_mask = false; ///< Whether the Person currently wears a Mask.
    std::vector<ScalarType> m_mask_compliance; ///< Vector of Mask compliance values for all #LocationType%s.
    PersonId m_person_id; ///< Id of the Person.
>>>>>>> 43aec131
    std::vector<uint32_t> m_cells; ///< Vector with all Cell%s the Person visits at its current Location.
    mio::abm::TransportMode m_last_transport_mode; ///< TransportMode the Person used to get to its current Location.
    Counter<uint32_t> m_rng_counter{0}; ///< counter for RandomNumberGenerator
};

} // namespace abm
} // namespace mio

#endif<|MERGE_RESOLUTION|>--- conflicted
+++ resolved
@@ -30,10 +30,7 @@
 #include "abm/personal_rng.h"
 #include "abm/time.h"
 #include "abm/vaccine.h"
-<<<<<<< HEAD
 #include "abm/intervention_type.h"
-=======
->>>>>>> 43aec131
 #include "abm/mask.h"
 #include "abm/movement_data.h"
 #include "memilio/epidemiology/age_group.h"
@@ -323,15 +320,11 @@
 
     /**
      * @brief Checks whether the Person complies an Intervention.
-     * @param[inout] rng RandomNumberGenerator of the Person.
+     * @param[inout] rng PersonalRandomNumberGenerator of the Person.
      * @param[in] intervention The #InterventionType.
      * @return Checks whether the Person complies an Intervention.
      */
-<<<<<<< HEAD
-    bool is_compliant(RandomNumberGenerator& rng, InterventionType intervention) const;
-=======
-    bool apply_mask_intervention(PersonalRandomNumberGenerator& rng, const Location& target);
->>>>>>> 43aec131
+    bool is_compliant(PersonalRandomNumberGenerator& rng, InterventionType intervention) const;
 
     /**
      * @brief Change the mask to new type.
@@ -439,15 +432,9 @@
     double m_random_goto_school_hour; ///< Value to determine at what time the Person goes to school.
     TimePoint m_time_of_last_test; ///< TimePoint of the last negative test.
     Mask m_mask; ///< The Mask of the Person.
-<<<<<<< HEAD
     std::vector<ScalarType>
         m_compliance; ///< Vector of compliance values for all #InterventionType%s. Values from 0 to 1.
-    uint32_t m_person_id; ///< Id of the Person.
-=======
-    bool m_wears_mask = false; ///< Whether the Person currently wears a Mask.
-    std::vector<ScalarType> m_mask_compliance; ///< Vector of Mask compliance values for all #LocationType%s.
     PersonId m_person_id; ///< Id of the Person.
->>>>>>> 43aec131
     std::vector<uint32_t> m_cells; ///< Vector with all Cell%s the Person visits at its current Location.
     mio::abm::TransportMode m_last_transport_mode; ///< TransportMode the Person used to get to its current Location.
     Counter<uint32_t> m_rng_counter{0}; ///< counter for RandomNumberGenerator
