--- conflicted
+++ resolved
@@ -328,25 +328,6 @@
         return m_wears_mask;
     }
 
-<<<<<<< HEAD
-    bool is_infected();
-    TimeSpan get_time_since_transmission()
-    {
-        return m_time_since_transmission;
-    };
-
-private:
-    void change_time_since_transmission(const InfectionState curr_inf_state, const InfectionState new_inf_state,
-                                        const TimeSpan dt);
-
-    LocationId m_location_id;
-    std::vector<uint32_t> m_assigned_locations;
-    InfectionState m_infection_state;
-    VaccinationState m_vaccination_state;
-    TimeSpan m_time_until_carrier;
-    TimeSpan m_time_since_transmission;
-    bool m_quarantine;
-=======
     /**
          * @brief Get the multiplicative factor on how likely an infection is due to the immune system.
          * @param[in] v VirusVariant to take into consideration.
@@ -375,7 +356,6 @@
     std::vector<Vaccination> m_vaccinations;
     std::vector<Infection> m_infections;
     bool m_quarantine = false;
->>>>>>> bd17fddf
     AgeGroup m_age;
     TimeSpan m_time_at_location;
     double m_random_workgroup;
