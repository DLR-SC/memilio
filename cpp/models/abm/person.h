--- conflicted
+++ resolved
@@ -450,7 +450,7 @@
         m_vaccinations.push_back(Vaccination(v, t));
     }
 
-    /**
+  /**
      * @brief Get the transport mode the Person used to get to its current Location.
      * @return TransportMode the Person used to get to its current Location.
     */
@@ -503,7 +503,11 @@
                 return Person{mio::RandomNumberGenerator(), loc_, AgeGroup(age_), id_};
             },
             loc, age, id);
-    }
+
+    TimeSpan get_time_since_transmission()
+    {
+        return m_time_since_transmission;
+    };
 
     TimeSpan get_time_since_transmission()
     {
@@ -519,12 +523,8 @@
     Person always visits the same Home or School etc. */
     std::vector<Vaccination> m_vaccinations; ///< Vector with all Vaccination%s the Person has received.
     std::vector<Infection> m_infections; ///< Vector with all Infection%s the Person had.
-<<<<<<< HEAD
     TimeSpan m_time_since_transmission;
-    bool m_quarantine = false; ///< Whether the Person is currently in quarantine.
-=======
     TimePoint m_quarantine_start; ///< TimePoint when the Person started quarantine.
->>>>>>> 3fb02ec9
     AgeGroup m_age; ///< AgeGroup the Person belongs to.
     TimeSpan m_time_at_location; ///< Time the Person has spent at its current Location so far.
     double m_random_workgroup; ///< Value to determine if the Person goes to work or works from home during lockdown.
