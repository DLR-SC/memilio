--- conflicted
+++ resolved
@@ -27,12 +27,8 @@
 #include "abm/vaccine.h"
 #include "abm/mask_type.h"
 #include "abm/mask.h"
-<<<<<<< HEAD
 #include "memilio/epidemiology/age_group.h"
-
-=======
 #include "memilio/utils/random_number_generator.h"
->>>>>>> 687fa256
 #include "memilio/utils/memory.h"
 #include <functional>
 
@@ -126,12 +122,8 @@
 
     /**
      * @brief Create a Person.
-<<<<<<< HEAD
+     * @param[in, out] rng RandomNumberGenerator.
      * @param[in, out] location Initial Location of the Person.
-=======
-     * @param[in, out] rng RandomNumberGenerator.
-     * @param[in, out] location Initial location of the Person.
->>>>>>> 687fa256
      * @param[in] age The AgeGroup of the Person.
      * @param[in] person_id Index of the Person.
      */
@@ -159,11 +151,7 @@
      * @param[in] dt Length of the current Simulation TimeStep.
      * @param[in, out] params Infection parameters that are the same in all Location%s.
      */
-<<<<<<< HEAD
-    void interact(TimePoint t, TimeSpan dt, const Parameters& params);
-=======
-    void interact(RandomNumberGenerator& rng, TimePoint t, TimeSpan dt, const GlobalInfectionParameters& params);
->>>>>>> 687fa256
+    void interact(RandomNumberGenerator& rng, TimePoint t, TimeSpan dt, const Parameters& params);
 
     /** 
      * @brief Migrate to a different Location.
