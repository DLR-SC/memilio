--- conflicted
+++ resolved
@@ -99,17 +99,11 @@
 
 private:
     /**
-<<<<<<< HEAD
-     * @brief Determine ViralLoad course and Infection course based on init_state. Calls draw_infection_course_backward for all InfectionState%s prior and draw_infection_course_forward for all subsequent InfectionState%s.
-     * @param[in] age AgeGroup of the person.
-     * @param[in] params Parameters of the simulation.
-=======
      * @brief Determine ViralLoad course and Infection course based on init_state.
      * Calls draw_infection_course_backward for all #InfectionState%s prior and draw_infection_course_forward for all
      * subsequent #InfectionState%s.
      * @param[in] age AgeGroup of the Person.
-     * @param[in] params GlobalInfectionParameters.
->>>>>>> eb1864f3
+     * @param[in] params Parameters of the simulation.
      * @param[in] init_date Date of initializing the Infection.
      * @param[in] init_state #InfectionState at time of initializing the Infection.
      * @return The starting date of the Infection.
@@ -119,13 +113,8 @@
 
     /**
      * @brief Determine ViralLoad course and Infection course prior to the given start_state.
-<<<<<<< HEAD
-     * @param[in] age AgeGroup of the person.
+     * @param[in] age AgeGroup of the Person.
      * @param[in] params Parameters of the simulation.
-=======
-     * @param[in] age AgeGroup of the Person.
-     * @param[in] params GlobalInfectionParameters.
->>>>>>> eb1864f3
      * @param[in] init_date Date of initializing the Infection.
      * @param[in] init_state #InfectionState at time of initializing the Infection.
      */
