/*
* Copyright (C) 2020-2023 German Aerospace Center (DLR-SC)
*
* Authors: David Kerkmann, Sascha Korf, Khoa Nguyen
*
* Contact: Martin J. Kuehn <Martin.Kuehn@DLR.de>
*
* Licensed under the Apache License, Version 2.0 (the "License");
* you may not use this file except in compliance with the License.
* You may obtain a copy of the License at
*
*     http://www.apache.org/licenses/LICENSE-2.0
*
* Unless required by applicable law or agreed to in writing, software
* distributed under the License is distributed on an "AS IS" BASIS,
* WITHOUT WARRANTIES OR CONDITIONS OF ANY KIND, either express or implied.
* See the License for the specific language governing permissions and
* limitations under the License.
*/
#ifndef EPI_ABM_INFECTION_H
#define EPI_ABM_INFECTION_H

#include "abm/time.h"
#include "abm/infection_state.h"
#include "abm/virus_variant.h"
#include "abm/parameters.h"

#include <vector>

namespace mio
{
namespace abm
{

/**
 * @brief Models the ViralLoad for an Infection, modelled on a log_10 scale.
 * Based on https://www.science.org/doi/full/10.1126/science.abi5273
 * Examplary ViralLoad courses can be seen for example in Fig. 4 B.
 */
struct ViralLoad {
    TimePoint start_date; ///< Start date of the ViralLoad concentration in the Person.
    TimePoint end_date; ///< End date of the ViralLoad concentration in the Person.
    ScalarType peak; ///< Peak amplitude of the ViralLoad.
    ScalarType incline; ///< Incline of the ViralLoad during incline phase in log_10 scale per day (always positive).
    ScalarType decline; ///< Decline of the ViralLoad during decline phase in log_10 scale per day (always negative).
};

class Infection
{

public:
    /**
     * @brief Create an Infection for a single Person.
     * @param[in] virus Virus type of the Infection.
     * @param[in] age AgeGroup to determine the ViralLoad course.
     * @param[in] params Parameters of the Model.
     * @param[in] init_date Date of initializing the Infection.
     * @param[in] init_state [Default: InfectionState::Exposed] #InfectionState at time of initializing the Infection.
     * @param[in] latest_protection [Default: {ExposureType::NoProtection, TimePoint(0)}] The pair value of last ExposureType (previous Infection/Vaccination) and TimePoint of that protection.
     * @param[in] detected [Default: false] If the Infection is detected.     
     */
<<<<<<< HEAD
    Infection(VirusVariant virus, AgeGroup age, const Parameters& params, TimePoint start_date,
              InfectionState start_state = InfectionState::Exposed, bool detected = false);
=======
    Infection(VirusVariant virus, AgeGroup age, const GlobalInfectionParameters& params, TimePoint start_date,
              InfectionState start_state                           = InfectionState::Exposed,
              std::pair<ExposureType, TimePoint> latest_protection = {ExposureType::NoProtection, TimePoint(0)},
              bool detected                                        = false);
>>>>>>> cead099a

    /**
     * @brief Gets the ViralLoad of the Infection at a given TimePoint.
     * @param[in] t TimePoint of querry.
     */
    ScalarType get_viral_load(TimePoint t) const;

    /**
     * @brief Get infectivity at a given time.
     * Computed depending on current ViralLoad and individual invlogit function of each Person
     * corresponding to https://www.science.org/doi/full/10.1126/science.abi5273
     * The mapping corresponds to Fig. 2 C.
     * Formula of invlogit function can be found here:
     * https://github.com/VirologyCharite/SARS-CoV-2-VL-paper/tree/main
     * in ExtendedMethods.html, Section 3.1.2.1.
     * @param[in] t TimePoint of the querry.
     * @return Infectivity at given TimePoint.
     */
    ScalarType get_infectivity(TimePoint t) const;

    /**
     * @brief: Get VirusVariant.
     * @return VirusVariant of the Infection.
     */
    VirusVariant get_virus_variant() const;

    /**
     * @brief Get the #InfectionState of the Infection.
     * @param[in] t TimePoint of the querry.
     * @return #InfectionState at the given TimePoint.
     */
    InfectionState get_infection_state(TimePoint t) const;

    /**
     * @brief Set the Infection to detected.
     */
    void set_detected();

    /**
     * @return Get the detected state.
     */
    bool is_detected() const;

    /**
     * @returns Get the start date of the infection.
    */
    TimePoint get_start_date() const;

private:
    /**
     * @brief Determine ViralLoad course and Infection course based on init_state.
     * Calls draw_infection_course_backward for all #InfectionState%s prior and draw_infection_course_forward for all
     * subsequent #InfectionState%s.
     * @param[in] age AgeGroup of the Person.
     * @param[in] params Parameters of the Model.
     * @param[in] init_date Date of initializing the Infection.
     * @param[in] init_state #InfectionState at time of initializing the Infection.
     * @return The starting date of the Infection.
     */
<<<<<<< HEAD
    TimePoint draw_infection_course(AgeGroup age, const Parameters& params, TimePoint init_date,
                                    InfectionState init_state);
=======
    TimePoint draw_infection_course(AgeGroup age, const GlobalInfectionParameters& params, TimePoint init_date,
                                    InfectionState start_state, std::pair<ExposureType, TimePoint> latest_protection);
>>>>>>> cead099a

    /**
     * @brief Determine ViralLoad course and Infection course prior to the given start_state.
     * @param[in] age AgeGroup of the Person.
     * @param[in] params Parameters of the Model.
     * @param[in] init_date Date of initializing the Infection.
     * @param[in] init_state #InfectionState at time of initializing the Infection.
     */
<<<<<<< HEAD
    void draw_infection_course_forward(AgeGroup age, const Parameters& params, TimePoint init_date,
                                       InfectionState init_state);
=======
    void draw_infection_course_forward(AgeGroup age, const GlobalInfectionParameters& params, TimePoint init_date,
                                       InfectionState start_state,
                                       std::pair<ExposureType, TimePoint> latest_protection);
>>>>>>> cead099a

    /**
     * @brief Determine ViralLoad course and Infection course subsequent to the given start_state.
     * @param[in] age AgeGroup of the person.
     * @param[in] params Parameters of the Model.
     * @param[in] init_date Date of initializing the Infection.
     * @param[in] init_state InfectionState at time of initializing the Infection.
     * @return The starting date of the Infection.
     */
    TimePoint draw_infection_course_backward(AgeGroup age, const Parameters& params, TimePoint init_date,
                                             InfectionState init_state);

    std::vector<std::pair<TimePoint, InfectionState>> m_infection_course; ///< Start date of each #InfectionState.
    VirusVariant m_virus_variant; ///< Variant of the Infection.
    ViralLoad m_viral_load; ///< ViralLoad of the Infection.
    ScalarType m_log_norm_alpha,
        m_log_norm_beta; ///< Parameters for the infectivity mapping, which is modelled through an invlogit function.
    bool m_detected; ///< Whether an Infection is detected or not.
};

} // namespace abm
} // namespace mio

#endif<|MERGE_RESOLUTION|>--- conflicted
+++ resolved
@@ -56,18 +56,13 @@
      * @param[in] params Parameters of the Model.
      * @param[in] init_date Date of initializing the Infection.
      * @param[in] init_state [Default: InfectionState::Exposed] #InfectionState at time of initializing the Infection.
-     * @param[in] latest_protection [Default: {ExposureType::NoProtection, TimePoint(0)}] The pair value of last ExposureType (previous Infection/Vaccination) and TimePoint of that protection.
+     * @param[in] latest_exposure [Default: {ExposureType::NoProtection, TimePoint(0)}] The pair value of last ExposureType (previous Infection/Vaccination) and TimePoint of that protection.
      * @param[in] detected [Default: false] If the Infection is detected.     
      */
-<<<<<<< HEAD
     Infection(VirusVariant virus, AgeGroup age, const Parameters& params, TimePoint start_date,
-              InfectionState start_state = InfectionState::Exposed, bool detected = false);
-=======
-    Infection(VirusVariant virus, AgeGroup age, const GlobalInfectionParameters& params, TimePoint start_date,
-              InfectionState start_state                           = InfectionState::Exposed,
-              std::pair<ExposureType, TimePoint> latest_protection = {ExposureType::NoProtection, TimePoint(0)},
-              bool detected                                        = false);
->>>>>>> cead099a
+              InfectionState start_state                         = InfectionState::Exposed,
+              std::pair<ExposureType, TimePoint> latest_exposure = {ExposureType::NoProtection, TimePoint(0)},
+              bool detected                                      = false);
 
     /**
      * @brief Gets the ViralLoad of the Infection at a given TimePoint.
@@ -127,13 +122,8 @@
      * @param[in] init_state #InfectionState at time of initializing the Infection.
      * @return The starting date of the Infection.
      */
-<<<<<<< HEAD
     TimePoint draw_infection_course(AgeGroup age, const Parameters& params, TimePoint init_date,
-                                    InfectionState init_state);
-=======
-    TimePoint draw_infection_course(AgeGroup age, const GlobalInfectionParameters& params, TimePoint init_date,
                                     InfectionState start_state, std::pair<ExposureType, TimePoint> latest_protection);
->>>>>>> cead099a
 
     /**
      * @brief Determine ViralLoad course and Infection course prior to the given start_state.
@@ -142,14 +132,9 @@
      * @param[in] init_date Date of initializing the Infection.
      * @param[in] init_state #InfectionState at time of initializing the Infection.
      */
-<<<<<<< HEAD
     void draw_infection_course_forward(AgeGroup age, const Parameters& params, TimePoint init_date,
-                                       InfectionState init_state);
-=======
-    void draw_infection_course_forward(AgeGroup age, const GlobalInfectionParameters& params, TimePoint init_date,
                                        InfectionState start_state,
                                        std::pair<ExposureType, TimePoint> latest_protection);
->>>>>>> cead099a
 
     /**
      * @brief Determine ViralLoad course and Infection course subsequent to the given start_state.
