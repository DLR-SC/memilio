--- conflicted
+++ resolved
@@ -135,11 +135,7 @@
 LocationType go_to_hospital(const Person& person, const TimePoint t, TimeSpan /*dt*/,
                             const MigrationParameters& /*params*/)
 {
-<<<<<<< HEAD
-    auto current_loc = person.get_location_id().type;
-=======
     auto current_loc = person.get_location().get_type();
->>>>>>> e2857080
     if (person.get_infection_state(t) == InfectionState::Infected_Severe) {
         return LocationType::Hospital;
     }
@@ -148,11 +144,7 @@
 
 LocationType go_to_icu(const Person& person, const TimePoint t, TimeSpan /*dt*/, const MigrationParameters& /*params*/)
 {
-<<<<<<< HEAD
-    auto current_loc = person.get_location_id().type;
-=======
     auto current_loc = person.get_location().get_type();
->>>>>>> e2857080
     if (person.get_infection_state(t) == InfectionState::Infected_Critical) {
         return LocationType::ICU;
     }
