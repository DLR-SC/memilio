/* 
* Copyright (C) 2020-2023 German Aerospace Center (DLR-SC)
*
* Authors: Daniel Abele, Jan Kleinert, Martin J. Kuehn
*
* Contact: Martin J. Kuehn <Martin.Kuehn@DLR.de>
*
* Licensed under the Apache License, Version 2.0 (the "License");
* you may not use this file except in compliance with the License.
* You may obtain a copy of the License at
*
*     http://www.apache.org/licenses/LICENSE-2.0
*
* Unless required by applicable law or agreed to in writing, software
* distributed under the License is distributed on an "AS IS" BASIS,
* WITHOUT WARRANTIES OR CONDITIONS OF ANY KIND, either express or implied.
* See the License for the specific language governing permissions and
* limitations under the License.
*/
#ifndef SEIR_PARAMETERS_H
#define SEIR_PARAMETERS_H

#include "memilio/utils/uncertain_value.h"
#include "memilio/epidemiology/contact_matrix.h"
#include "memilio/utils/parameter_set.h"

#include <vector>

namespace mio
{
namespace oseir
{

/*******************************************
      * Define Parameters of the SEIR model *
    *******************************************/

/**
     * @brief probability of getting infected from a contact
     */
template<typename FP=double>
struct TransmissionProbabilityOnContact {
    using Type = UncertainValue<FP>;
    static Type get_default()
    {
        return Type(1.0);
    }
    static std::string name()
    {
        return "TransmissionProbabilityOnContact";
    }
};

/**
     * @brief the latent time in day unit
     */
template<typename FP=double>
struct TimeExposed {
    using Type = UncertainValue<FP>;
    static Type get_default()
    {
        return Type(5.2);
    }
    static std::string name()
    {
        return "TimeExposed";
    }
};

/**
     * @brief the infectious time in day unit
     */
template<typename FP=double>
struct TimeInfected {
    using Type = UncertainValue<FP>;
    static Type get_default()
    {
        return Type(6.0);
    }
    static std::string name()
    {
        return "TimeInfected";
    }
};

/**
     * @brief the contact patterns within the society are modelled using a ContactMatrix
     */
struct ContactPatterns {
    using Type = ContactMatrix;
    static Type get_default()
    {
        return Type{1};
    }
    static std::string name()
    {
        return "ContactPatterns";
    }
};

template<typename FP=double>
using ParametersBase = ParameterSet<TransmissionProbabilityOnContact<FP>, TimeExposed<FP>,
                                    TimeInfected<FP>, ContactPatterns>;

/**
 * @brief Parameters of an age-resolved SECIR/SECIHURD model.
 */
template<typename FP=double>
class Parameters : public ParametersBase<FP>
{
public:
    Parameters()
        : ParametersBase<FP>()
    {
    }

    /**
     * @brief Checks whether all Parameters satisfy their corresponding constraints and applies them, if they do not.
     * Time spans cannot be negative and probabilities can only take values between [0,1]. 
     *
     * Attention: This function should be used with care. It is necessary for some test problems to run through quickly,
     *            but in a manual execution of an example, check_constraints() may be preferred. Note that the apply_constraints()
     *            function can and will not set Parameters to meaningful values in an epidemiological or virological context,
     *            as all models are designed to be transferable to multiple diseases. Consequently, only acceptable
     *            (like 0 or 1 for probabilities or small positive values for time spans) values are set here and a manual adaptation
     *            may often be necessary to have set meaningful values.
     *
     * @return Returns true if one ore more constraint were corrected, false otherwise.  
     */
    bool apply_constraints()
    {
        double tol_times = 1e-4;

        int corrected = false;
        if (this->get<TimeExposed>() < tol_times) {
            log_warning("Constraint check: Parameter TimeExposed changed from {:.4f} to {:.4f}. Please note that "
                        "unreasonably small compartment stays lead to massively increased run time. Consider to cancel "
                        "and reset parameters.",
                        this->get<TimeExposed>(), tol_times);
            this->get<TimeExposed>() = tol_times;
            corrected                = true;
        }
        if (this->get<TimeInfected>() < tol_times) {
            log_warning("Constraint check: Parameter TimeInfected changed from {:.4f} to {:.4f}. Please note that "
                        "unreasonably small compartment stays lead to massively increased run time. Consider to cancel "
                        "and reset parameters.",
                        this->get<TimeInfected>(), tol_times);
            this->get<TimeInfected>() = tol_times;
            corrected                 = true;
        }
        if (this->get<TransmissionProbabilityOnContact>() < 0.0 ||
            this->get<TransmissionProbabilityOnContact>() > 1.0) {
            log_warning("Constraint check: Parameter TransmissionProbabilityOnContact changed from {:0.4f} to {:d} ",
                        this->get<TransmissionProbabilityOnContact>(), 0.0);
            this->get<TransmissionProbabilityOnContact>() = 0.0;
            corrected                                     = true;
        }
        return corrected;
    }

    /**
     * @brief Checks whether all Parameters satisfy their corresponding constraints and logs an error 
     * if constraints are not satisfied.
     * @return Returns true if one constraint is not satisfied, otherwise false.   
     */
    bool check_constraints() const
    {
<<<<<<< HEAD
        if (this->template get<TimeExposed<FP>>() <= 0.0) {
            log_error("Constraint check: Parameter TimeExposed {:.4f} smaller or equal {:.4f}",
                      this->template get<TimeExposed<FP>>(), 0.0);
            return 1;
        }
        if (this->template get<TimeInfected<FP>>() <= 0.0) {
            log_error("Constraint check: Parameter TimeInfected {:.4f} smaller or equal {:.4f}",
                      this->template get<TimeInfected<FP>>(), 0.0);
            return 1;
=======
        double tol_times = 1e-4;

        if (this->get<TimeExposed>() < tol_times) {
            log_error("Constraint check: Parameter TimeExposed {:.4f} smaller or equal {:.4f}. Please note that "
                      "unreasonably small compartment stays lead to massively increased run time. Consider to cancel "
                      "and reset parameters.",
                      this->get<TimeExposed>(), 0.0);
            return true;
        }
        if (this->get<TimeInfected>() < tol_times) {
            log_error("Constraint check: Parameter TimeInfected {:.4f} smaller or equal {:.4f}. Please note that "
                      "unreasonably small compartment stays lead to massively increased run time. Consider to cancel "
                      "and reset parameters.",
                      this->get<TimeInfected>(), 0.0);
            return true;
>>>>>>> 23a49e53
        }
        if (this->template get<TransmissionProbabilityOnContact<FP>>() < 0.0 ||
            this->template get<TransmissionProbabilityOnContact<FP>>() > 1.0) {
            log_error(
                "Constraint check: Parameter TransmissionProbabilityOnContact {:.4f} smaller {:.4f} or greater {:.4f}",
<<<<<<< HEAD
                this->template get<TransmissionProbabilityOnContact<FP>>(), 0.0, 1.0);
            return 1;
=======
                this->get<TransmissionProbabilityOnContact>(), 0.0, 1.0);
            return true;
>>>>>>> 23a49e53
        }
        return false;
    }

private:
    Parameters(ParametersBase<FP>&& base)
        : ParametersBase<FP>(std::move(base))
    {
    }

public:
    /**
     * deserialize an object of this class.
     * @see mio::deserialize
     */
    template <class IOContext>
    static IOResult<Parameters> deserialize(IOContext& io)
    {
        BOOST_OUTCOME_TRY(base, ParametersBase<FP>::deserialize(io));
        return success(Parameters(std::move(base)));
    }
};

} // namespace oseir
} // namespace mio

#endif // SEIR_PARAMETERS_H<|MERGE_RESOLUTION|>--- conflicted
+++ resolved
@@ -132,27 +132,27 @@
         double tol_times = 1e-4;
 
         int corrected = false;
-        if (this->get<TimeExposed>() < tol_times) {
+        if (this->template get<TimeExposed<FP>>() < tol_times) {
             log_warning("Constraint check: Parameter TimeExposed changed from {:.4f} to {:.4f}. Please note that "
                         "unreasonably small compartment stays lead to massively increased run time. Consider to cancel "
                         "and reset parameters.",
-                        this->get<TimeExposed>(), tol_times);
-            this->get<TimeExposed>() = tol_times;
+                        this->template get<TimeExposed<FP>>(), tol_times);
+            this->template get<TimeExposed<FP>>() = tol_times;
             corrected                = true;
         }
-        if (this->get<TimeInfected>() < tol_times) {
+        if (this->template get<TimeInfected<FP>>() < tol_times) {
             log_warning("Constraint check: Parameter TimeInfected changed from {:.4f} to {:.4f}. Please note that "
                         "unreasonably small compartment stays lead to massively increased run time. Consider to cancel "
                         "and reset parameters.",
-                        this->get<TimeInfected>(), tol_times);
-            this->get<TimeInfected>() = tol_times;
+                        this->template get<TimeInfected<FP>>(), tol_times);
+            this->template get<TimeInfected<FP>>() = tol_times;
             corrected                 = true;
         }
-        if (this->get<TransmissionProbabilityOnContact>() < 0.0 ||
-            this->get<TransmissionProbabilityOnContact>() > 1.0) {
+        if (this->template get<TransmissionProbabilityOnContact<FP>>() < 0.0 ||
+            this->template get<TransmissionProbabilityOnContact<FP>>() > 1.0) {
             log_warning("Constraint check: Parameter TransmissionProbabilityOnContact changed from {:0.4f} to {:d} ",
-                        this->get<TransmissionProbabilityOnContact>(), 0.0);
-            this->get<TransmissionProbabilityOnContact>() = 0.0;
+                        this->template get<TransmissionProbabilityOnContact<FP>>(), 0.0);
+            this->template get<TransmissionProbabilityOnContact<FP>>() = 0.0;
             corrected                                     = true;
         }
         return corrected;
@@ -165,45 +165,28 @@
      */
     bool check_constraints() const
     {
-<<<<<<< HEAD
-        if (this->template get<TimeExposed<FP>>() <= 0.0) {
-            log_error("Constraint check: Parameter TimeExposed {:.4f} smaller or equal {:.4f}",
-                      this->template get<TimeExposed<FP>>(), 0.0);
-            return 1;
-        }
-        if (this->template get<TimeInfected<FP>>() <= 0.0) {
-            log_error("Constraint check: Parameter TimeInfected {:.4f} smaller or equal {:.4f}",
-                      this->template get<TimeInfected<FP>>(), 0.0);
-            return 1;
-=======
         double tol_times = 1e-4;
 
-        if (this->get<TimeExposed>() < tol_times) {
+        if (this->template get<TimeExposed<FP>>() < tol_times) {
             log_error("Constraint check: Parameter TimeExposed {:.4f} smaller or equal {:.4f}. Please note that "
                       "unreasonably small compartment stays lead to massively increased run time. Consider to cancel "
                       "and reset parameters.",
-                      this->get<TimeExposed>(), 0.0);
+                      this->template get<TimeExposed<FP>>(), 0.0);
             return true;
         }
-        if (this->get<TimeInfected>() < tol_times) {
+        if (this->template get<TimeInfected<FP>>() < tol_times) {
             log_error("Constraint check: Parameter TimeInfected {:.4f} smaller or equal {:.4f}. Please note that "
                       "unreasonably small compartment stays lead to massively increased run time. Consider to cancel "
                       "and reset parameters.",
-                      this->get<TimeInfected>(), 0.0);
+                      this->template get<TimeInfected<FP>>(), 0.0);
             return true;
->>>>>>> 23a49e53
         }
         if (this->template get<TransmissionProbabilityOnContact<FP>>() < 0.0 ||
             this->template get<TransmissionProbabilityOnContact<FP>>() > 1.0) {
             log_error(
                 "Constraint check: Parameter TransmissionProbabilityOnContact {:.4f} smaller {:.4f} or greater {:.4f}",
-<<<<<<< HEAD
                 this->template get<TransmissionProbabilityOnContact<FP>>(), 0.0, 1.0);
-            return 1;
-=======
-                this->get<TransmissionProbabilityOnContact>(), 0.0, 1.0);
             return true;
->>>>>>> 23a49e53
         }
         return false;
     }
