--- conflicted
+++ resolved
@@ -41,14 +41,9 @@
     auto num_runs   = ensemble_params.size();
     auto num_nodes  = ensemble_params[0].size();
     auto num_groups = (size_t)ensemble_params[0][0].parameters.get_num_groups();
-<<<<<<< HEAD
-    auto num_days =
-        ensemble_params[0][0].parameters.template get<DailyPartialVaccination>().template size<mio::SimulationDay>();
-=======
     auto num_days   = ensemble_params[0][0]
-                        .parameters.template get<DailyFirstVaccination<double>>()
+                        .parameters.template get<DailyPartialVaccination<double>>()
                         .template size<mio::SimulationDay>();
->>>>>>> 575a1467
 
     std::vector<double> single_element_ensemble(num_runs);
 
@@ -66,128 +61,134 @@
     };
 
     for (size_t node = 0; node < num_nodes; node++) {
-<<<<<<< HEAD
-        percentile[node].parameters.template get<DailyPartialVaccination>().resize(num_days);
-        percentile[node].parameters.template get<DailyFullVaccination>().resize(num_days);
-=======
-        percentile[node].parameters.template get<DailyFirstVaccination<double>>().resize(num_days);
+        percentile[node].parameters.template get<DailyPartialVaccination<double>>().resize(num_days);
         percentile[node].parameters.template get<DailyFullVaccination<double>>().resize(num_days);
->>>>>>> 575a1467
 
         for (auto i = AgeGroup(0); i < AgeGroup(num_groups); i++) {
             //Population
             for (auto compart = Index<InfectionState>(0); compart < InfectionState::Count; ++compart) {
-                param_percentil(node, [compart, i](auto&& model) -> auto& {
-                    return model.populations[{i, compart}];
-                });
+                param_percentil(
+                    node, [ compart, i ](auto&& model) -> auto& {
+                        return model.populations[{i, compart}];
+                    });
             }
             // times
-            param_percentil(node, [i](auto&& model) -> auto& {
-                return model.parameters.template get<TimeExposed<double>>()[i];
-            });
-            param_percentil(node, [i](auto&& model) -> auto& {
-                return model.parameters.template get<TimeInfectedNoSymptoms<double>>()[i];
-            });
-            param_percentil(node, [i](auto&& model) -> auto& {
-                return model.parameters.template get<TimeInfectedSymptoms<double>>()[i];
-            });
-            param_percentil(node, [i](auto&& model) -> auto& {
-                return model.parameters.template get<TimeInfectedSevere<double>>()[i];
-            });
-            param_percentil(node, [i](auto&& model) -> auto& {
-                return model.parameters.template get<TimeInfectedCritical<double>>()[i];
-            });
+            param_percentil(
+                node, [i](auto&& model) -> auto& { return model.parameters.template get<TimeExposed<double>>()[i]; });
+            param_percentil(
+                node, [i](auto&& model) -> auto& {
+                    return model.parameters.template get<TimeInfectedNoSymptoms<double>>()[i];
+                });
+            param_percentil(
+                node, [i](auto&& model) -> auto& {
+                    return model.parameters.template get<TimeInfectedSymptoms<double>>()[i];
+                });
+            param_percentil(
+                node, [i](auto&& model) -> auto& {
+                    return model.parameters.template get<TimeInfectedSevere<double>>()[i];
+                });
+            param_percentil(
+                node, [i](auto&& model) -> auto& {
+                    return model.parameters.template get<TimeInfectedCritical<double>>()[i];
+                });
             //probs
-            param_percentil(node, [i](auto&& model) -> auto& {
-                return model.parameters.template get<TransmissionProbabilityOnContact<double>>()[i];
-            });
-            param_percentil(node, [i](auto&& model) -> auto& {
-                return model.parameters.template get<RelativeTransmissionNoSymptoms<double>>()[i];
-            });
-            param_percentil(node, [i](auto&& model) -> auto& {
-                return model.parameters.template get<RiskOfInfectionFromSymptomatic<double>>()[i];
-            });
-            param_percentil(node, [i](auto&& model) -> auto& {
-                return model.parameters.template get<MaxRiskOfInfectionFromSymptomatic<double>>()[i];
-            });
-            param_percentil(node, [i](auto&& model) -> auto& {
-                return model.parameters.template get<RecoveredPerInfectedNoSymptoms<double>>()[i];
-            });
-            param_percentil(node, [i](auto&& model) -> auto& {
-                return model.parameters.template get<SeverePerInfectedSymptoms<double>>()[i];
-            });
-            param_percentil(node, [i](auto&& model) -> auto& {
-                return model.parameters.template get<CriticalPerSevere<double>>()[i];
-            });
-            param_percentil(node, [i](auto&& model) -> auto& {
-                return model.parameters.template get<DeathsPerCritical<double>>()[i];
-            });
+            param_percentil(
+                node, [i](auto&& model) -> auto& {
+                    return model.parameters.template get<TransmissionProbabilityOnContact<double>>()[i];
+                });
+            param_percentil(
+                node, [i](auto&& model) -> auto& {
+                    return model.parameters.template get<RelativeTransmissionNoSymptoms<double>>()[i];
+                });
+            param_percentil(
+                node, [i](auto&& model) -> auto& {
+                    return model.parameters.template get<RiskOfInfectionFromSymptomatic<double>>()[i];
+                });
+            param_percentil(
+                node, [i](auto&& model) -> auto& {
+                    return model.parameters.template get<MaxRiskOfInfectionFromSymptomatic<double>>()[i];
+                });
+            param_percentil(
+                node, [i](auto&& model) -> auto& {
+                    return model.parameters.template get<RecoveredPerInfectedNoSymptoms<double>>()[i];
+                });
+            param_percentil(
+                node, [i](auto&& model) -> auto& {
+                    return model.parameters.template get<SeverePerInfectedSymptoms<double>>()[i];
+                });
+            param_percentil(
+                node, [i](auto&& model) -> auto& {
+                    return model.parameters.template get<CriticalPerSevere<double>>()[i];
+                });
+            param_percentil(
+                node, [i](auto&& model) -> auto& {
+                    return model.parameters.template get<DeathsPerCritical<double>>()[i];
+                });
             //vaccinations
-            param_percentil(node, [i](auto&& model) -> auto& {
-                return model.parameters.template get<ReducExposedPartialImmunity<double>>()[i];
-            });
-            param_percentil(node, [i](auto&& model) -> auto& {
-                return model.parameters.template get<ReducExposedImprovedImmunity<double>>()[i];
-            });
-            param_percentil(node, [i](auto&& model) -> auto& {
-                return model.parameters.template get<ReducInfectedSymptomsPartialImmunity<double>>()[i];
-            });
-            param_percentil(node, [i](auto&& model) -> auto& {
-                return model.parameters.template get<ReducInfectedSymptomsImprovedImmunity<double>>()[i];
-            });
-            param_percentil(node, [i](auto&& model) -> auto& {
-                return model.parameters.template get<ReducInfectedSevereCriticalDeadPartialImmunity<double>>()[i];
-            });
-            param_percentil(node, [i](auto&& model) -> auto& {
-                return model.parameters.template get<ReducInfectedSevereCriticalDeadImprovedImmunity<double>>()[i];
-            });
-            param_percentil(node, [i](auto&& model) -> auto& {
-                return model.parameters.template get<ReducTimeInfectedMild<double>>()[i];
-            });
-            param_percentil(node, [i](auto&& model) -> auto& {
-                return model.parameters.template get<VaccinationGap<double>>()[i];
-            });
-            param_percentil(node, [i](auto&& model) -> auto& {
-                return model.parameters.template get<DaysUntilEffectivePartialImmunity<double>>()[i];
-            });
-            param_percentil(node, [i](auto&& model) -> auto& {
-                return model.parameters.template get<DaysUntilEffectiveImprovedImmunity<double>>()[i];
-            });
+            param_percentil(
+                node, [i](auto&& model) -> auto& {
+                    return model.parameters.template get<ReducExposedPartialImmunity<double>>()[i];
+                });
+            param_percentil(
+                node, [i](auto&& model) -> auto& {
+                    return model.parameters.template get<ReducExposedImprovedImmunity<double>>()[i];
+                });
+            param_percentil(
+                node, [i](auto&& model) -> auto& {
+                    return model.parameters.template get<ReducInfectedSymptomsPartialImmunity<double>>()[i];
+                });
+            param_percentil(
+                node, [i](auto&& model) -> auto& {
+                    return model.parameters.template get<ReducInfectedSymptomsImprovedImmunity<double>>()[i];
+                });
+            param_percentil(
+                node, [i](auto&& model) -> auto& {
+                    return model.parameters.template get<ReducInfectedSevereCriticalDeadPartialImmunity<double>>()[i];
+                });
+            param_percentil(
+                node, [i](auto&& model) -> auto& {
+                    return model.parameters.template get<ReducInfectedSevereCriticalDeadImprovedImmunity<double>>()[i];
+                });
+            param_percentil(
+                node, [i](auto&& model) -> auto& {
+                    return model.parameters.template get<ReducTimeInfectedMild<double>>()[i];
+                });
+            param_percentil(
+                node, [i](auto&& model) -> auto& {
+                    return model.parameters.template get<VaccinationGap<double>>()[i];
+                });
+            param_percentil(
+                node, [i](auto&& model) -> auto& {
+                    return model.parameters.template get<DaysUntilEffectivePartialImmunity<double>>()[i];
+                });
+            param_percentil(
+                node, [i](auto&& model) -> auto& {
+                    return model.parameters.template get<DaysUntilEffectiveImprovedImmunity<double>>()[i];
+                });
 
             for (auto day = SimulationDay(0); day < num_days; ++day) {
-<<<<<<< HEAD
                 param_percentil(
                     node, [ i, day ](auto&& model) -> auto& {
-                        return model.parameters.template get<DailyPartialVaccination>()[{i, day}];
+                        return model.parameters.template get<DailyPartialVaccination<double>>()[{i, day}];
                     });
                 param_percentil(
                     node, [ i, day ](auto&& model) -> auto& {
-                        return model.parameters.template get<DailyFullVaccination>()[{i, day}];
+                        return model.parameters.template get<DailyFullVaccination<double>>()[{i, day}];
                     });
-=======
-                param_percentil(node, [i, day](auto&& model) -> auto& {
-                    return model.parameters.template get<DailyFirstVaccination<double>>()[{i, day}];
-                });
-                param_percentil(node, [i, day](auto&& model) -> auto& {
-                    return model.parameters.template get<DailyFullVaccination<double>>()[{i, day}];
-                });
->>>>>>> 575a1467
             }
             //virus variants
-            param_percentil(node, [i](auto&& model) -> auto& {
-                return model.parameters.template get<InfectiousnessNewVariant<double>>()[i];
-            });
+            param_percentil(
+                node, [i](auto&& model) -> auto& {
+                    return model.parameters.template get<InfectiousnessNewVariant<double>>()[i];
+                });
         }
         // group independent params
-        param_percentil(node, [](auto&& model) -> auto& {
-            return model.parameters.template get<Seasonality<double>>();
-        });
-        param_percentil(node, [](auto&& model) -> auto& {
-            return model.parameters.template get<TestAndTraceCapacity<double>>();
-        });
-        param_percentil(node, [](auto&& model) -> auto& {
-            return model.parameters.template get<ICUCapacity<double>>();
-        });
+        param_percentil(
+            node, [](auto&& model) -> auto& { return model.parameters.template get<Seasonality<double>>(); });
+        param_percentil(
+            node, [](auto&& model) -> auto& { return model.parameters.template get<TestAndTraceCapacity<double>>(); });
+        param_percentil(
+            node, [](auto&& model) -> auto& { return model.parameters.template get<ICUCapacity<double>>(); });
 
         for (size_t run = 0; run < num_runs; run++) {
 
