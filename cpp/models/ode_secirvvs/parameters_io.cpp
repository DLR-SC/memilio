--- conflicted
+++ resolved
@@ -359,13 +359,8 @@
         auto it = std::find_if(vregion.begin(), vregion.end(), [&county_entry](auto r) {
             return r == 0 ||
                    (county_entry.county_id &&
-<<<<<<< HEAD
-                    regions::de::StateId(r) == regions::de::get_state_id(int(*county_entry.county_id))) ||
-                   (county_entry.county_id && regions::de::CountyId(r) == *county_entry.county_id);
-=======
-                    regions::StateId(r) == regions::get_state_id(*county_entry.county_id)) ||
+                    regions::StateId(r) == regions::get_state_id(int(*county_entry.county_id))) ||
                    (county_entry.county_id && regions::CountyId(r) == *county_entry.county_id);
->>>>>>> c094758f
         });
         if (it != vregion.end()) {
             auto region_idx      = size_t(it - vregion.begin());
@@ -417,14 +412,9 @@
 
     for (auto&& vacc_data_entry : vacc_data) {
         auto it      = std::find_if(vregion.begin(), vregion.end(), [&vacc_data_entry](auto&& r) {
-<<<<<<< HEAD
-            return r == 0 || (vacc_data_entry.county_id && vacc_data_entry.county_id == regions::de::CountyId(r)) ||
-                   (vacc_data_entry.state_id && vacc_data_entry.state_id == regions::de::StateId(r) ||
-                    vacc_data_entry.district_id && vacc_data_entry.district_id == regions::de::DistrictId(r));
-=======
             return r == 0 || (vacc_data_entry.county_id && vacc_data_entry.county_id == regions::CountyId(r)) ||
-                   (vacc_data_entry.state_id && vacc_data_entry.state_id == regions::StateId(r));
->>>>>>> c094758f
+                   (vacc_data_entry.state_id && vacc_data_entry.state_id == regions::StateId(r) ||
+                    vacc_data_entry.district_id && vacc_data_entry.district_id == regions::DistrictId(r));
         });
         auto date_df = vacc_data_entry.date;
         if (it != vregion.end()) {
