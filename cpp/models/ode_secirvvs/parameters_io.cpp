--- conflicted
+++ resolved
@@ -73,19 +73,11 @@
     const std::vector<std::vector<double>>& vmu_C_R, const std::vector<std::vector<double>>& vmu_I_H,
     const std::vector<std::vector<double>>& vmu_H_U, const std::vector<double>& scaling_factor_inf)
 {
-<<<<<<< HEAD
-    BOOST_OUTCOME_TRY(rki_data, mio::read_confirmed_cases_data(path));
-    return read_confirmed_cases_data(
-        rki_data, vregion, date, vnum_Exposed, vnum_InfectedNoSymptoms, vnum_InfectedSymptoms, vnum_InfectedSevere,
-        vnum_icu, vnum_death, vnum_timm_i, vt_Exposed, vt_InfectedNoSymptoms, vt_InfectedSymptoms, vt_InfectedSevere,
-        vt_InfectedCritical, vt_imm_interval_i, vmu_C_R, vmu_I_H, vmu_H_U, scaling_factor_inf);
-=======
     BOOST_OUTCOME_TRY(auto&& rki_data, mio::read_confirmed_cases_data(path));
     return read_confirmed_cases_data(rki_data, vregion, date, vnum_Exposed, vnum_InfectedNoSymptoms,
                                      vnum_InfectedSymptoms, vnum_InfectedSevere, vnum_icu, vnum_death, vnum_rec,
                                      vt_Exposed, vt_InfectedNoSymptoms, vt_InfectedSymptoms, vt_InfectedSevere,
                                      vt_InfectedCritical, vmu_C_R, vmu_I_H, vmu_H_U, scaling_factor_inf);
->>>>>>> f0191b64
 }
 
 IOResult<void> read_confirmed_cases_data(
@@ -232,13 +224,8 @@
     return success();
 }
 
-<<<<<<< HEAD
 IOResult<std::vector<std::vector<double>>> read_immunity_population(const std::string& path,
                                                                     const size_t& num_age_groups)
-=======
-IOResult<void> read_confirmed_cases_data_fix_recovered(std::string const& path, std::vector<int> const& vregion,
-                                                       Date date, std::vector<std::vector<double>>& vnum_rec,
-                                                       double delay)
 {
     BOOST_OUTCOME_TRY(auto&& rki_data, mio::read_confirmed_cases_data(path));
     return read_confirmed_cases_data_fix_recovered(rki_data, vregion, date, vnum_rec, delay);
@@ -247,13 +234,13 @@
 IOResult<void> read_confirmed_cases_data_fix_recovered(const std::vector<ConfirmedCasesDataEntry>& rki_data,
                                                        std::vector<int> const& vregion, Date date,
                                                        std::vector<std::vector<double>>& vnum_rec, double delay)
->>>>>>> f0191b64
-{
-    std::vector<std::vector<double>> ans(3, std::vector<double>(num_age_groups, 0.0));
-    std::fstream immunity_file;
-    immunity_file.open(path, std::ios::in);
-    if (immunity_file.fail()) { // checks to see if file opended
-        return mio::failure(mio::StatusCode::InvalidValue, "Failed to open immunity_population.txt.");
+{
+    auto max_date_entry = std::max_element(rki_data.begin(), rki_data.end(), [](auto&& a, auto&& b) {
+        return a.date < b.date;
+    });
+    if (max_date_entry == rki_data.end()) {
+        log_error("RKI data is empty.");
+        return failure(StatusCode::InvalidValue, "RKI data is empty.");
     }
     if (immunity_file.is_open()) {
         std::string tp;
@@ -309,7 +296,7 @@
     for (auto&& entry : divi_data) {
         auto it      = std::find_if(vregion.begin(), vregion.end(), [&entry](auto r) {
             return r == 0 || r == get_region_id(entry);
-             });
+        });
         auto date_df = entry.date;
         if (it != vregion.end() && date_df == date) {
             auto region_idx      = size_t(it - vregion.begin());
@@ -405,7 +392,7 @@
             return r == 0 || (vacc_data_entry.county_id && vacc_data_entry.county_id == regions::CountyId(r)) ||
                    (vacc_data_entry.state_id && vacc_data_entry.state_id == regions::StateId(r)) ||
                    (vacc_data_entry.district_id && vacc_data_entry.district_id == regions::DistrictId(r));
-             });
+        });
         auto date_df = vacc_data_entry.date;
         if (it != vregion.end()) {
             auto region_idx = size_t(it - vregion.begin());
