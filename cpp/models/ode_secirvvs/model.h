/* 
* Copyright (C) 2020-2024 MEmilio
*
* Authors: Wadim Koslow, Daniel Abele, Martin J. Kühn
*
* Contact: Martin J. Kuehn <Martin.Kuehn@DLR.de>
*
* Licensed under the Apache License, Version 2.0 (the "License");
* you may not use this file except in compliance with the License.
* You may obtain a copy of the License at
*
*     http://www.apache.org/licenses/LICENSE-2.0
*
* Unless required by applicable law or agreed to in writing, software
* distributed under the License is distributed on an "AS IS" BASIS,
* WITHOUT WARRANTIES OR CONDITIONS OF ANY KIND, either express or implied.
* See the License for the specific language governing permissions and
* limitations under the License.
*/
#ifndef ODESECIRVVS_MODEL_H
#define ODESECIRVVS_MODEL_H

#include "memilio/compartments/flow_model.h"
#include "memilio/compartments/simulation.h"
#include "memilio/compartments/flow_simulation.h"
#include "memilio/epidemiology/populations.h"
#include "ode_secirvvs/analyze_result.h"
#include "ode_secirvvs/infection_state.h"
#include "ode_secirvvs/parameters.h"
#include "memilio/math/smoother.h"
#include "memilio/math/eigen_util.h"

namespace mio
{
namespace osecirvvs
{
// clang-format off
using Flows = TypeList<
    //naive
    Flow<InfectionState::SusceptibleNaive,                            InfectionState::ExposedNaive>, 
    Flow<InfectionState::ExposedNaive,                                InfectionState::InfectedNoSymptomsNaive>,
    Flow<InfectionState::InfectedNoSymptomsNaive,                     InfectionState::InfectedSymptomsNaive>,
    Flow<InfectionState::InfectedNoSymptomsNaive,                     InfectionState::SusceptibleImprovedImmunity>,
    Flow<InfectionState::InfectedNoSymptomsNaiveConfirmed,            InfectionState::InfectedSymptomsNaiveConfirmed>,
    Flow<InfectionState::InfectedNoSymptomsNaiveConfirmed,            InfectionState::SusceptibleImprovedImmunity>,
    Flow<InfectionState::InfectedSymptomsNaive,                       InfectionState::InfectedSevereNaive>,
    Flow<InfectionState::InfectedSymptomsNaive,                       InfectionState::SusceptibleImprovedImmunity>,
    Flow<InfectionState::InfectedSymptomsNaiveConfirmed,              InfectionState::InfectedSevereNaive>,
    Flow<InfectionState::InfectedSymptomsNaiveConfirmed,              InfectionState::SusceptibleImprovedImmunity>,
    Flow<InfectionState::InfectedSevereNaive,                         InfectionState::InfectedCriticalNaive>,
    Flow<InfectionState::InfectedSevereNaive,                         InfectionState::SusceptibleImprovedImmunity>, 
    Flow<InfectionState::InfectedSevereNaive,                         InfectionState::DeadNaive>,
    Flow<InfectionState::InfectedCriticalNaive,                       InfectionState::DeadNaive>,
    Flow<InfectionState::InfectedCriticalNaive,                       InfectionState::SusceptibleImprovedImmunity>,
    //partial immunity
    Flow<InfectionState::SusceptiblePartialImmunity,                  InfectionState::ExposedPartialImmunity>,
    Flow<InfectionState::ExposedPartialImmunity,                      InfectionState::InfectedNoSymptomsPartialImmunity>,
    Flow<InfectionState::InfectedNoSymptomsPartialImmunity,           InfectionState::InfectedSymptomsPartialImmunity>,
    Flow<InfectionState::InfectedNoSymptomsPartialImmunity,           InfectionState::SusceptibleImprovedImmunity>,
    Flow<InfectionState::InfectedNoSymptomsPartialImmunityConfirmed,  InfectionState::InfectedSymptomsPartialImmunityConfirmed>,
    Flow<InfectionState::InfectedNoSymptomsPartialImmunityConfirmed,  InfectionState::SusceptibleImprovedImmunity>,
    Flow<InfectionState::InfectedSymptomsPartialImmunity,             InfectionState::InfectedSeverePartialImmunity>,
    Flow<InfectionState::InfectedSymptomsPartialImmunity,             InfectionState::SusceptibleImprovedImmunity>,
    Flow<InfectionState::InfectedSymptomsPartialImmunityConfirmed,    InfectionState::InfectedSeverePartialImmunity>,
    Flow<InfectionState::InfectedSymptomsPartialImmunityConfirmed,    InfectionState::SusceptibleImprovedImmunity>,
    Flow<InfectionState::InfectedSeverePartialImmunity,               InfectionState::InfectedCriticalPartialImmunity>,
    Flow<InfectionState::InfectedSeverePartialImmunity,               InfectionState::SusceptibleImprovedImmunity>,
    Flow<InfectionState::InfectedSeverePartialImmunity,               InfectionState::DeadPartialImmunity>,
    Flow<InfectionState::InfectedCriticalPartialImmunity,             InfectionState::DeadPartialImmunity>,
    Flow<InfectionState::InfectedCriticalPartialImmunity,             InfectionState::SusceptibleImprovedImmunity>,
    //improved immunity
    Flow<InfectionState::SusceptibleImprovedImmunity,                 InfectionState::ExposedImprovedImmunity>,
    Flow<InfectionState::ExposedImprovedImmunity,                     InfectionState::InfectedNoSymptomsImprovedImmunity>,
    Flow<InfectionState::InfectedNoSymptomsImprovedImmunity,          InfectionState::InfectedSymptomsImprovedImmunity>,
    Flow<InfectionState::InfectedNoSymptomsImprovedImmunity,          InfectionState::SusceptibleImprovedImmunity>,
    Flow<InfectionState::InfectedNoSymptomsImprovedImmunityConfirmed, InfectionState::InfectedSymptomsImprovedImmunityConfirmed>,
    Flow<InfectionState::InfectedNoSymptomsImprovedImmunityConfirmed, InfectionState::SusceptibleImprovedImmunity>,
    Flow<InfectionState::InfectedSymptomsImprovedImmunity,            InfectionState::InfectedSevereImprovedImmunity>,
    Flow<InfectionState::InfectedSymptomsImprovedImmunity,            InfectionState::SusceptibleImprovedImmunity>,
    Flow<InfectionState::InfectedSymptomsImprovedImmunityConfirmed,   InfectionState::InfectedSevereImprovedImmunity>,
    Flow<InfectionState::InfectedSymptomsImprovedImmunityConfirmed,   InfectionState::SusceptibleImprovedImmunity>,
    Flow<InfectionState::InfectedSevereImprovedImmunity,              InfectionState::InfectedCriticalImprovedImmunity>,
    Flow<InfectionState::InfectedSevereImprovedImmunity,              InfectionState::SusceptibleImprovedImmunity>,
    Flow<InfectionState::InfectedSevereImprovedImmunity,              InfectionState::DeadImprovedImmunity>,
    Flow<InfectionState::InfectedCriticalImprovedImmunity,            InfectionState::DeadImprovedImmunity>,
    Flow<InfectionState::InfectedCriticalImprovedImmunity,            InfectionState::SusceptibleImprovedImmunity>>;
// clang-format on

template <typename FP = ScalarType>
class Model
    : public FlowModel<FP, InfectionState, mio::Populations<FP, AgeGroup, InfectionState>, Parameters<FP>, Flows>
{
    using Base = FlowModel<FP, InfectionState, mio::Populations<FP, AgeGroup, InfectionState>, Parameters<FP>, Flows>;

public:
    using typename Base::ParameterSet;
    using typename Base::Populations;

    Model(const Populations& pop, const ParameterSet& params)
        : Base(pop, params)
    {
    }

    Model(int num_agegroups)
        : Model(Populations({AgeGroup(num_agegroups), InfectionState::Count}), ParameterSet(AgeGroup(num_agegroups)))
    {
    }

    void get_flows(Eigen::Ref<const Vector<FP>> pop, Eigen::Ref<const Vector<FP>> y, FP t,
                   Eigen::Ref<Vector<FP>> flows) const override
    {
        auto const& params   = this->parameters;
        AgeGroup n_agegroups = params.get_num_groups();

        ContactMatrixGroup const& contact_matrix = params.template get<ContactPatterns<FP>>();

        auto icu_occupancy           = 0.0;
        auto test_and_trace_required = 0.0;
        for (auto i = AgeGroup(0); i < n_agegroups; ++i) {
            test_and_trace_required +=
                (1 - params.template get<RecoveredPerInfectedNoSymptoms<FP>>()[i]) /
                params.template get<TimeInfectedNoSymptoms<FP>>()[i] *
                (this->populations.get_from(pop, {i, InfectionState::InfectedNoSymptomsNaive}) +
                 this->populations.get_from(pop, {i, InfectionState::InfectedNoSymptomsPartialImmunity}) +
                 this->populations.get_from(pop, {i, InfectionState::InfectedNoSymptomsImprovedImmunity}) +
                 this->populations.get_from(pop, {i, InfectionState::InfectedNoSymptomsNaiveConfirmed}) +
                 this->populations.get_from(pop, {i, InfectionState::InfectedNoSymptomsPartialImmunityConfirmed}) +
                 this->populations.get_from(pop, {i, InfectionState::InfectedNoSymptomsImprovedImmunityConfirmed}));
            icu_occupancy += this->populations.get_from(pop, {i, InfectionState::InfectedCriticalNaive}) +
                             this->populations.get_from(pop, {i, InfectionState::InfectedCriticalPartialImmunity}) +
                             this->populations.get_from(pop, {i, InfectionState::InfectedCriticalImprovedImmunity});
        }

        for (auto i = AgeGroup(0); i < n_agegroups; i++) {

            size_t SNi    = this->populations.get_flat_index({i, InfectionState::SusceptibleNaive});
            size_t ENi    = this->populations.get_flat_index({i, InfectionState::ExposedNaive});
            size_t INSNi  = this->populations.get_flat_index({i, InfectionState::InfectedNoSymptomsNaive});
            size_t ISyNi  = this->populations.get_flat_index({i, InfectionState::InfectedSymptomsNaive});
            size_t ISevNi = this->populations.get_flat_index({i, InfectionState::InfectedSevereNaive});
            size_t ICrNi  = this->populations.get_flat_index({i, InfectionState::InfectedCriticalNaive});

            size_t INSNCi = this->populations.get_flat_index({i, InfectionState::InfectedNoSymptomsNaiveConfirmed});
            size_t ISyNCi = this->populations.get_flat_index({i, InfectionState::InfectedSymptomsNaiveConfirmed});

            size_t SPIi    = this->populations.get_flat_index({i, InfectionState::SusceptiblePartialImmunity});
            size_t EPIi    = this->populations.get_flat_index({i, InfectionState::ExposedPartialImmunity});
            size_t INSPIi  = this->populations.get_flat_index({i, InfectionState::InfectedNoSymptomsPartialImmunity});
            size_t ISyPIi  = this->populations.get_flat_index({i, InfectionState::InfectedSymptomsPartialImmunity});
            size_t ISevPIi = this->populations.get_flat_index({i, InfectionState::InfectedSeverePartialImmunity});
            size_t ICrPIi  = this->populations.get_flat_index({i, InfectionState::InfectedCriticalPartialImmunity});

            size_t INSPICi =
                this->populations.get_flat_index({i, InfectionState::InfectedNoSymptomsPartialImmunityConfirmed});
            size_t ISyPICi =
                this->populations.get_flat_index({i, InfectionState::InfectedSymptomsPartialImmunityConfirmed});

            size_t EIIi    = this->populations.get_flat_index({i, InfectionState::ExposedImprovedImmunity});
            size_t INSIIi  = this->populations.get_flat_index({i, InfectionState::InfectedNoSymptomsImprovedImmunity});
            size_t ISyIIi  = this->populations.get_flat_index({i, InfectionState::InfectedSymptomsImprovedImmunity});
            size_t ISevIIi = this->populations.get_flat_index({i, InfectionState::InfectedSevereImprovedImmunity});
            size_t ICrIIi  = this->populations.get_flat_index({i, InfectionState::InfectedCriticalImprovedImmunity});

            size_t INSIICi =
                this->populations.get_flat_index({i, InfectionState::InfectedNoSymptomsImprovedImmunityConfirmed});
            size_t ISyIICi =
                this->populations.get_flat_index({i, InfectionState::InfectedSymptomsImprovedImmunityConfirmed});

            size_t SIIi = this->populations.get_flat_index({i, InfectionState::SusceptibleImprovedImmunity});

            double reducExposedPartialImmunity  = params.template get<ReducExposedPartialImmunity<FP>>()[i];
            double reducExposedImprovedImmunity = params.template get<ReducExposedImprovedImmunity<FP>>()[i];
            double reducInfectedSymptomsPartialImmunity =
                params.template get<ReducInfectedSymptomsPartialImmunity<FP>>()[i];
            double reducInfectedSymptomsImprovedImmunity =
                params.template get<ReducInfectedSymptomsImprovedImmunity<FP>>()[i];
            double reducInfectedSevereCriticalDeadPartialImmunity =
                params.template get<ReducInfectedSevereCriticalDeadPartialImmunity<FP>>()[i];
            double reducInfectedSevereCriticalDeadImprovedImmunity =
                params.template get<ReducInfectedSevereCriticalDeadImprovedImmunity<FP>>()[i];
            double reducTimeInfectedMild = params.template get<ReducTimeInfectedMild<FP>>()[i];

            //symptomatic are less well quarantined when testing and tracing is overwhelmed so they infect more people
            auto riskFromInfectedSymptomatic =
                smoother_cosine(test_and_trace_required, params.template get<TestAndTraceCapacity<FP>>(),
                                params.template get<TestAndTraceCapacity<FP>>() * 15,
                                params.template get<RiskOfInfectionFromSymptomatic<FP>>()[i],
                                params.template get<MaxRiskOfInfectionFromSymptomatic<FP>>()[i]);

            auto riskFromInfectedNoSymptoms =
                smoother_cosine(test_and_trace_required, params.template get<TestAndTraceCapacity<FP>>(),
                                params.template get<TestAndTraceCapacity<FP>>() * 2,
                                params.template get<RelativeTransmissionNoSymptoms<FP>>()[i], 1.0);

            for (auto j = AgeGroup(0); j < n_agegroups; j++) {
                size_t SNj    = this->populations.get_flat_index({j, InfectionState::SusceptibleNaive});
                size_t ENj    = this->populations.get_flat_index({j, InfectionState::ExposedNaive});
                size_t INSNj  = this->populations.get_flat_index({j, InfectionState::InfectedNoSymptomsNaive});
                size_t ISyNj  = this->populations.get_flat_index({j, InfectionState::InfectedSymptomsNaive});
                size_t ISevNj = this->populations.get_flat_index({j, InfectionState::InfectedSevereNaive});
                size_t ICrNj  = this->populations.get_flat_index({j, InfectionState::InfectedCriticalNaive});
                size_t SIIj   = this->populations.get_flat_index({j, InfectionState::SusceptibleImprovedImmunity});

                size_t INSNCj = this->populations.get_flat_index({j, InfectionState::InfectedNoSymptomsNaiveConfirmed});
                size_t ISyNCj = this->populations.get_flat_index({j, InfectionState::InfectedSymptomsNaiveConfirmed});

                size_t SPIj = this->populations.get_flat_index({j, InfectionState::SusceptiblePartialImmunity});
                size_t EPIj = this->populations.get_flat_index({j, InfectionState::ExposedPartialImmunity});
                size_t INSPIj =
                    this->populations.get_flat_index({j, InfectionState::InfectedNoSymptomsPartialImmunity});
                size_t ISyPIj  = this->populations.get_flat_index({j, InfectionState::InfectedSymptomsPartialImmunity});
                size_t ISevPIj = this->populations.get_flat_index({j, InfectionState::InfectedSeverePartialImmunity});
                size_t ICrPIj  = this->populations.get_flat_index({j, InfectionState::InfectedCriticalPartialImmunity});

                size_t INSPICj =
                    this->populations.get_flat_index({j, InfectionState::InfectedNoSymptomsPartialImmunityConfirmed});
                size_t ISyPICj =
                    this->populations.get_flat_index({j, InfectionState::InfectedSymptomsPartialImmunityConfirmed});

                size_t EIIj = this->populations.get_flat_index({j, InfectionState::ExposedImprovedImmunity});
                size_t INSIIj =
                    this->populations.get_flat_index({j, InfectionState::InfectedNoSymptomsImprovedImmunity});
                size_t ISyIIj = this->populations.get_flat_index({j, InfectionState::InfectedSymptomsImprovedImmunity});
                size_t ISevIIj = this->populations.get_flat_index({j, InfectionState::InfectedSevereImprovedImmunity});
                size_t ICrIIj = this->populations.get_flat_index({j, InfectionState::InfectedCriticalImprovedImmunity});

                size_t INSIICj =
                    this->populations.get_flat_index({j, InfectionState::InfectedNoSymptomsImprovedImmunityConfirmed});
                size_t ISyIICj =
                    this->populations.get_flat_index({j, InfectionState::InfectedSymptomsImprovedImmunityConfirmed});

                // effective contact rate by contact rate between groups i and j and damping j
                FP season_val =
                    (1 + params.template get<Seasonality<FP>>() *
                             sin(3.141592653589793 * ((params.template get<StartDay>() + t) / 182.5 + 0.5)));
                FP cont_freq_eff = season_val * contact_matrix.get_matrix_at(t)(static_cast<Eigen::Index>((size_t)i),
                                                                                static_cast<Eigen::Index>((size_t)j));
                // without died people
                FP Nj = pop[SNj] + pop[ENj] + pop[INSNj] + pop[ISyNj] + pop[ISevNj] + pop[ICrNj] + pop[INSNCj] +
                        pop[ISyNCj] + pop[SPIj] + pop[EPIj] + pop[INSPIj] + pop[ISyPIj] + pop[ISevPIj] + pop[ICrPIj] +
                        pop[INSPICj] + pop[ISyPICj] + pop[SIIj] + pop[EIIj] + pop[INSIIj] + pop[ISyIIj] + pop[ISevIIj] +
                        pop[ICrIIj] + pop[INSIICj] + pop[ISyIICj];

                FP divNj = 1.0 / Nj; // precompute 1.0/Nj

                FP ext_inf_force_dummy = cont_freq_eff * divNj *
                                         params.template get<TransmissionProbabilityOnContact<FP>>()[(AgeGroup)i] *
                                         (riskFromInfectedNoSymptoms * (pop[INSNj] + pop[INSPIj] + pop[INSIIj]) +
                                          riskFromInfectedSymptomatic * (pop[ISyNj] + pop[ISyPIj] + pop[ISyIIj]));

                FP dummy_SN = y[SNi] * ext_inf_force_dummy;

                FP dummy_SPI = y[SPIi] * reducExposedPartialImmunity * ext_inf_force_dummy;

                FP dummy_SII = y[SIIi] * reducExposedImprovedImmunity * ext_inf_force_dummy;

                flows[this->template get_flat_flow_index<InfectionState::SusceptibleNaive,
                                                         InfectionState::ExposedNaive>({i})] += dummy_SN;
                flows[this->template get_flat_flow_index<InfectionState::SusceptiblePartialImmunity,
                                                         InfectionState::ExposedPartialImmunity>({i})] += dummy_SPI;
                flows[this->template get_flat_flow_index<InfectionState::SusceptibleImprovedImmunity,
                                                         InfectionState::ExposedImprovedImmunity>({i})] += dummy_SII;
            }

            // ICU capacity shortage is close
            // TODO: if this is used with vaccination model, it has to be adapted if CriticalPerSevere
            // is different for different vaccination status. This is not the case here and in addition, ICUCapacity
            // is set to infinity and this functionality is deactivated, so this is OK for the moment.
            double criticalPerSevereAdjusted = smoother_cosine(
                icu_occupancy, 0.90 * params.template get<ICUCapacity<FP>>(), params.template get<ICUCapacity<FP>>(),
                params.template get<CriticalPerSevere<FP>>()[i], 0);

            FP deathsPerSevereAdjusted = params.template get<CriticalPerSevere<FP>>()[i] - criticalPerSevereAdjusted;

            /**** path of immune-naive ***/
            // Exposed
            flows[this->template get_flat_flow_index<InfectionState::ExposedNaive,
                                                     InfectionState::InfectedNoSymptomsNaive>({i})] +=
                y[ENi] / params.template get<TimeExposed<FP>>()[i];

            // InfectedNoSymptoms
            flows[this->template get_flat_flow_index<InfectionState::InfectedNoSymptomsNaive,
                                                     InfectionState::SusceptibleImprovedImmunity>({i})] =
                params.template get<RecoveredPerInfectedNoSymptoms<FP>>()[i] /
                params.template get<TimeInfectedNoSymptoms<FP>>()[i] * y[INSNi];
            flows[this->template get_flat_flow_index<InfectionState::InfectedNoSymptomsNaive,
                                                     InfectionState::InfectedSymptomsNaive>({i})] =
                (1 - params.template get<RecoveredPerInfectedNoSymptoms<FP>>()[i]) /
                params.template get<TimeInfectedNoSymptoms<FP>>()[i] * y[INSNi];
            flows[this->template get_flat_flow_index<InfectionState::InfectedNoSymptomsNaiveConfirmed,
                                                     InfectionState::InfectedSymptomsNaiveConfirmed>({i})] =
                (1 - params.template get<RecoveredPerInfectedNoSymptoms<FP>>()[i]) /
                params.template get<TimeInfectedNoSymptoms<FP>>()[i] * y[INSNCi];
            flows[this->template get_flat_flow_index<InfectionState::InfectedNoSymptomsNaiveConfirmed,
                                                     InfectionState::SusceptibleImprovedImmunity>({i})] =
                params.template get<RecoveredPerInfectedNoSymptoms<FP>>()[i] /
                params.template get<TimeInfectedNoSymptoms<FP>>()[i] * y[INSNCi];

            // InfectedSymptoms
            flows[this->template get_flat_flow_index<InfectionState::InfectedSymptomsNaive,
                                                     InfectionState::InfectedSevereNaive>({i})] =
                params.template get<SeverePerInfectedSymptoms<FP>>()[i] /
                params.template get<TimeInfectedSymptoms<FP>>()[i] * y[ISyNi];

            flows[this->template get_flat_flow_index<InfectionState::InfectedSymptomsNaive,
                                                     InfectionState::SusceptibleImprovedImmunity>({i})] =
                (1 - params.template get<SeverePerInfectedSymptoms<FP>>()[i]) /
                params.template get<TimeInfectedSymptoms<FP>>()[i] * y[ISyNi];

            flows[this->template get_flat_flow_index<InfectionState::InfectedSymptomsNaiveConfirmed,
                                                     InfectionState::InfectedSevereNaive>({i})] =
                params.template get<SeverePerInfectedSymptoms<FP>>()[i] /
                params.template get<TimeInfectedSymptoms<FP>>()[i] * y[ISyNCi];

            flows[this->template get_flat_flow_index<InfectionState::InfectedSymptomsNaiveConfirmed,
                                                     InfectionState::SusceptibleImprovedImmunity>({i})] =
                (1 - params.template get<SeverePerInfectedSymptoms<FP>>()[i]) /
                params.template get<TimeInfectedSymptoms<FP>>()[i] * y[ISyNCi];

            // InfectedSevere
            flows[this->template get_flat_flow_index<InfectionState::InfectedSevereNaive,
                                                     InfectionState::InfectedCriticalNaive>({i})] =
                criticalPerSevereAdjusted / params.template get<TimeInfectedSevere<FP>>()[i] * y[ISevNi];

            flows[this->template get_flat_flow_index<InfectionState::InfectedSevereNaive,
                                                     InfectionState::SusceptibleImprovedImmunity>({i})] =
                (1 - params.template get<CriticalPerSevere<FP>>()[i]) /
                params.template get<TimeInfectedSevere<FP>>()[i] * y[ISevNi];

            flows[this->template get_flat_flow_index<InfectionState::InfectedSevereNaive, InfectionState::DeadNaive>(
                {i})] = deathsPerSevereAdjusted / params.template get<TimeInfectedSevere<FP>>()[i] * y[ISevNi];

            // InfectedCritical
            flows[this->template get_flat_flow_index<InfectionState::InfectedCriticalNaive, InfectionState::DeadNaive>(
                {i})] = params.template get<DeathsPerCritical<FP>>()[i] /
                        params.template get<TimeInfectedCritical<FP>>()[i] * y[ICrNi];

            flows[this->template get_flat_flow_index<InfectionState::InfectedCriticalNaive,
                                                     InfectionState::SusceptibleImprovedImmunity>({i})] =
                (1 - params.template get<DeathsPerCritical<FP>>()[i]) /
                params.template get<TimeInfectedCritical<FP>>()[i] * y[ICrNi];

            // /**** path of partially immune (e.g., one dose of vaccination) ***/
            // Exposed
            flows[this->template get_flat_flow_index<InfectionState::ExposedPartialImmunity,
                                                     InfectionState::InfectedNoSymptomsPartialImmunity>({i})] +=
                y[EPIi] / params.template get<TimeExposed<FP>>()[i];

            // InfectedNoSymptoms
            flows[this->template get_flat_flow_index<InfectionState::InfectedNoSymptomsPartialImmunity,
                                                     InfectionState::SusceptibleImprovedImmunity>({i})] =
                (1 - (reducInfectedSymptomsPartialImmunity / reducExposedPartialImmunity) *
                         (1 - params.template get<RecoveredPerInfectedNoSymptoms<FP>>()[i])) /
                (params.template get<TimeInfectedNoSymptoms<FP>>()[i] * reducTimeInfectedMild) * y[INSPIi];
            flows[this->template get_flat_flow_index<InfectionState::InfectedNoSymptomsPartialImmunity,
                                                     InfectionState::InfectedSymptomsPartialImmunity>({i})] =
                (reducInfectedSymptomsPartialImmunity / reducExposedPartialImmunity) *
                (1 - params.template get<RecoveredPerInfectedNoSymptoms<FP>>()[i]) /
                (params.template get<TimeInfectedNoSymptoms<FP>>()[i] * reducTimeInfectedMild) * y[INSPIi];
            flows[this->template get_flat_flow_index<InfectionState::InfectedNoSymptomsPartialImmunityConfirmed,
                                                     InfectionState::InfectedSymptomsPartialImmunityConfirmed>({i})] =
                (reducInfectedSymptomsPartialImmunity / reducExposedPartialImmunity) *
                (1 - params.template get<RecoveredPerInfectedNoSymptoms<FP>>()[i]) /
                (params.template get<TimeInfectedNoSymptoms<FP>>()[i] * reducTimeInfectedMild) * y[INSPICi];
            flows[this->template get_flat_flow_index<InfectionState::InfectedNoSymptomsPartialImmunityConfirmed,
                                                     InfectionState::SusceptibleImprovedImmunity>({i})] =
                (1 - (reducInfectedSymptomsPartialImmunity / reducExposedPartialImmunity) *
                         (1 - params.template get<RecoveredPerInfectedNoSymptoms<FP>>()[i])) /
                (params.template get<TimeInfectedNoSymptoms<FP>>()[i] * reducTimeInfectedMild) * y[INSPICi];

            // InfectedSymptoms
            flows[this->template get_flat_flow_index<InfectionState::InfectedSymptomsPartialImmunity,
                                                     InfectionState::InfectedSeverePartialImmunity>({i})] =
                reducInfectedSevereCriticalDeadPartialImmunity / reducInfectedSymptomsPartialImmunity *
                params.template get<SeverePerInfectedSymptoms<FP>>()[i] /
                (params.template get<TimeInfectedSymptoms<FP>>()[i] * reducTimeInfectedMild) * y[ISyPIi];

            flows[this->template get_flat_flow_index<InfectionState::InfectedSymptomsPartialImmunity,
                                                     InfectionState::SusceptibleImprovedImmunity>({i})] =
                (1 - (reducInfectedSevereCriticalDeadPartialImmunity / reducInfectedSymptomsPartialImmunity) *
                         params.template get<SeverePerInfectedSymptoms<FP>>()[i]) /
                (params.template get<TimeInfectedSymptoms<FP>>()[i] * reducTimeInfectedMild) * y[ISyPIi];

            flows[this->template get_flat_flow_index<InfectionState::InfectedSymptomsPartialImmunityConfirmed,
                                                     InfectionState::InfectedSeverePartialImmunity>({i})] =
                reducInfectedSevereCriticalDeadPartialImmunity / reducInfectedSymptomsPartialImmunity *
                params.template get<SeverePerInfectedSymptoms<FP>>()[i] /
                (params.template get<TimeInfectedSymptoms<FP>>()[i] * reducTimeInfectedMild) * y[ISyPICi];

            flows[this->template get_flat_flow_index<InfectionState::InfectedSymptomsPartialImmunityConfirmed,
                                                     InfectionState::SusceptibleImprovedImmunity>({i})] =
                (1 - (reducInfectedSevereCriticalDeadPartialImmunity / reducInfectedSymptomsPartialImmunity) *
                         params.template get<SeverePerInfectedSymptoms<FP>>()[i]) /
                (params.template get<TimeInfectedSymptoms<FP>>()[i] * reducTimeInfectedMild) * y[ISyPICi];

            // InfectedSevere
            flows[this->template get_flat_flow_index<InfectionState::InfectedSeverePartialImmunity,
                                                     InfectionState::InfectedCriticalPartialImmunity>({i})] =
                reducInfectedSevereCriticalDeadPartialImmunity / reducInfectedSevereCriticalDeadPartialImmunity *
                criticalPerSevereAdjusted / params.template get<TimeInfectedSevere<FP>>()[i] * y[ISevPIi];

            flows[this->template get_flat_flow_index<InfectionState::InfectedSeverePartialImmunity,
                                                     InfectionState::SusceptibleImprovedImmunity>({i})] =
                (1 - (reducInfectedSevereCriticalDeadPartialImmunity / reducInfectedSevereCriticalDeadPartialImmunity) *
                         params.template get<CriticalPerSevere<FP>>()[i]) /
                params.template get<TimeInfectedSevere<FP>>()[i] * y[ISevPIi];

            flows[this->template get_flat_flow_index<InfectionState::InfectedSeverePartialImmunity,
                                                     InfectionState::DeadPartialImmunity>({i})] =
                (reducInfectedSevereCriticalDeadPartialImmunity / reducInfectedSevereCriticalDeadPartialImmunity) *
                deathsPerSevereAdjusted / params.template get<TimeInfectedSevere<FP>>()[i] * y[ISevPIi];

            // InfectedCritical
            flows[this->template get_flat_flow_index<InfectionState::InfectedCriticalPartialImmunity,
                                                     InfectionState::DeadPartialImmunity>({i})] =
                (reducInfectedSevereCriticalDeadPartialImmunity / reducInfectedSevereCriticalDeadPartialImmunity) *
                params.template get<DeathsPerCritical<FP>>()[i] / params.template get<TimeInfectedCritical<FP>>()[i] *
                y[ICrPIi];

            flows[this->template get_flat_flow_index<InfectionState::InfectedCriticalPartialImmunity,
                                                     InfectionState::SusceptibleImprovedImmunity>({i})] =
                (1 - (reducInfectedSevereCriticalDeadPartialImmunity / reducInfectedSevereCriticalDeadPartialImmunity) *
                         params.template get<DeathsPerCritical<FP>>()[i]) /
                params.template get<TimeInfectedCritical<FP>>()[i] * y[ICrPIi];

            // /**** path of twice vaccinated, here called immune although reinfection is possible now ***/
            // Exposed
            flows[this->template get_flat_flow_index<InfectionState::ExposedImprovedImmunity,
                                                     InfectionState::InfectedNoSymptomsImprovedImmunity>({i})] +=
                y[EIIi] / params.template get<TimeExposed<FP>>()[i];

            // InfectedNoSymptoms
            flows[this->template get_flat_flow_index<InfectionState::InfectedNoSymptomsImprovedImmunity,
                                                     InfectionState::SusceptibleImprovedImmunity>({i})] =
                (1 - (reducInfectedSymptomsImprovedImmunity / reducExposedImprovedImmunity) *
                         (1 - params.template get<RecoveredPerInfectedNoSymptoms<FP>>()[i])) /
                (params.template get<TimeInfectedNoSymptoms<FP>>()[i] * reducTimeInfectedMild) * y[INSIIi];
            flows[this->template get_flat_flow_index<InfectionState::InfectedNoSymptomsImprovedImmunity,
                                                     InfectionState::InfectedSymptomsImprovedImmunity>({i})] =
                (reducInfectedSymptomsImprovedImmunity / reducExposedImprovedImmunity) *
                (1 - params.template get<RecoveredPerInfectedNoSymptoms<FP>>()[i]) /
                (params.template get<TimeInfectedNoSymptoms<FP>>()[i] * reducTimeInfectedMild) * y[INSIIi];
            flows[this->template get_flat_flow_index<InfectionState::InfectedNoSymptomsImprovedImmunityConfirmed,
                                                     InfectionState::InfectedSymptomsImprovedImmunityConfirmed>({i})] =
                (reducInfectedSymptomsImprovedImmunity / reducExposedImprovedImmunity) *
                (1 - params.template get<RecoveredPerInfectedNoSymptoms<FP>>()[i]) /
                (params.template get<TimeInfectedNoSymptoms<FP>>()[i] * reducTimeInfectedMild) * y[INSIICi];
            flows[this->template get_flat_flow_index<InfectionState::InfectedNoSymptomsImprovedImmunityConfirmed,
                                                     InfectionState::SusceptibleImprovedImmunity>({i})] =
                (1 - (reducInfectedSymptomsImprovedImmunity / reducExposedImprovedImmunity) *
                         (1 - params.template get<RecoveredPerInfectedNoSymptoms<FP>>()[i])) /
                (params.template get<TimeInfectedNoSymptoms<FP>>()[i] * reducTimeInfectedMild) * y[INSIICi];

            // InfectedSymptoms
            flows[this->template get_flat_flow_index<InfectionState::InfectedSymptomsImprovedImmunity,
                                                     InfectionState::InfectedSevereImprovedImmunity>({i})] =
                reducInfectedSevereCriticalDeadImprovedImmunity / reducInfectedSymptomsImprovedImmunity *
                params.template get<SeverePerInfectedSymptoms<FP>>()[i] /
                (params.template get<TimeInfectedSymptoms<FP>>()[i] * reducTimeInfectedMild) * y[ISyIIi];

            flows[this->template get_flat_flow_index<InfectionState::InfectedSymptomsImprovedImmunity,
                                                     InfectionState::SusceptibleImprovedImmunity>({i})] =
                (1 - (reducInfectedSevereCriticalDeadImprovedImmunity / reducInfectedSymptomsImprovedImmunity) *
                         params.template get<SeverePerInfectedSymptoms<FP>>()[i]) /
                (params.template get<TimeInfectedSymptoms<FP>>()[i] * reducTimeInfectedMild) * y[ISyIIi];

            flows[this->template get_flat_flow_index<InfectionState::InfectedSymptomsImprovedImmunityConfirmed,
                                                     InfectionState::InfectedSevereImprovedImmunity>({i})] =
                reducInfectedSevereCriticalDeadImprovedImmunity / reducInfectedSymptomsImprovedImmunity *
                params.template get<SeverePerInfectedSymptoms<FP>>()[i] /
                (params.template get<TimeInfectedSymptoms<FP>>()[i] * reducTimeInfectedMild) * y[ISyIICi];

            flows[this->template get_flat_flow_index<InfectionState::InfectedSymptomsImprovedImmunityConfirmed,
                                                     InfectionState::SusceptibleImprovedImmunity>({i})] =
                (1 - (reducInfectedSevereCriticalDeadImprovedImmunity / reducInfectedSymptomsImprovedImmunity) *
                         params.template get<SeverePerInfectedSymptoms<FP>>()[i]) /
                (params.template get<TimeInfectedSymptoms<FP>>()[i] * reducTimeInfectedMild) * y[ISyIICi];

            // InfectedSevere
            flows[this->template get_flat_flow_index<InfectionState::InfectedSevereImprovedImmunity,
                                                     InfectionState::InfectedCriticalImprovedImmunity>({i})] =
                reducInfectedSevereCriticalDeadImprovedImmunity / reducInfectedSevereCriticalDeadImprovedImmunity *
                criticalPerSevereAdjusted / params.template get<TimeInfectedSevere<FP>>()[i] * y[ISevIIi];

            flows[this->template get_flat_flow_index<InfectionState::InfectedSevereImprovedImmunity,
                                                     InfectionState::SusceptibleImprovedImmunity>({i})] =
                (1 -
                 (reducInfectedSevereCriticalDeadImprovedImmunity / reducInfectedSevereCriticalDeadImprovedImmunity) *
                     params.template get<CriticalPerSevere<FP>>()[i]) /
                params.template get<TimeInfectedSevere<FP>>()[i] * y[ISevIIi];

            flows[this->template get_flat_flow_index<InfectionState::InfectedSevereImprovedImmunity,
                                                     InfectionState::DeadImprovedImmunity>({i})] =
                (reducInfectedSevereCriticalDeadImprovedImmunity / reducInfectedSevereCriticalDeadImprovedImmunity) *
                deathsPerSevereAdjusted / params.template get<TimeInfectedSevere<FP>>()[i] * y[ISevIIi];

            // InfectedCritical
            flows[this->template get_flat_flow_index<InfectionState::InfectedCriticalImprovedImmunity,
                                                     InfectionState::DeadImprovedImmunity>({i})] =
                (reducInfectedSevereCriticalDeadImprovedImmunity / reducInfectedSevereCriticalDeadImprovedImmunity) *
                params.template get<DeathsPerCritical<FP>>()[i] / params.template get<TimeInfectedCritical<FP>>()[i] *
                y[ICrIIi];

            flows[this->template get_flat_flow_index<InfectionState::InfectedCriticalImprovedImmunity,
                                                     InfectionState::SusceptibleImprovedImmunity>({i})] =
                (1 -
                 (reducInfectedSevereCriticalDeadImprovedImmunity / reducInfectedSevereCriticalDeadImprovedImmunity) *
                     params.template get<DeathsPerCritical<FP>>()[i]) /
                params.template get<TimeInfectedCritical<FP>>()[i] * y[ICrIIi];
        }
    }

    /**
    * serialize this. 
    * @see mio::serialize
    */
    template <class IOContext>
    void serialize(IOContext& io) const
    {
        auto obj = io.create_object("Model");
        obj.add_element("Parameters", this->parameters);
        obj.add_element("Populations", this->populations);
    }

    /**
    * deserialize an object of this class.
    * @see mio::deserialize
    */
    template <class IOContext>
    static IOResult<Model> deserialize(IOContext& io)
    {
        auto obj = io.expect_object("Model");
        auto par = obj.expect_element("Parameters", Tag<ParameterSet>{});
        auto pop = obj.expect_element("Populations", Tag<Populations>{});
        return apply(
            io,
            [](auto&& par_, auto&& pop_) {
                return Model{pop_, par_};
            },
            par, pop);
    }
};

//forward declaration, see below.
template <typename FP = ScalarType, class Base = mio::Simulation<FP, Model<FP>>>
class Simulation;

/**
* get percentage of infections per total population.
* @param model the compartment model with initial values.
* @param t current simulation time.
* @param y current value of compartments.
* @tparam Base simulation type that uses a secir compartment model. see Simulation.
*/
template <typename FP = ScalarType, class Base = mio::Simulation<FP, Model<FP>>>
FP get_infections_relative(const Simulation<FP, Base>& model, FP t, const Eigen::Ref<const Vector<FP>>& y);

/**
 * specialization of compartment model simulation for the SECIRVVS model.
 * @tparam FP floating point type, e.g., double.
 * @tparam BaseT simulation type, default mio::Simulation. For testing purposes only!
 */
template <typename FP, class BaseT>
class Simulation : public BaseT
{
public:
    /**
     * construct a simulation.
     * @param model the model to simulate.
     * @param t0 start time
     * @param dt time steps
     */
    Simulation(mio::osecirvvs::Model<FP> const& model, FP t0 = 0., FP dt = 0.1)
        : BaseT(model, t0, dt)
        , m_t_last_npi_check(t0)
    {
    }

    /**
    * @brief Applies the effect of a new variant of a disease to the transmission probability of the model.
    * 
    * This function adjusts the transmission probability of the disease for each age group based on the share of the new variant.
    * The share of the new variant is calculated based on the time `t` and the start day of the new variant.
    * The transmission probability is then updated for each age group in the model.
    * 
    * Based on Equation (35) and (36) in doi.org/10.1371/journal.pcbi.1010054
    * 
    * @param [in] t The current time.
    * @param [in] base_infectiousness The base infectiousness of the old variant for each age group.
    */
    void apply_variant(const double t, const CustomIndexArray<UncertainValue<FP>, AgeGroup> base_infectiousness)
    {
        auto start_day             = this->get_model().parameters.template get<StartDay>();
        auto start_day_new_variant = this->get_model().parameters.template get<StartDayNewVariant>();

        if (start_day + t >= start_day_new_variant - 1e-10) {
            const double days_variant      = t - (start_day_new_variant - start_day);
            const double share_new_variant = std::min(1.0, 0.01 * pow(2, (1. / 7) * days_variant));
            const auto num_groups          = this->get_model().parameters.get_num_groups();
            for (auto i = AgeGroup(0); i < num_groups; ++i) {
                double new_transmission =
                    (1 - share_new_variant) * base_infectiousness[i] +
                    share_new_variant * base_infectiousness[i] *
                        this->get_model().parameters.template get<InfectiousnessNewVariant<FP>>()[i];
                this->get_model().parameters.template get<TransmissionProbabilityOnContact<FP>>()[i] = new_transmission;
            }
        }
    }

    void apply_vaccination(double t)
    {
        auto t_idx        = SimulationDay((size_t)t);
        auto& params      = this->get_model().parameters;
        size_t num_groups = (size_t)params.get_num_groups();
        auto last_value   = this->get_result().get_last_value();

        auto count = (size_t)InfectionState::Count;
        auto S     = (size_t)InfectionState::SusceptibleNaive;
        auto SV    = (size_t)InfectionState::SusceptiblePartialImmunity;
        auto R     = (size_t)InfectionState::SusceptibleImprovedImmunity;

        for (size_t i = 0; i < num_groups; ++i) {

            double first_vacc;
            double full_vacc;
            if (t_idx == SimulationDay(0)) {
<<<<<<< HEAD
                first_vacc = params.template get<DailyPartialVaccination>()[{(AgeGroup)i, t_idx}];
                full_vacc  = params.template get<DailyFullVaccination>()[{(AgeGroup)i, t_idx}];
            }
            else {
                first_vacc = params.template get<DailyPartialVaccination>()[{(AgeGroup)i, t_idx}] -
                             params.template get<DailyPartialVaccination>()[{(AgeGroup)i, t_idx - SimulationDay(1)}];
                full_vacc = params.template get<DailyFullVaccination>()[{(AgeGroup)i, t_idx}] -
                            params.template get<DailyFullVaccination>()[{(AgeGroup)i, t_idx - SimulationDay(1)}];
=======
                first_vacc = params.template get<DailyFirstVaccination<FP>>()[{(AgeGroup)i, t_idx}];
                full_vacc  = params.template get<DailyFullVaccination<FP>>()[{(AgeGroup)i, t_idx}];
            }
            else {
                first_vacc = params.template get<DailyFirstVaccination<FP>>()[{(AgeGroup)i, t_idx}] -
                             params.template get<DailyFirstVaccination<FP>>()[{(AgeGroup)i, t_idx - SimulationDay(1)}];
                full_vacc = params.template get<DailyFullVaccination<FP>>()[{(AgeGroup)i, t_idx}] -
                            params.template get<DailyFullVaccination<FP>>()[{(AgeGroup)i, t_idx - SimulationDay(1)}];
>>>>>>> 575a1467
            }

            if (last_value(count * i + S) - first_vacc < 0) {
                auto corrected = 0.99 * last_value(count * i + S);
                log_warning("too many first vaccinated at time {}: setting first_vacc from {} to {}", t, first_vacc,
                            corrected);
                first_vacc = corrected;
            }

            last_value(count * i + S) -= first_vacc;
            last_value(count * i + SV) += first_vacc;

            if (last_value(count * i + SV) - full_vacc < 0) {
                auto corrected = 0.99 * last_value(count * i + SV);
                log_warning("too many fully vaccinated at time {}: setting full_vacc from {} to {}", t, full_vacc,
                            corrected);
                full_vacc = corrected;
            }

            last_value(count * i + SV) -= full_vacc;
            last_value(count * i + R) += full_vacc;
        }
    }

    /**
     * @brief advance simulation to tmax.
     * Overwrites Simulation::advance and includes a check for dynamic NPIs in regular intervals.
     * @see Simulation::advance
     * @param tmax next stopping point of simulation
     * @return value at tmax
     */
    Eigen::Ref<Vector<FP>> advance(FP tmax)
    {
        auto& t_end_dyn_npis   = this->get_model().parameters.get_end_dynamic_npis();
        auto& dyn_npis         = this->get_model().parameters.template get<DynamicNPIsInfectedSymptoms<FP>>();
        auto& contact_patterns = this->get_model().parameters.template get<ContactPatterns<FP>>();
        // const size_t num_groups = (size_t)this->get_model().parameters.get_num_groups();

        // in the apply_variant function, we adjust the TransmissionProbabilityOnContact parameter. We need to store
        // the base value to use it in the apply_variant function and also to reset the parameter after the simulation.
        auto base_infectiousness = this->get_model().parameters.template get<TransmissionProbabilityOnContact<FP>>();

        double delay_lockdown;
        auto t        = BaseT::get_result().get_last_time();
        const auto dt = dyn_npis.get_interval().get();
        while (t < tmax) {

            auto dt_eff = std::min({dt, tmax - t, m_t_last_npi_check + dt - t});
            if (dt_eff >= 1.0) {
                dt_eff = 1.0;
            }

            if (t == 0) {
                //this->apply_vaccination(t); // done in init now?
                this->apply_variant(t, base_infectiousness);
            }
            BaseT::advance(t + dt_eff);
            if (t + 0.5 + dt_eff - std::floor(t + 0.5) >= 1) {
                this->apply_vaccination(t + 0.5 + dt_eff);
                this->apply_variant(t, base_infectiousness);
            }

            if (t > 0) {
                delay_lockdown = 7;
            }
            else {
                delay_lockdown = 0;
            }
            t = t + dt_eff;

            if (dyn_npis.get_thresholds().size() > 0) {
                if (floating_point_greater_equal(t, m_t_last_npi_check + dt)) {
                    if (t < t_end_dyn_npis) {
                        auto inf_rel = get_infections_relative<FP>(*this, t, this->get_result().get_last_value()) *
                                       dyn_npis.get_base_value();
                        auto exceeded_threshold = dyn_npis.get_max_exceeded_threshold(inf_rel);
                        if (exceeded_threshold != dyn_npis.get_thresholds().end() &&
                            (exceeded_threshold->first > m_dynamic_npi.first ||
                             t > double(m_dynamic_npi.second))) { //old npi was weaker or is expired

                            auto t_start = SimulationTime(t + delay_lockdown);
                            auto t_end   = t_start + SimulationTime(dyn_npis.get_duration());
                            this->get_model().parameters.get_start_commuter_detection() = (double)t_start;
                            this->get_model().parameters.get_end_commuter_detection()   = (double)t_end;
                            m_dynamic_npi = std::make_pair(exceeded_threshold->first, t_end);
                            implement_dynamic_npis(contact_patterns.get_cont_freq_mat(), exceeded_threshold->second,
                                                   t_start, t_end, [](auto& g) {
                                                       return make_contact_damping_matrix(g);
                                                   });
                        }
                    }
                    m_t_last_npi_check = t;
                }
            }
            else {
                m_t_last_npi_check = t;
            }
        }
        // reset TransmissionProbabilityOnContact. This is important for the graph simulation where the advance
        // function is called multiple times for the same model.
        this->get_model().parameters.template get<TransmissionProbabilityOnContact<FP>>() = base_infectiousness;

        return this->get_result().get_last_value();
    }

private:
    double m_t_last_npi_check;
    std::pair<double, SimulationTime> m_dynamic_npi = {-std::numeric_limits<double>::max(), SimulationTime(0)};
};

/**
 * @brief Specialization of simulate for SECIRVVS models using Simulation.
 * 
 * @tparam FP floating point type, e.g., double.
 * @param[in] t0 start time.
 * @param[in] tmax end time.
 * @param[in] dt time step.
 * @param[in] model SECIRVVS model to simulate.
 * @param[in] integrator optional integrator, uses rk45 if nullptr.
 * 
 * @return Returns the result of the simulation.
 */
template <typename FP = ScalarType>
inline auto simulate(FP t0, FP tmax, FP dt, const Model<FP>& model,
                     std::shared_ptr<IntegratorCore<FP>> integrator = nullptr)
{
    return mio::simulate<FP, Model<FP>, Simulation<FP>>(t0, tmax, dt, model, integrator);
}

/**
 * @brief Specialization of simulate for SECIRVVS models using the FlowSimulation.
 * 
 * @tparam FP floating point type, e.g., double.
 * @param[in] t0 start time.
 * @param[in] tmax end time.
 * @param[in] dt time step.
 * @param[in] model SECIRVVS model to simulate.
 * @param[in] integrator optional integrator, uses rk45 if nullptr.
 * 
 * @return Returns the result of the Flowsimulation.
  */
template <typename FP = ScalarType>
inline auto simulate_flows(FP t0, FP tmax, FP dt, const Model<FP>& model,
                           std::shared_ptr<IntegratorCore<FP>> integrator = nullptr)
{
    return mio::simulate_flows<FP, Model<FP>, Simulation<FP, mio::FlowSimulation<FP, Model<FP>>>>(t0, tmax, dt, model,
                                                                                                  integrator);
}

//see declaration above.
template <typename FP, class Base>
FP get_infections_relative(const Simulation<FP, Base>& sim, FP /*t*/, const Eigen::Ref<const Vector<FP>>& y)
{
    FP sum_inf = 0;
    for (auto i = AgeGroup(0); i < sim.get_model().parameters.get_num_groups(); ++i) {
        sum_inf += sim.get_model().populations.get_from(y, {i, InfectionState::InfectedSymptomsNaive});
        sum_inf += sim.get_model().populations.get_from(y, {i, InfectionState::InfectedSymptomsNaiveConfirmed});
        sum_inf += sim.get_model().populations.get_from(y, {i, InfectionState::InfectedSymptomsPartialImmunity});
        sum_inf += sim.get_model().populations.get_from(y, {i, InfectionState::InfectedSymptomsImprovedImmunity});
        sum_inf +=
            sim.get_model().populations.get_from(y, {i, InfectionState::InfectedSymptomsPartialImmunityConfirmed});
        sum_inf +=
            sim.get_model().populations.get_from(y, {i, InfectionState::InfectedSymptomsImprovedImmunityConfirmed});
    }
    auto inf_rel = sum_inf / sim.get_model().populations.get_total();

    return inf_rel;
}

/**
 * Get migration factors.
 * Used by migration graph simulation.
 * Like infection risk, migration of infected individuals is reduced if they are well isolated.
 * @param model the compartment model with initial values.
 * @param t current simulation time.
 * @param y current value of compartments.
 * @return vector expression, same size as y, with migration factors per compartment.
 * @tparam Base simulation type that uses a secir compartment model. see Simulation.
 */
template <typename FP = double, class Base = mio::Simulation<Model<FP>, FP>>
auto get_migration_factors(const Simulation<Base>& sim, FP /*t*/, const Eigen::Ref<const Vector<FP>>& y)

{
    auto& params = sim.get_model().parameters;
    //parameters as arrays
    auto& p_asymp   = params.template get<RecoveredPerInfectedNoSymptoms<FP>>().array().template cast<FP>();
    auto& p_inf     = params.template get<RiskOfInfectionFromSymptomatic<FP>>().array().template cast<FP>();
    auto& p_inf_max = params.template get<MaxRiskOfInfectionFromSymptomatic<FP>>().array().template cast<FP>();
    //slice of InfectedNoSymptoms
    auto y_INS = slice(y, {Eigen::Index(InfectionState::InfectedNoSymptomsNaive),
                           Eigen::Index(size_t(params.get_num_groups())), Eigen::Index(InfectionState::Count)}) +
                 slice(y, {Eigen::Index(InfectionState::InfectedNoSymptomsPartialImmunity),
                           Eigen::Index(size_t(params.get_num_groups())), Eigen::Index(InfectionState::Count)}) +
                 slice(y, {Eigen::Index(InfectionState::InfectedNoSymptomsImprovedImmunity),
                           Eigen::Index(size_t(params.get_num_groups())), Eigen::Index(InfectionState::Count)});

    //compute isolation, same as infection risk from main model
    auto test_and_trace_required =
        ((1 - p_asymp) / params.template get<TimeInfectedNoSymptoms<FP>>().array().template cast<double>() *
         y_INS.array())
            .sum();
    auto riskFromInfectedSymptomatic =
        smoother_cosine(test_and_trace_required, double(params.template get<TestAndTraceCapacity<FP>>()),
                        params.template get<TestAndTraceCapacity<FP>>() * 5, p_inf.matrix(), p_inf_max.matrix());

    //set factor for infected
    auto factors = Eigen::VectorXd::Ones(y.rows()).eval();
    slice(factors, {Eigen::Index(InfectionState::InfectedSymptomsNaive), Eigen::Index(size_t(params.get_num_groups())),
                    Eigen::Index(InfectionState::Count)})
        .array() = riskFromInfectedSymptomatic;
    slice(factors, {Eigen::Index(InfectionState::InfectedSymptomsPartialImmunity),
                    Eigen::Index(size_t(params.get_num_groups())), Eigen::Index(InfectionState::Count)})
        .array() = riskFromInfectedSymptomatic;
    slice(factors, {Eigen::Index(InfectionState::InfectedSymptomsImprovedImmunity),
                    Eigen::Index(size_t(params.get_num_groups())), Eigen::Index(InfectionState::Count)})
        .array() = riskFromInfectedSymptomatic;
    return factors;
}

template <typename FP = double, class Base = mio::Simulation<Model<FP>, FP>>
auto test_commuters(Simulation<FP, Base>& sim, Eigen::Ref<Vector<FP>> migrated, FP time)
{
    auto& model       = sim.get_model();
    auto nondetection = 1.0;
    if (time >= model.parameters.get_start_commuter_detection() &&
        time < model.parameters.get_end_commuter_detection()) {
        nondetection = (double)model.parameters.get_commuter_nondetection();
    }
    for (auto i = AgeGroup(0); i < model.parameters.get_num_groups(); ++i) {
        auto ISyNi  = model.populations.get_flat_index({i, InfectionState::InfectedSymptomsNaive});
        auto ISyNCi = model.populations.get_flat_index({i, InfectionState::InfectedSymptomsNaiveConfirmed});
        auto INSNi  = model.populations.get_flat_index({i, InfectionState::InfectedNoSymptomsNaive});
        auto INSNCi = model.populations.get_flat_index({i, InfectionState::InfectedNoSymptomsNaiveConfirmed});

        auto ISPIi  = model.populations.get_flat_index({i, InfectionState::InfectedSymptomsPartialImmunity});
        auto ISPICi = model.populations.get_flat_index({i, InfectionState::InfectedSymptomsPartialImmunityConfirmed});
        auto INSPIi = model.populations.get_flat_index({i, InfectionState::InfectedNoSymptomsPartialImmunity});
        auto INSPICi =
            model.populations.get_flat_index({i, InfectionState::InfectedNoSymptomsPartialImmunityConfirmed});

        auto ISyIIi  = model.populations.get_flat_index({i, InfectionState::InfectedSymptomsImprovedImmunity});
        auto ISyIICi = model.populations.get_flat_index({i, InfectionState::InfectedSymptomsImprovedImmunityConfirmed});
        auto INSIIi  = model.populations.get_flat_index({i, InfectionState::InfectedNoSymptomsImprovedImmunity});
        auto INSIICi =
            model.populations.get_flat_index({i, InfectionState::InfectedNoSymptomsImprovedImmunityConfirmed});

        //put detected commuters in their own compartment so they don't contribute to infections in their home node
        sim.get_result().get_last_value()[ISyNi] -= migrated[ISyNi] * (1 - nondetection);
        sim.get_result().get_last_value()[ISyNCi] += migrated[ISyNi] * (1 - nondetection);
        sim.get_result().get_last_value()[INSNi] -= migrated[INSNi] * (1 - nondetection);
        sim.get_result().get_last_value()[INSNCi] += migrated[INSNi] * (1 - nondetection);

        sim.get_result().get_last_value()[ISPIi] -= migrated[ISPIi] * (1 - nondetection);
        sim.get_result().get_last_value()[ISPICi] += migrated[ISPIi] * (1 - nondetection);
        sim.get_result().get_last_value()[INSPIi] -= migrated[INSPIi] * (1 - nondetection);
        sim.get_result().get_last_value()[INSPICi] += migrated[INSPIi] * (1 - nondetection);

        sim.get_result().get_last_value()[ISyIIi] -= migrated[ISyIIi] * (1 - nondetection);
        sim.get_result().get_last_value()[ISyIICi] += migrated[ISyIIi] * (1 - nondetection);
        sim.get_result().get_last_value()[INSIIi] -= migrated[INSIIi] * (1 - nondetection);
        sim.get_result().get_last_value()[INSIICi] += migrated[INSIIi] * (1 - nondetection);

        //reduce the number of commuters
        migrated[ISyNi] *= nondetection;
        migrated[INSNi] *= nondetection;

        migrated[ISPIi] *= nondetection;
        migrated[INSPIi] *= nondetection;

        migrated[ISyIIi] *= nondetection;
        migrated[INSIIi] *= nondetection;
    }
}

} // namespace osecirvvs
} // namespace mio

#endif //ODESECIRVVS_MODEL_H<|MERGE_RESOLUTION|>--- conflicted
+++ resolved
@@ -624,25 +624,15 @@
             double first_vacc;
             double full_vacc;
             if (t_idx == SimulationDay(0)) {
-<<<<<<< HEAD
-                first_vacc = params.template get<DailyPartialVaccination>()[{(AgeGroup)i, t_idx}];
-                full_vacc  = params.template get<DailyFullVaccination>()[{(AgeGroup)i, t_idx}];
+                first_vacc = params.template get<DailyPartialVaccination<FP>>()[{(AgeGroup)i, t_idx}];
+                full_vacc  = params.template get<DailyFullVaccination<FP>>()[{(AgeGroup)i, t_idx}];
             }
             else {
-                first_vacc = params.template get<DailyPartialVaccination>()[{(AgeGroup)i, t_idx}] -
-                             params.template get<DailyPartialVaccination>()[{(AgeGroup)i, t_idx - SimulationDay(1)}];
-                full_vacc = params.template get<DailyFullVaccination>()[{(AgeGroup)i, t_idx}] -
-                            params.template get<DailyFullVaccination>()[{(AgeGroup)i, t_idx - SimulationDay(1)}];
-=======
-                first_vacc = params.template get<DailyFirstVaccination<FP>>()[{(AgeGroup)i, t_idx}];
-                full_vacc  = params.template get<DailyFullVaccination<FP>>()[{(AgeGroup)i, t_idx}];
-            }
-            else {
-                first_vacc = params.template get<DailyFirstVaccination<FP>>()[{(AgeGroup)i, t_idx}] -
-                             params.template get<DailyFirstVaccination<FP>>()[{(AgeGroup)i, t_idx - SimulationDay(1)}];
+                first_vacc =
+                    params.template get<DailyPartialVaccination<FP>>()[{(AgeGroup)i, t_idx}] -
+                    params.template get<DailyPartialVaccination<FP>>()[{(AgeGroup)i, t_idx - SimulationDay(1)}];
                 full_vacc = params.template get<DailyFullVaccination<FP>>()[{(AgeGroup)i, t_idx}] -
                             params.template get<DailyFullVaccination<FP>>()[{(AgeGroup)i, t_idx - SimulationDay(1)}];
->>>>>>> 575a1467
             }
 
             if (last_value(count * i + S) - first_vacc < 0) {
