--- conflicted
+++ resolved
@@ -154,8 +154,9 @@
 /**
  * @brief The delay with which DynamicNPIs are implemented and enforced after exceedance of threshold.
  */
+template <typename FP = double>
 struct DynamicNPIsImplementationDelay {
-    using Type = UncertainValue;
+    using Type = UncertainValue<FP>;
     static Type get_default(AgeGroup /*size*/)
     {
         return 0.;
@@ -588,32 +589,18 @@
 };
 
 template <typename FP = double>
-using ParametersBase =
-<<<<<<< HEAD
-    ParameterSet<StartDay, Seasonality, ICUCapacity, TestAndTraceCapacity, ContactPatterns, DynamicNPIsInfectedSymptoms,
-                 DynamicNPIsImplementationDelay, TimeExposed, TimeInfectedNoSymptoms, TimeInfectedSymptoms,
-                 TimeInfectedSevere, TimeInfectedCritical, TransmissionProbabilityOnContact,
-                 RelativeTransmissionNoSymptoms, RecoveredPerInfectedNoSymptoms, RiskOfInfectionFromSymptomatic,
-                 MaxRiskOfInfectionFromSymptomatic, SeverePerInfectedSymptoms, CriticalPerSevere, DeathsPerCritical,
-                 VaccinationGap, DaysUntilEffectivePartialImmunity, DaysUntilEffectiveImprovedImmunity,
-                 DailyFullVaccination, DailyFirstVaccination, ReducExposedPartialImmunity, ReducExposedImprovedImmunity,
-                 ReducInfectedSymptomsPartialImmunity, ReducInfectedSymptomsImprovedImmunity,
-                 ReducInfectedSevereCriticalDeadPartialImmunity, ReducInfectedSevereCriticalDeadImprovedImmunity,
-                 ReducTimeInfectedMild, InfectiousnessNewVariant, StartDayNewVariant>;
-=======
-    ParameterSet<StartDay, Seasonality<FP>, ICUCapacity<FP>, TestAndTraceCapacity<FP>, ContactPatterns<FP>,
-                 DynamicNPIsInfectedSymptoms<FP>, TimeExposed<FP>, TimeInfectedNoSymptoms<FP>, TimeInfectedSymptoms<FP>,
-                 TimeInfectedSevere<FP>, TimeInfectedCritical<FP>, TransmissionProbabilityOnContact<FP>,
-                 RelativeTransmissionNoSymptoms<FP>, RecoveredPerInfectedNoSymptoms<FP>,
-                 RiskOfInfectionFromSymptomatic<FP>, MaxRiskOfInfectionFromSymptomatic<FP>,
-                 SeverePerInfectedSymptoms<FP>, CriticalPerSevere<FP>, DeathsPerCritical<FP>, VaccinationGap<FP>,
-                 DaysUntilEffectivePartialImmunity<FP>, DaysUntilEffectiveImprovedImmunity<FP>,
-                 DailyFullVaccination<FP>, DailyFirstVaccination<FP>, ReducExposedPartialImmunity<FP>,
-                 ReducExposedImprovedImmunity<FP>, ReducInfectedSymptomsPartialImmunity<FP>,
-                 ReducInfectedSymptomsImprovedImmunity<FP>, ReducInfectedSevereCriticalDeadPartialImmunity<FP>,
-                 ReducInfectedSevereCriticalDeadImprovedImmunity<FP>, ReducTimeInfectedMild<FP>,
-                 InfectiousnessNewVariant<FP>, StartDayNewVariant>;
->>>>>>> 8f9a34c1
+using ParametersBase = ParameterSet<
+    StartDay, Seasonality<FP>, ICUCapacity<FP>, TestAndTraceCapacity<FP>, ContactPatterns<FP>,
+    DynamicNPIsInfectedSymptoms<FP>, TimeExposed<FP>, TimeInfectedNoSymptoms<FP>, TimeInfectedSymptoms<FP>,
+    DynamicNPIsImplementationDelay<FP>, TimeInfectedSevere<FP>, TimeInfectedCritical<FP>,
+    TransmissionProbabilityOnContact<FP>, RelativeTransmissionNoSymptoms<FP>, RecoveredPerInfectedNoSymptoms<FP>,
+    RiskOfInfectionFromSymptomatic<FP>, MaxRiskOfInfectionFromSymptomatic<FP>, SeverePerInfectedSymptoms<FP>,
+    CriticalPerSevere<FP>, DeathsPerCritical<FP>, VaccinationGap<FP>, DaysUntilEffectivePartialImmunity<FP>,
+    DaysUntilEffectiveImprovedImmunity<FP>, DailyFullVaccination<FP>, DailyFirstVaccination<FP>,
+    ReducExposedPartialImmunity<FP>, ReducExposedImprovedImmunity<FP>, ReducInfectedSymptomsPartialImmunity<FP>,
+    ReducInfectedSymptomsImprovedImmunity<FP>, ReducInfectedSevereCriticalDeadPartialImmunity<FP>,
+    ReducInfectedSevereCriticalDeadImprovedImmunity<FP>, ReducTimeInfectedMild<FP>, InfectiousnessNewVariant<FP>,
+    StartDayNewVariant>;
 
 /**
  * @brief Parameters of an age-resolved SECIR/SECIHURD model with paths for partial and improved immunity through vaccination.
@@ -713,11 +700,12 @@
             corrected = true;
         }
 
-        if (this->get<DynamicNPIsImplementationDelay>() < 0.0) {
-            log_warning("Constraint check: Parameter DynamicNPIsImplementationDelay changed from {} to {}", this->get<DynamicNPIsImplementationDelay>(), 0);
-            this->set<DynamicNPIsImplementationDelay>(0);
+        if (this->get<DynamicNPIsImplementationDelay<FP>>() < 0.0) {
+            log_warning("Constraint check: Parameter DynamicNPIsImplementationDelay changed from {} to {}",
+                        this->get<DynamicNPIsImplementationDelay<FP>>(), 0);
+            this->set<DynamicNPIsImplementationDelay<FP>>(0);
             corrected = true;
-        }        
+        }
 
         const double tol_times = 1e-1; // accepted tolerance for compartment stays
 
@@ -920,10 +908,10 @@
             return true;
         }
 
-        if (this->get<DynamicNPIsImplementationDelay>() < 0.0) {
+        if (this->get<DynamicNPIsImplementationDelay<FP>>() < 0.0) {
             log_error("Constraint check: Parameter DynamicNPIsImplementationDelay smaller {:d}", 0);
             return true;
-        }        
+        }
 
         for (auto i = AgeGroup(0); i < AgeGroup(m_num_groups); ++i) {
 
