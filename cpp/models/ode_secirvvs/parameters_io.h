--- conflicted
+++ resolved
@@ -620,21 +620,11 @@
     for (size_t county = 0; county < model.size(); county++) {
         for (size_t group = 0; group < num_age_groups; group++) {
 
-<<<<<<< HEAD
-            t_Exposed_n[county].push_back(static_cast<int>(
-                std::round(2 * model[county].parameters.template get<SerialInterval>()[(AgeGroup)group] -
-                           model[county].parameters.template get<IncubationTime>()[(AgeGroup)group])));
-            t_InfectedNoSymptoms_n[county].push_back(static_cast<int>(
-                std::round(2 * (model[county].parameters.template get<IncubationTime>()[(AgeGroup)group] -
-                                model[county].parameters.template get<SerialInterval>()[(AgeGroup)group]))));
-            t_InfectedSymptoms_n[county].push_back(static_cast<int>(
-=======
             t_Exposed_uv[county].push_back(
                 static_cast<int>(std::round(model[county].parameters.template get<TimeExposed>()[(AgeGroup)group])));
             t_InfectedNoSymptoms_uv[county].push_back(static_cast<int>(
                 std::round(model[county].parameters.template get<TimeInfectedNoSymptoms>()[(AgeGroup)group])));
             t_InfectedSymptoms_uv[county].push_back(static_cast<int>(
->>>>>>> d829c0f7
                 std::round(model[county].parameters.template get<TimeInfectedSymptoms>()[(AgeGroup)group])));
             t_InfectedSevere_n[county].push_back(static_cast<int>(
                 std::round(model[county].parameters.template get<TimeInfectedSevere>()[(AgeGroup)group])));
@@ -684,22 +674,11 @@
         for (size_t group = 0; group < num_age_groups; group++) {
 
             double reduc_t = model[0].parameters.template get<ReducTimeInfectedMild>()[(AgeGroup)group];
-<<<<<<< HEAD
-            t_Exposed_pi[county].push_back(static_cast<int>(
-                std::round(2 * model[county].parameters.template get<SerialInterval>()[(AgeGroup)group] -
-                           model[county].parameters.template get<IncubationTime>()[(AgeGroup)group])));
-            t_InfectedNoSymptoms_pi[county].push_back(static_cast<int>(
-                std::round(reduc_t * 2 *
-                           (model[county].parameters.template get<IncubationTime>()[(AgeGroup)group] -
-                            model[county].parameters.template get<SerialInterval>()[(AgeGroup)group]))));
-            t_InfectedSymptoms_pi[county].push_back(static_cast<int>(
-=======
             t_Exposed_pv[county].push_back(
                 static_cast<int>(std::round(model[county].parameters.template get<TimeExposed>()[(AgeGroup)group])));
             t_InfectedNoSymptoms_pv[county].push_back(static_cast<int>(std::round(
                 model[county].parameters.template get<TimeInfectedNoSymptoms>()[(AgeGroup)group] * reduc_t)));
             t_InfectedSymptoms_pv[county].push_back(static_cast<int>(
->>>>>>> d829c0f7
                 std::round(model[county].parameters.template get<TimeInfectedSymptoms>()[(AgeGroup)group] * reduc_t)));
             t_InfectedSevere_pi[county].push_back(static_cast<int>(
                 std::round(model[county].parameters.template get<TimeInfectedSevere>()[(AgeGroup)group])));
@@ -762,22 +741,11 @@
         for (size_t group = 0; group < num_age_groups; group++) {
 
             double reduc_t = model[0].parameters.template get<ReducTimeInfectedMild>()[(AgeGroup)group];
-<<<<<<< HEAD
-            t_Exposed_ii[county].push_back(static_cast<int>(
-                std::round(2 * model[county].parameters.template get<SerialInterval>()[(AgeGroup)group] -
-                           model[county].parameters.template get<IncubationTime>()[(AgeGroup)group])));
-            t_InfectedNoSymptoms_ii[county].push_back(static_cast<int>(
-                std::round(reduc_t * 2 *
-                           (model[county].parameters.template get<IncubationTime>()[(AgeGroup)group] -
-                            model[county].parameters.template get<SerialInterval>()[(AgeGroup)group]))));
-            t_InfectedSymptoms_ii[county].push_back(static_cast<int>(
-=======
             t_Exposed_fv[county].push_back(
                 static_cast<int>(std::round(model[county].parameters.template get<TimeExposed>()[(AgeGroup)group])));
             t_InfectedNoSymptoms_fv[county].push_back(static_cast<int>(std::round(
                 model[county].parameters.template get<TimeInfectedNoSymptoms>()[(AgeGroup)group] * reduc_t)));
             t_InfectedSymptoms_fv[county].push_back(static_cast<int>(
->>>>>>> d829c0f7
                 std::round(model[county].parameters.template get<TimeInfectedSymptoms>()[(AgeGroup)group] * reduc_t)));
             t_InfectedSevere_ii[county].push_back(static_cast<int>(
                 std::round(model[county].parameters.template get<TimeInfectedSevere>()[(AgeGroup)group])));
