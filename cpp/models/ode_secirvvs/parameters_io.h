/* 
* Copyright (C) 2020-2023 German Aerospace Center (DLR-SC)
*
* Authors: Wadim Koslow, Daniel Abele, Martin J. Kühn
*
* Contact: Martin J. Kuehn <Martin.Kuehn@DLR.de>
*
* Licensed under the Apache License, Version 2.0 (the "License");
* you may not use this file except in compliance with the License.
* You may obtain a copy of the License at
*
*     http://www.apache.org/licenses/LICENSE-2.0
*
* Unless required by applicable law or agreed to in writing, software
* distributed under the License is distributed on an "AS IS" BASIS,
* WITHOUT WARRANTIES OR CONDITIONS OF ANY KIND, either express or implied.
* See the License for the specific language governing permissions and
* limitations under the License.
*/
#ifndef ODESECIRVVS_PARAMETERS_IO_H
#define ODESECIRVVS_PARAMETERS_IO_H

#include "memilio/config.h"

#ifdef MEMILIO_HAS_JSONCPP

#include "ode_secirvvs/model.h"
#include "ode_secirvvs/analyze_result.h"
#include "memilio/math/eigen_util.h"
#include "memilio/mobility/graph.h"
#include "memilio/mobility/meta_mobility_instant.h"
#include "memilio/io/epi_data.h"
#include "memilio/io/io.h"
#include "memilio/io/json_serializer.h"
#include "memilio/io/result_io.h"
#include "memilio/utils/logging.h"
#include "memilio/utils/date.h"

namespace mio
{
namespace osecirvvs
{

namespace details
{
/**
        * @brief Reads subpopulations of infection states from transformed RKI cases file.
        * @param path Path to transformed RKI cases file.
        * @param vregion vector of keys of the region of interest     
        * @param date Date for which the arrays are initialized
        * @param num_* output vector for number of people in the corresponding compartement
        * @param t_* average time it takes to get from one compartement to another (vector with one element per age group)
        * @param mu_* probabilities to get from one compartement to another (vector with one element per age group)
        * @param scaling_factor_inf Factor for scaling the confirmed cases to account for estimated undetected cases.
        * @see mio::read_confirmed_cases_data
        * @{
        */
IOResult<void> read_confirmed_cases_data(
    std::string const& path, std::vector<int> const& vregion, Date date, std::vector<std::vector<double>>& num_Exposed,
    std::vector<std::vector<double>>& num_InfectedNoSymptoms, std::vector<std::vector<double>>& num_InfectedSymptoms,
    std::vector<std::vector<double>>& num_InfectedSevere, std::vector<std::vector<double>>& num_icu,
    std::vector<std::vector<double>>& num_death, std::vector<std::vector<double>>& num_rec,
    const std::vector<std::vector<int>>& t_Exposed, const std::vector<std::vector<int>>& t_InfectedNoSymptoms,
    const std::vector<std::vector<int>>& t_InfectedSymptoms, const std::vector<std::vector<int>>& t_InfectedSevere,
    const std::vector<std::vector<int>>& t_InfectedCritical, const std::vector<std::vector<double>>& mu_C_R,
    const std::vector<std::vector<double>>& mu_I_H, const std::vector<std::vector<double>>& mu_H_U,
    const std::vector<double>& scaling_factor_inf);

IOResult<void> read_confirmed_cases_data(
    const std::vector<ConfirmedCasesDataEntry>& rki_data, std::vector<int> const& vregion, Date date,
    std::vector<std::vector<double>>& num_Exposed, std::vector<std::vector<double>>& num_InfectedNoSymptoms,
    std::vector<std::vector<double>>& num_InfectedSymptoms, std::vector<std::vector<double>>& num_InfectedSevere,
    std::vector<std::vector<double>>& num_icu, std::vector<std::vector<double>>& num_death,
    std::vector<std::vector<double>>& num_rec, const std::vector<std::vector<int>>& t_Exposed,
    const std::vector<std::vector<int>>& t_InfectedNoSymptoms, const std::vector<std::vector<int>>& t_InfectedSymptoms,
    const std::vector<std::vector<int>>& t_InfectedSevere, const std::vector<std::vector<int>>& t_InfectedCritical,
    const std::vector<std::vector<double>>& mu_C_R, const std::vector<std::vector<double>>& mu_I_H,
    const std::vector<std::vector<double>>& mu_H_U, const std::vector<double>& scaling_factor_inf);
/**@}*/

/**
        * @brief Reads confirmed cases data and translates data of day t0-delay to recovered compartment,
        * @param path Path to RKI confirmed cases file.
        * @param vregion vector of keys of the region of interest     
        * @param date Date for which the arrays are initialized
        * @param num_rec output vector for number of people in the compartement recovered
        * @param delay number of days in the past the are used to set recovered compartment.
        * @see mio::read_confirmed_cases_data
        * @{
        */
IOResult<void> read_confirmed_cases_data_fix_recovered(const std::vector<ConfirmedCasesDataEntry>& rki_data,
                                                       std::vector<int> const& vregion, Date date,
                                                       std::vector<std::vector<double>>& vnum_rec, double delay = 14.);
IOResult<void> read_confirmed_cases_data_fix_recovered(std::string const& path, std::vector<int> const& vregion,
                                                       Date date, std::vector<std::vector<double>>& vnum_rec,
                                                       double delay = 14.);
/**@}*/

/**
        * @brief sets populations data from a transformed RKI cases file into a Model.
        * @param model vector of objects in which the data is set
        * @param path Path to transformed RKI cases file
        * @param region vector of keys of the region of interest
        * @param date Date for which the arrays are initialized
        * @param scaling_factor_inf factors by which to scale the confirmed cases of
        * rki data
        */
template <class Model>
IOResult<void> set_confirmed_cases_data(std::vector<Model>& model, const std::string& path,
                                        std::vector<int> const& region, Date date,
                                        const std::vector<double>& scaling_factor_inf)
{
    auto num_age_groups = (size_t)model[0].parameters.get_num_groups();
    assert(scaling_factor_inf.size() == num_age_groups); //TODO: allow vector or scalar valued scaling factors
    assert(ConfirmedCasesDataEntry::age_group_names.size() == num_age_groups);

    BOOST_OUTCOME_TRY(rki_data, mio::read_confirmed_cases_data(path));

    std::vector<std::vector<int>> t_Exposed{model.size()};
    std::vector<std::vector<int>> t_InfectedNoSymptoms{model.size()};
    std::vector<std::vector<int>> t_InfectedSymptoms{model.size()};
    std::vector<std::vector<int>> t_InfectedSevere{model.size()};
    std::vector<std::vector<int>> t_InfectedCritical{model.size()};

    std::vector<std::vector<double>> mu_C_R{model.size()};
    std::vector<std::vector<double>> mu_I_H{model.size()};
    std::vector<std::vector<double>> mu_H_U{model.size()};

    std::vector<std::vector<double>> num_InfectedSymptoms(model.size());
    std::vector<std::vector<double>> num_death(model.size());
    std::vector<std::vector<double>> num_rec(model.size());
    std::vector<std::vector<double>> num_Exposed(model.size());
    std::vector<std::vector<double>> num_InfectedNoSymptoms(model.size());
    std::vector<std::vector<double>> num_InfectedSevere(model.size());
    std::vector<std::vector<double>> num_icu(model.size());

    /*----------- UNVACCINATED -----------*/
    for (size_t county = 0; county < model.size(); county++) {
        num_InfectedSymptoms[county]   = std::vector<double>(num_age_groups, 0.0);
        num_death[county]              = std::vector<double>(num_age_groups, 0.0);
        num_rec[county]                = std::vector<double>(num_age_groups, 0.0);
        num_Exposed[county]            = std::vector<double>(num_age_groups, 0.0);
        num_InfectedNoSymptoms[county] = std::vector<double>(num_age_groups, 0.0);
        num_InfectedSevere[county]     = std::vector<double>(num_age_groups, 0.0);
        num_icu[county]                = std::vector<double>(num_age_groups, 0.0);
        for (size_t group = 0; group < num_age_groups; group++) {

            t_InfectedNoSymptoms[county].push_back(static_cast<int>(
                std::round(2 * (model[county].parameters.template get<IncubationTime>()[(AgeGroup)group] -
                                model[county].parameters.template get<SerialInterval>()[(AgeGroup)group]))));
            t_Exposed[county].push_back(static_cast<int>(
                std::round(2 * model[county].parameters.template get<SerialInterval>()[(AgeGroup)group] -
                           model[county].parameters.template get<IncubationTime>()[(AgeGroup)group])));
            t_InfectedSymptoms[county].push_back(static_cast<int>(
                std::round(model[county].parameters.template get<TimeInfectedSymptoms>()[(AgeGroup)group])));
            t_InfectedSevere[county].push_back(static_cast<int>(
                std::round(model[county].parameters.template get<TimeInfectedSevere>()[(AgeGroup)group])));
            t_InfectedCritical[county].push_back(static_cast<int>(
                std::round(model[county].parameters.template get<TimeInfectedCritical>()[(AgeGroup)group])));

            mu_C_R[county].push_back(
                model[county].parameters.template get<RecoveredPerInfectedNoSymptoms>()[(AgeGroup)group]);
            mu_I_H[county].push_back(
                model[county].parameters.template get<SeverePerInfectedSymptoms>()[(AgeGroup)group]);
            mu_H_U[county].push_back(model[county].parameters.template get<CriticalPerSevere>()[(AgeGroup)group]);
        }
    }

    BOOST_OUTCOME_TRY(read_confirmed_cases_data(rki_data, region, date, num_Exposed, num_InfectedNoSymptoms,
                                                num_InfectedSymptoms, num_InfectedSevere, num_icu, num_death, num_rec,
                                                t_Exposed, t_InfectedNoSymptoms, t_InfectedSymptoms, t_InfectedSevere,
                                                t_InfectedCritical, mu_C_R, mu_I_H, mu_H_U, scaling_factor_inf));

    for (size_t county = 0; county < model.size(); county++) {
        // if (std::accumulate(num_InfectedSymptoms[county].begin(), num_InfectedSymptoms[county].end(), 0.0) > 0) {
        size_t num_groups = (size_t)model[county].parameters.get_num_groups();
        for (size_t i = 0; i < num_groups; i++) {
            model[county].populations[{AgeGroup(i), InfectionState::ExposedNaive}] = num_Exposed[county][i];
            model[county].populations[{AgeGroup(i), InfectionState::InfectedNoSymptomsNaive}] =
                num_InfectedNoSymptoms[county][i];
            model[county].populations[{AgeGroup(i), InfectionState::InfectedNoSymptomsNaiveConfirmed}] = 0;
            model[county].populations[{AgeGroup(i), InfectionState::InfectedSymptomsNaive}] =
                num_InfectedSymptoms[county][i];
            model[county].populations[{AgeGroup(i), InfectionState::InfectedSymptomsNaiveConfirmed}] = 0;
            model[county].populations[{AgeGroup(i), InfectionState::InfectedSevereNaive}] =
                num_InfectedSevere[county][i];
            model[county].populations[{AgeGroup(i), InfectionState::SusceptibleImprovedImmunity}] = num_rec[county][i];
        }

        // }
        if (std::accumulate(num_InfectedSymptoms[county].begin(), num_InfectedSymptoms[county].end(), 0.0) == 0) {
            log_warning("No infections for unvaccinated reported on date " + std::to_string(date.year) + "-" +
                        std::to_string(date.month) + "-" + std::to_string(date.day) + " for region " +
                        std::to_string(region[county]) + ". Population data has not been set.");
        }
    }

    /*----------- PARTIALLY VACCINATED -----------*/
    for (size_t county = 0; county < model.size(); county++) {
        t_InfectedNoSymptoms[county].clear();
        t_Exposed[county].clear();
        t_InfectedSymptoms[county].clear();
        t_InfectedSevere[county].clear();
        t_InfectedCritical[county].clear();

        mu_C_R[county].clear();
        mu_I_H[county].clear();
        mu_H_U[county].clear();

        num_InfectedSymptoms[county]   = std::vector<double>(num_age_groups, 0.0);
        num_death[county]              = std::vector<double>(num_age_groups, 0.0);
        num_rec[county]                = std::vector<double>(num_age_groups, 0.0);
        num_Exposed[county]            = std::vector<double>(num_age_groups, 0.0);
        num_InfectedNoSymptoms[county] = std::vector<double>(num_age_groups, 0.0);
        num_InfectedSevere[county]     = std::vector<double>(num_age_groups, 0.0);
        num_icu[county]                = std::vector<double>(num_age_groups, 0.0);
        for (size_t group = 0; group < num_age_groups; group++) {

            double reduc_t = model[0].parameters.template get<ReducTimeInfectedMild>()[(AgeGroup)group];
            t_InfectedNoSymptoms[county].push_back(static_cast<int>(
                std::round(reduc_t * 2 *
                           (model[county].parameters.template get<IncubationTime>()[(AgeGroup)group] -
                            model[county].parameters.template get<SerialInterval>()[(AgeGroup)group]))));
            t_Exposed[county].push_back(static_cast<int>(
                std::round(2 * model[county].parameters.template get<SerialInterval>()[(AgeGroup)group] -
                           model[county].parameters.template get<IncubationTime>()[(AgeGroup)group])));
            t_InfectedSymptoms[county].push_back(static_cast<int>(
                std::round(model[county].parameters.template get<TimeInfectedSymptoms>()[(AgeGroup)group] * reduc_t)));
            t_InfectedSevere[county].push_back(static_cast<int>(
                std::round(model[county].parameters.template get<TimeInfectedSevere>()[(AgeGroup)group])));
            t_InfectedCritical[county].push_back(static_cast<int>(
                std::round(model[county].parameters.template get<TimeInfectedCritical>()[(AgeGroup)group])));

            double exp_fac_part_immune =
                model[county].parameters.template get<ReducExposedPartialImmunity>()[(AgeGroup)group];
            double inf_fac_part_immune =
                model[county].parameters.template get<ReducInfectedSymptomsPartialImmunity>()[(AgeGroup)group];
            double hosp_fac_part_immune =
                model[county]
                    .parameters.template get<ReducInfectedSevereCriticalDeadPartialImmunity>()[(AgeGroup)group];
            double icu_fac_part_immune =
                model[county]
                    .parameters.template get<ReducInfectedSevereCriticalDeadPartialImmunity>()[(AgeGroup)group];
            mu_C_R[county].push_back(
                (1 -
                 inf_fac_part_immune / exp_fac_part_immune *
                     (1 - model[county].parameters.template get<RecoveredPerInfectedNoSymptoms>()[(AgeGroup)group])));
            mu_I_H[county].push_back(
                hosp_fac_part_immune / inf_fac_part_immune *
                model[county].parameters.template get<SeverePerInfectedSymptoms>()[(AgeGroup)group]);
            // transfer from H to U, D unchanged.
            mu_H_U[county].push_back(icu_fac_part_immune / hosp_fac_part_immune *
                                     model[county].parameters.template get<CriticalPerSevere>()[(AgeGroup)group]);
        }
    }

    BOOST_OUTCOME_TRY(read_confirmed_cases_data(rki_data, region, date, num_Exposed, num_InfectedNoSymptoms,
                                                num_InfectedSymptoms, num_InfectedSevere, num_icu, num_death, num_rec,
                                                t_Exposed, t_InfectedNoSymptoms, t_InfectedSymptoms, t_InfectedSevere,
                                                t_InfectedCritical, mu_C_R, mu_I_H, mu_H_U, scaling_factor_inf));

    for (size_t county = 0; county < model.size(); county++) {
        // if (std::accumulate(num_InfectedSymptoms[county].begin(), num_InfectedSymptoms[county].end(), 0.0) > 0) {
        size_t num_groups = (size_t)model[county].parameters.get_num_groups();
        for (size_t i = 0; i < num_groups; i++) {
            model[county].populations[{AgeGroup(i), InfectionState::ExposedPartialImmunity}] = num_Exposed[county][i];
            model[county].populations[{AgeGroup(i), InfectionState::InfectedNoSymptomsPartialImmunity}] =
                num_InfectedNoSymptoms[county][i];
            model[county].populations[{AgeGroup(i), InfectionState::InfectedNoSymptomsPartialImmunityConfirmed}] = 0;
            model[county].populations[{AgeGroup(i), InfectionState::InfectedSymptomsPartialImmunity}] =
                num_InfectedSymptoms[county][i];
            model[county].populations[{AgeGroup(i), InfectionState::InfectedSymptomsPartialImmunityConfirmed}] = 0;
            model[county].populations[{AgeGroup(i), InfectionState::InfectedSeverePartialImmunity}] =
                num_InfectedSevere[county][i];
        }
        // }
        if (std::accumulate(num_InfectedSymptoms[county].begin(), num_InfectedSymptoms[county].end(), 0.0) == 0) {
            log_warning("No infections for partially vaccinated reported on date " + std::to_string(date.year) + "-" +
                        std::to_string(date.month) + "-" + std::to_string(date.day) + " for region " +
                        std::to_string(region[county]) + ". Population data has not been set.");
        }
    }

    /*----------- FULLY VACCINATED -----------*/
    for (size_t county = 0; county < model.size(); county++) {
        t_InfectedNoSymptoms[county].clear();
        t_Exposed[county].clear();
        t_InfectedSymptoms[county].clear();
        t_InfectedSevere[county].clear();
        t_InfectedCritical[county].clear();

        mu_C_R[county].clear();
        mu_I_H[county].clear();
        mu_H_U[county].clear();

        num_InfectedSymptoms[county]   = std::vector<double>(num_age_groups, 0.0);
        num_death[county]              = std::vector<double>(num_age_groups, 0.0);
        num_rec[county]                = std::vector<double>(num_age_groups, 0.0);
        num_Exposed[county]            = std::vector<double>(num_age_groups, 0.0);
        num_InfectedNoSymptoms[county] = std::vector<double>(num_age_groups, 0.0);
        num_InfectedSevere[county]     = std::vector<double>(num_age_groups, 0.0);
        num_icu[county]                = std::vector<double>(num_age_groups, 0.0);
        for (size_t group = 0; group < num_age_groups; group++) {

            double reduc_t = model[0].parameters.template get<ReducTimeInfectedMild>()[(AgeGroup)group];
            t_InfectedNoSymptoms[county].push_back(static_cast<int>(
                std::round(reduc_t * 2 *
                           (model[county].parameters.template get<IncubationTime>()[(AgeGroup)group] -
                            model[county].parameters.template get<SerialInterval>()[(AgeGroup)group]))));
            t_Exposed[county].push_back(static_cast<int>(
                std::round(2 * model[county].parameters.template get<SerialInterval>()[(AgeGroup)group] -
                           model[county].parameters.template get<IncubationTime>()[(AgeGroup)group])));
            t_InfectedSymptoms[county].push_back(static_cast<int>(
                std::round(model[county].parameters.template get<TimeInfectedSymptoms>()[(AgeGroup)group] * reduc_t)));
            t_InfectedSevere[county].push_back(static_cast<int>(
                std::round(model[county].parameters.template get<TimeInfectedSevere>()[(AgeGroup)group])));
            t_InfectedCritical[county].push_back(static_cast<int>(
                std::round(model[county].parameters.template get<TimeInfectedCritical>()[(AgeGroup)group])));

            double reduc_immune_exp =
                model[county].parameters.template get<ReducExposedImprovedImmunity>()[(AgeGroup)group];
            double reduc_immune_inf =
                model[county].parameters.template get<ReducInfectedSymptomsImprovedImmunity>()[(AgeGroup)group];
            double reduc_immune_hosp =
                model[county]
                    .parameters.template get<ReducInfectedSevereCriticalDeadImprovedImmunity>()[(AgeGroup)group];
            double reduc_immune_icu =
                model[county]
                    .parameters.template get<ReducInfectedSevereCriticalDeadImprovedImmunity>()[(AgeGroup)group];
            mu_C_R[county].push_back(
                (1 -
                 reduc_immune_inf / reduc_immune_exp *
                     (1 - model[county].parameters.template get<RecoveredPerInfectedNoSymptoms>()[(AgeGroup)group])));
            mu_I_H[county].push_back(
                reduc_immune_hosp / reduc_immune_inf *
                model[county].parameters.template get<SeverePerInfectedSymptoms>()[(AgeGroup)group]);
            // transfer from H to U, D unchanged.
            mu_H_U[county].push_back(reduc_immune_icu / reduc_immune_hosp *
                                     model[county].parameters.template get<CriticalPerSevere>()[(AgeGroup)group]);
        }
    }

    BOOST_OUTCOME_TRY(read_confirmed_cases_data(rki_data, region, date, num_Exposed, num_InfectedNoSymptoms,
                                                num_InfectedSymptoms, num_InfectedSevere, num_icu, num_death, num_rec,
                                                t_Exposed, t_InfectedNoSymptoms, t_InfectedSymptoms, t_InfectedSevere,
                                                t_InfectedCritical, mu_C_R, mu_I_H, mu_H_U, scaling_factor_inf));

    for (size_t county = 0; county < model.size(); county++) {
        // if (std::accumulate(num_InfectedSymptoms[county].begin(), num_InfectedSymptoms[county].end(), 0.0) > 0) {
        size_t num_groups = (size_t)model[county].parameters.get_num_groups();
        for (size_t i = 0; i < num_groups; i++) {
            model[county].populations[{AgeGroup(i), InfectionState::ExposedImprovedImmunity}] = num_Exposed[county][i];
            model[county].populations[{AgeGroup(i), InfectionState::InfectedNoSymptomsImprovedImmunity}] =
                num_InfectedNoSymptoms[county][i];
            model[county].populations[{AgeGroup(i), InfectionState::InfectedNoSymptomsImprovedImmunityConfirmed}] = 0;
            model[county].populations[{AgeGroup(i), InfectionState::InfectedSymptomsImprovedImmunity}] =
                num_InfectedSymptoms[county][i];
            model[county].populations[{AgeGroup(i), InfectionState::InfectedSymptomsImprovedImmunityConfirmed}] = 0;
            model[county].populations[{AgeGroup(i), InfectionState::InfectedSevereImprovedImmunity}] =
                num_InfectedSevere[county][i];
        }
        // }
        if (std::accumulate(num_InfectedSymptoms[county].begin(), num_InfectedSymptoms[county].end(), 0.0) == 0) {
            log_warning("No infections for vaccinated reported on date " + std::to_string(date.year) + "-" +
                        std::to_string(date.month) + "-" + std::to_string(date.day) + " for region " +
                        std::to_string(region[county]) + ". Population data has not been set.");
        }
    }
    return success();
}

/**
        * @brief reads number of ICU patients from DIVI register into Parameters
        * @param path Path to transformed DIVI file
        * @param vregion Keys of the region of interest
        * @param date Date for which the arrays are initialized
        * @param vnum_icu number of ICU patients
        * @see mio::read_divi_data
        * @{
        */
IOResult<void> read_divi_data(const std::string& path, const std::vector<int>& vregion, Date date,
                              std::vector<double>& vnum_icu);
IOResult<void> read_divi_data(const std::vector<DiviEntry>& divi_data, const std::vector<int>& vregion, Date date,
                              std::vector<double>& vnum_icu);
/**@}*/

/**
        * @brief sets populations data from DIVI register into Model
        * @param model vector of objects in which the data is set
        * @param path Path to transformed DIVI file
        * @param vregion vector of keys of the regions of interest
        * @param date Date for which the arrays are initialized
        * @param scaling_factor_icu factor by which to scale the icu cases of divi data
        */
template <class Model>
IOResult<void> set_divi_data(std::vector<Model>& model, const std::string& path, const std::vector<int>& vregion,
                             Date date, double scaling_factor_icu)
{
    std::vector<double> sum_mu_I_U(vregion.size(), 0);
    std::vector<std::vector<double>> mu_I_U{model.size()};
    for (size_t region = 0; region < vregion.size(); region++) {
        auto num_groups = model[region].parameters.get_num_groups();
        for (auto i = AgeGroup(0); i < num_groups; i++) {
            sum_mu_I_U[region] += model[region].parameters.template get<CriticalPerSevere>()[i] *
                                  model[region].parameters.template get<SeverePerInfectedSymptoms>()[i];
            mu_I_U[region].push_back(model[region].parameters.template get<CriticalPerSevere>()[i] *
                                     model[region].parameters.template get<SeverePerInfectedSymptoms>()[i]);
        }
    }
    std::vector<double> num_icu(model.size(), 0.0);
    BOOST_OUTCOME_TRY(read_divi_data(path, vregion, date, num_icu));

    for (size_t region = 0; region < vregion.size(); region++) {
        auto num_groups = model[region].parameters.get_num_groups();
        for (auto i = AgeGroup(0); i < num_groups; i++) {
            model[region].populations[{i, InfectionState::InfectedCriticalNaive}] =
                scaling_factor_icu * num_icu[region] * mu_I_U[region][(size_t)i] / sum_mu_I_U[region];
        }
    }

    return success();
}

/**
        * @brief reads population data from census data.
        * @param path Path to population data file.
        * @param vregion vector of keys of the regions of interest
        * @see mio::read_population_data
        * @{
        */
IOResult<std::vector<std::vector<double>>> read_population_data(const std::string& path,
                                                                const std::vector<int>& vregion);
IOResult<std::vector<std::vector<double>>> read_population_data(const std::vector<PopulationDataEntry>& population_data,
                                                                const std::vector<int>& vregion);
/**@}*/

template <class Model>
IOResult<void> set_population_data(std::vector<Model>& model, const std::string& path, const std::string& path_rki,
                                   const std::vector<int>& vregion, Date date)
{
    BOOST_OUTCOME_TRY(num_population, read_population_data(path, vregion));

    auto num_age_groups = ConfirmedCasesDataEntry::age_group_names.size();
    std::vector<std::vector<double>> num_rec(model.size(), std::vector<double>(num_age_groups, 0.0));

    BOOST_OUTCOME_TRY(read_confirmed_cases_data_fix_recovered(path_rki, vregion, date, num_rec, 14.));

    for (size_t region = 0; region < vregion.size(); region++) {
        if (std::accumulate(num_population[region].begin(), num_population[region].end(), 0.0) > 0) {
            auto num_groups = model[region].parameters.get_num_groups();
            for (auto i = AgeGroup(0); i < num_groups; i++) {

                double S_v =
                    std::min(model[region].parameters.template get<DailyFullVaccination>()[{i, SimulationDay(0)}] +
                                 num_rec[region][size_t(i)],
                             num_population[region][size_t(i)]);
                double S_pv =
                    std::max(model[region].parameters.template get<DailyFirstVaccination>()[{i, SimulationDay(0)}] -
                                 model[region].parameters.template get<DailyFullVaccination>()[{i, SimulationDay(0)}],
                             0.0); // use std::max with 0
                double S;
                if (num_population[region][size_t(i)] - S_pv - S_v < 0.0) {
                    log_warning("Number of vaccinated persons greater than population in county {}, age group {}.",
                                region, size_t(i));
                    S   = 0.0;
                    S_v = num_population[region][size_t(i)] - S_pv;
                }
                else {
                    S = num_population[region][size_t(i)] - S_pv - S_v;
                }

                double denom_E =
                    1 / (S + S_pv * model[region].parameters.template get<ReducExposedPartialImmunity>()[i] +
                         S_v * model[region].parameters.template get<ReducExposedImprovedImmunity>()[i]);
                double denom_C =
                    1 / (S + S_pv * model[region].parameters.template get<ReducExposedPartialImmunity>()[i] +
                         S_v * model[region].parameters.template get<ReducExposedImprovedImmunity>()[i]);
                double denom_I =
                    1 / (S + S_pv * model[region].parameters.template get<ReducInfectedSymptomsPartialImmunity>()[i] +
                         S_v * model[region].parameters.template get<ReducInfectedSymptomsImprovedImmunity>()[i]);
                double denom_HU =
                    1 /
                    (S +
                     S_pv * model[region].parameters.template get<ReducInfectedSevereCriticalDeadPartialImmunity>()[i] +
                     S_v * model[region].parameters.template get<ReducInfectedSevereCriticalDeadImprovedImmunity>()[i]);

                model[region].populations[{i, InfectionState::ExposedNaive}] =
                    S * model[region].populations[{i, InfectionState::ExposedNaive}] * denom_E;
                model[region].populations[{i, InfectionState::ExposedPartialImmunity}] =
                    S_pv * model[region].parameters.template get<ReducExposedPartialImmunity>()[i] *
                    model[region].populations[{i, InfectionState::ExposedPartialImmunity}] * denom_E;
                model[region].populations[{i, InfectionState::ExposedImprovedImmunity}] =
                    S_v * model[region].parameters.template get<ReducExposedImprovedImmunity>()[i] *
                    model[region].populations[{i, InfectionState::ExposedImprovedImmunity}] * denom_E;

                model[region].populations[{i, InfectionState::InfectedNoSymptomsNaive}] =
                    S * model[region].populations[{i, InfectionState::InfectedNoSymptomsNaive}] * denom_C;
                model[region].populations[{i, InfectionState::InfectedNoSymptomsPartialImmunity}] =
                    S_pv * model[region].populations[{i, InfectionState::InfectedNoSymptomsPartialImmunity}] * denom_C;
                model[region].populations[{i, InfectionState::InfectedNoSymptomsImprovedImmunity}] =
                    S_v * model[region].populations[{i, InfectionState::InfectedNoSymptomsImprovedImmunity}] * denom_C;

                model[region].populations[{i, InfectionState::InfectedNoSymptomsNaiveConfirmed}] =
                    S * model[region].populations[{i, InfectionState::InfectedNoSymptomsNaiveConfirmed}] * denom_C;
                model[region].populations[{i, InfectionState::InfectedNoSymptomsPartialImmunityConfirmed}] =
                    S_pv * model[region].populations[{i, InfectionState::InfectedNoSymptomsPartialImmunityConfirmed}] *
                    denom_C;
                model[region].populations[{i, InfectionState::InfectedNoSymptomsImprovedImmunityConfirmed}] =
                    S_v * model[region].populations[{i, InfectionState::InfectedNoSymptomsImprovedImmunityConfirmed}] *
                    denom_C;

                model[region].populations[{i, InfectionState::InfectedSymptomsNaive}] =
                    S * model[region].populations[{i, InfectionState::InfectedSymptomsNaive}] * denom_I;
                model[region].populations[{i, InfectionState::InfectedSymptomsPartialImmunity}] =
                    S_pv * model[region].parameters.template get<ReducInfectedSymptomsPartialImmunity>()[i] *
                    model[region].populations[{i, InfectionState::InfectedSymptomsPartialImmunity}] * denom_I;
                model[region].populations[{i, InfectionState::InfectedSymptomsImprovedImmunity}] =
                    S_v * model[region].parameters.template get<ReducInfectedSymptomsImprovedImmunity>()[i] *
                    model[region].populations[{i, InfectionState::InfectedSymptomsImprovedImmunity}] * denom_I;

                model[region].populations[{i, InfectionState::InfectedSymptomsNaiveConfirmed}] =
                    S * model[region].populations[{i, InfectionState::InfectedSymptomsNaiveConfirmed}] * denom_I;
                model[region].populations[{i, InfectionState::InfectedSymptomsPartialImmunityConfirmed}] =
                    S_pv * model[region].parameters.template get<ReducInfectedSymptomsPartialImmunity>()[i] *
                    model[region].populations[{i, InfectionState::InfectedSymptomsPartialImmunityConfirmed}] * denom_I;
                model[region].populations[{i, InfectionState::InfectedSymptomsImprovedImmunityConfirmed}] =
                    S_v * model[region].parameters.template get<ReducInfectedSymptomsImprovedImmunity>()[i] *
                    model[region].populations[{i, InfectionState::InfectedSymptomsImprovedImmunityConfirmed}] * denom_I;

                model[region].populations[{i, InfectionState::InfectedSevereNaive}] =
                    S * model[region].populations[{i, InfectionState::InfectedSevereNaive}] * denom_HU;
                model[region].populations[{i, InfectionState::InfectedSeverePartialImmunity}] =
                    S_pv * model[region].parameters.template get<ReducInfectedSevereCriticalDeadPartialImmunity>()[i] *
                    model[region].populations[{i, InfectionState::InfectedSeverePartialImmunity}] * denom_HU;
                model[region].populations[{i, InfectionState::InfectedSevereImprovedImmunity}] =
                    S_v * model[region].parameters.template get<ReducInfectedSevereCriticalDeadImprovedImmunity>()[i] *
                    model[region].populations[{i, InfectionState::InfectedSevereImprovedImmunity}] * denom_HU;

                model[region].populations[{i, InfectionState::InfectedCriticalPartialImmunity}] =
                    S_pv * model[region].parameters.template get<ReducInfectedSevereCriticalDeadPartialImmunity>()[i] *
                    model[region].populations[{i, InfectionState::InfectedCriticalNaive}] * denom_HU;
                model[region].populations[{i, InfectionState::InfectedCriticalImprovedImmunity}] =
                    S_v * model[region].parameters.template get<ReducInfectedSevereCriticalDeadImprovedImmunity>()[i] *
                    model[region].populations[{i, InfectionState::InfectedCriticalNaive}] * denom_HU;
                model[region].populations[{i, InfectionState::InfectedCriticalNaive}] =
                    S * model[region].populations[{i, InfectionState::InfectedCriticalNaive}] * denom_HU;

                model[region].populations[{i, InfectionState::SusceptibleImprovedImmunity}] =
                    model[region].parameters.template get<DailyFullVaccination>()[{i, SimulationDay(0)}] +
                    model[region].populations[{i, InfectionState::SusceptibleImprovedImmunity}] -
                    (model[region].populations[{i, InfectionState::InfectedSymptomsNaive}] +
                     model[region].populations[{i, InfectionState::InfectedSymptomsPartialImmunity}] +
                     model[region].populations[{i, InfectionState::InfectedSymptomsImprovedImmunity}] +
                     model[region].populations[{i, InfectionState::InfectedSymptomsNaiveConfirmed}] +
                     model[region].populations[{i, InfectionState::InfectedSymptomsPartialImmunityConfirmed}] +
                     model[region].populations[{i, InfectionState::InfectedSymptomsImprovedImmunityConfirmed}] +
                     model[region].populations[{i, InfectionState::InfectedSevereNaive}] +
                     model[region].populations[{i, InfectionState::InfectedSeverePartialImmunity}] +
                     model[region].populations[{i, InfectionState::InfectedSevereImprovedImmunity}] +
                     model[region].populations[{i, InfectionState::InfectedCriticalNaive}] +
                     model[region].populations[{i, InfectionState::InfectedCriticalPartialImmunity}] +
                     model[region].populations[{i, InfectionState::InfectedCriticalImprovedImmunity}] +
                     model[region].populations[{i, InfectionState::DeadNaive}] +
                     model[region].populations[{i, InfectionState::DeadPartialImmunity}] +
                     model[region].populations[{i, InfectionState::DeadImprovedImmunity}]);

                model[region].populations[{i, InfectionState::SusceptibleImprovedImmunity}] = std::min(
                    S + S_pv + S_v,
                    std::max(0.0, double(model[region].populations[{i, InfectionState::SusceptibleImprovedImmunity}])));

                model[region].populations[{i, InfectionState::SusceptiblePartialImmunity}] = std::max(
                    0.0,
                    S_pv - model[region].populations[{i, InfectionState::ExposedPartialImmunity}] -
                        model[region].populations[{i, InfectionState::InfectedNoSymptomsPartialImmunity}] -
                        model[region].populations[{i, InfectionState::InfectedNoSymptomsPartialImmunityConfirmed}] -
                        model[region].populations[{i, InfectionState::InfectedSymptomsPartialImmunity}] -
                        model[region].populations[{i, InfectionState::InfectedSymptomsPartialImmunityConfirmed}] -
                        model[region].populations[{i, InfectionState::InfectedSeverePartialImmunity}] -
                        model[region].populations[{i, InfectionState::InfectedCriticalPartialImmunity}]);

                model[region].populations.template set_difference_from_group_total<AgeGroup>(
                    {i, InfectionState::SusceptibleNaive}, num_population[region][size_t(i)]);
            }

            for (auto i = AgeGroup(0); i < AgeGroup(6); i++) {
                for (auto j = Index<InfectionState>(0); j < InfectionState::Count; ++j) {
                    if (model[region].populations[{i, j}] < 0) {
                        log_warning("Compartment at age group {}, infection state {}, is negative: {}", size_t(i),
                                    size_t(j), model[region].populations[{i, j}] / num_population[region][size_t(i)]);
                    }
                }
            }
        }
        else {
            log_warning("No population data available for region " + std::to_string(region) +
                        ". Population data has not been set.");
        }
    }

    return success();
}

IOResult<void> set_vaccination_data(std::vector<Model>& model, const std::string& path, Date date,
                                    const std::vector<int>& vregion, int num_days);
} // namespace details

#ifdef MEMILIO_HAS_HDF5

/**
    * @brief Exports the time series of extrapolated real data according to
    *   the extrapolation / approximation method used to initialize the model from
    *   real world data.
        (This is the vector-valued functionality of set_confirmed_cases_data())
    * @param model vector of objects in which the data is set
    * @param data_dir Path to transformed RKI cases files
    * @param results_dir Path to result files
    * @param start_date Start date of the time series to be exported.
    * @param region vector of keys of the region of interest
    * @param scaling_factor_inf Factor for scaling the confirmed cases to account for an estimated number of undetected cases.
    * @param scaling_factor_icu Factor for scaling the reported ICU cases to account for possibly unreported ICU cases.
    * @param num_days Number of days for which the time series is exported.
    */
template <class Model>
IOResult<void> export_input_data_county_timeseries(
    const std::vector<Model>& model, const std::string& dir, std::vector<int> const& region, Date start_date,
    const std::vector<double>& scaling_factor_inf, double scaling_factor_icu, int num_days,
    const std::string& divi_data_path, const std::string& confirmed_cases_path, const std::string& population_data_path)
{
    auto num_age_groups = (size_t)model[0].parameters.get_num_groups();
    assert(scaling_factor_inf.size() == num_age_groups);
    assert(num_age_groups == ConfirmedCasesDataEntry::age_group_names.size());
    assert(model.size() == region.size());

    BOOST_OUTCOME_TRY(rki_data, read_confirmed_cases_data(confirmed_cases_path));
    BOOST_OUTCOME_TRY(population_data, read_population_data(population_data_path));
    BOOST_OUTCOME_TRY(divi_data, read_divi_data(divi_data_path));

    /* functionality copy from set_confirmed_cases_data() here splitted in params */
    /* which do not need to be reset for each day and compartments sizes that are */
    /* set later for each day */
    /*----------- UNVACCINATED -----------*/
    // data needs to be int, because access to data-specific confirmed cases
    // is done with these parameters. TODO: Rounding instead
    // of casting to int should be introduced in the future.
    std::vector<std::vector<int>> t_InfectedNoSymptoms_uv{model.size()};
    std::vector<std::vector<int>> t_Exposed_uv{model.size()};
    std::vector<std::vector<int>> t_InfectedSymptoms_uv{model.size()};
    std::vector<std::vector<int>> t_InfectedSevere_uv{model.size()};
    std::vector<std::vector<int>> t_InfectedCritical_uv{model.size()};

    std::vector<std::vector<double>> mu_C_R_uv{model.size()};
    std::vector<std::vector<double>> mu_I_H_uv{model.size()};
    std::vector<std::vector<double>> mu_H_U_uv{model.size()};
    // ICU data is not age-resolved. Use a partition of unity defined by
    // the age-dependent probability I->H->U divided by the sum over all
    // age groups of all of these probabilities.
    std::vector<double> sum_mu_I_U_uv(model.size(), 0);
    std::vector<std::vector<double>> mu_I_U_uv{model.size()};

    for (size_t county = 0; county < model.size(); county++) {
        for (size_t group = 0; group < num_age_groups; group++) {

            t_Exposed_uv[county].push_back(static_cast<int>(
                std::round(2 * model[county].parameters.template get<SerialInterval>()[(AgeGroup)group] -
                           model[county].parameters.template get<IncubationTime>()[(AgeGroup)group])));
            t_InfectedNoSymptoms_uv[county].push_back(static_cast<int>(
                std::round(2 * (model[county].parameters.template get<IncubationTime>()[(AgeGroup)group] -
                                model[county].parameters.template get<SerialInterval>()[(AgeGroup)group]))));
            t_InfectedSymptoms_uv[county].push_back(static_cast<int>(
                std::round(model[county].parameters.template get<TimeInfectedSymptoms>()[(AgeGroup)group])));
            t_InfectedSevere_uv[county].push_back(static_cast<int>(
                std::round(model[county].parameters.template get<TimeInfectedSevere>()[(AgeGroup)group])));
            t_InfectedCritical_uv[county].push_back(static_cast<int>(
                std::round(model[county].parameters.template get<TimeInfectedCritical>()[(AgeGroup)group])));

            mu_C_R_uv[county].push_back(
                model[county].parameters.template get<RecoveredPerInfectedNoSymptoms>()[(AgeGroup)group]);
            mu_I_H_uv[county].push_back(
                model[county].parameters.template get<SeverePerInfectedSymptoms>()[(AgeGroup)group]);
            mu_H_U_uv[county].push_back(model[county].parameters.template get<CriticalPerSevere>()[(AgeGroup)group]);

            /* begin: NOT in set_confirmed_cases_data() */
            sum_mu_I_U_uv[county] +=
                model[county].parameters.template get<CriticalPerSevere>()[AgeGroup(group)] *
                model[county].parameters.template get<SeverePerInfectedSymptoms>()[AgeGroup(group)];
            mu_I_U_uv[county].push_back(
                model[county].parameters.template get<CriticalPerSevere>()[AgeGroup(group)] *
                model[county].parameters.template get<SeverePerInfectedSymptoms>()[AgeGroup(group)]);
            /* end: NOT in set_confirmed_cases_data() */
        }
    }

    /*----------- PARTIALLY VACCINATED -----------*/
    // data needs to be int, because access to data-specific confirmed cases
    // is done with these parameters. TODO: Rounding instead
    // of casting to int should be introduced in the future.
    std::vector<std::vector<int>> t_InfectedNoSymptoms_pv{model.size()};
    std::vector<std::vector<int>> t_Exposed_pv{model.size()};
    std::vector<std::vector<int>> t_InfectedSymptoms_pv{model.size()};
    std::vector<std::vector<int>> t_InfectedSevere_pv{model.size()};
    std::vector<std::vector<int>> t_InfectedCritical_pv{model.size()};

    std::vector<std::vector<double>> mu_C_R_pv{model.size()};
    std::vector<std::vector<double>> mu_I_H_pv{model.size()};
    std::vector<std::vector<double>> mu_H_U_pv{model.size()};

    // ICU data is not age-resolved. Use a partition of unity defined by
    // the age-dependent probability I->H->U divided by the sum over all
    // age groups of all of these probabilities.
    std::vector<double> sum_mu_I_U_pv(model.size(), 0);
    std::vector<std::vector<double>> mu_I_U_pv{model.size()};
    for (size_t county = 0; county < model.size(); county++) {
        for (size_t group = 0; group < num_age_groups; group++) {

            double reduc_t = model[0].parameters.template get<ReducTimeInfectedMild>()[(AgeGroup)group];
            t_Exposed_pv[county].push_back(static_cast<int>(
                std::round(2 * model[county].parameters.template get<SerialInterval>()[(AgeGroup)group] -
                           model[county].parameters.template get<IncubationTime>()[(AgeGroup)group])));
            t_InfectedNoSymptoms_pv[county].push_back(static_cast<int>(
                std::round(reduc_t * 2 *
                           (model[county].parameters.template get<IncubationTime>()[(AgeGroup)group] -
                            model[county].parameters.template get<SerialInterval>()[(AgeGroup)group]))));
            t_InfectedSymptoms_pv[county].push_back(static_cast<int>(
                std::round(model[county].parameters.template get<TimeInfectedSymptoms>()[(AgeGroup)group] * reduc_t)));
            t_InfectedSevere_pv[county].push_back(static_cast<int>(
                std::round(model[county].parameters.template get<TimeInfectedSevere>()[(AgeGroup)group])));
            t_InfectedCritical_pv[county].push_back(static_cast<int>(
                std::round(model[county].parameters.template get<TimeInfectedCritical>()[(AgeGroup)group])));

            double exp_fact_part_immune =
                model[county].parameters.template get<ReducExposedPartialImmunity>()[(AgeGroup)group];
            double inf_fact_part_immune =
                model[county].parameters.template get<ReducInfectedSymptomsPartialImmunity>()[(AgeGroup)group];
            double hosp_fact_part_immune =
                model[county]
                    .parameters.template get<ReducInfectedSevereCriticalDeadPartialImmunity>()[(AgeGroup)group];
            double icu_fact_part_immune =
                model[county]
                    .parameters.template get<ReducInfectedSevereCriticalDeadPartialImmunity>()[(AgeGroup)group];
            mu_C_R_pv[county].push_back(
                (1 -
                 inf_fact_part_immune / exp_fact_part_immune *
                     (1 - model[county].parameters.template get<RecoveredPerInfectedNoSymptoms>()[(AgeGroup)group])));
            mu_I_H_pv[county].push_back(
                hosp_fact_part_immune / inf_fact_part_immune *
                model[county].parameters.template get<SeverePerInfectedSymptoms>()[(AgeGroup)group]);
            // transfer from H to U, D unchanged.
            mu_H_U_pv[county].push_back(icu_fact_part_immune / hosp_fact_part_immune *
                                        model[county].parameters.template get<CriticalPerSevere>()[(AgeGroup)group]);

            sum_mu_I_U_pv[county] +=
                icu_fact_part_immune / hosp_fact_part_immune *
                model[county].parameters.template get<CriticalPerSevere>()[AgeGroup(group)] * hosp_fact_part_immune /
                inf_fact_part_immune *
                model[county].parameters.template get<SeverePerInfectedSymptoms>()[AgeGroup(group)];
            mu_I_U_pv[county].push_back(
                icu_fact_part_immune / hosp_fact_part_immune *
                model[county].parameters.template get<CriticalPerSevere>()[AgeGroup(group)] * hosp_fact_part_immune /
                inf_fact_part_immune *
                model[county].parameters.template get<SeverePerInfectedSymptoms>()[AgeGroup(group)]);
        }
    }

    /*----------- FULLY VACCINATED -----------*/
    // data needs to be int, because access to data-specific confirmed cases
    // is done with these parameters. TODO: Rounding instead
    // of casting to int should be introduced in the future.
    std::vector<std::vector<int>> t_InfectedNoSymptoms_fv{model.size()};
    std::vector<std::vector<int>> t_Exposed_fv{model.size()};
    std::vector<std::vector<int>> t_InfectedSymptoms_fv{model.size()};
    std::vector<std::vector<int>> t_InfectedSevere_fv{model.size()};
    std::vector<std::vector<int>> t_InfectedCritical_fv{model.size()};

    std::vector<std::vector<double>> mu_C_R_fv{model.size()};
    std::vector<std::vector<double>> mu_I_H_fv{model.size()};
    std::vector<std::vector<double>> mu_H_U_fv{model.size()};
    // ICU data is not age-resolved. Use a partition of unity defined by
    // the age-dependent probability I->H->U divided by the sum over all
    // age groups of all of these probabilities.
    std::vector<double> sum_mu_I_U_fv(model.size(), 0);
    std::vector<std::vector<double>> mu_I_U_fv{model.size()};
    for (size_t county = 0; county < model.size(); county++) {
        for (size_t group = 0; group < num_age_groups; group++) {

            double reduc_t = model[0].parameters.template get<ReducTimeInfectedMild>()[(AgeGroup)group];
            t_Exposed_fv[county].push_back(static_cast<int>(
                std::round(2 * model[county].parameters.template get<SerialInterval>()[(AgeGroup)group] -
                           model[county].parameters.template get<IncubationTime>()[(AgeGroup)group])));
            t_InfectedNoSymptoms_fv[county].push_back(static_cast<int>(
                std::round(reduc_t * 2 *
                           (model[county].parameters.template get<IncubationTime>()[(AgeGroup)group] -
                            model[county].parameters.template get<SerialInterval>()[(AgeGroup)group]))));
            t_InfectedSymptoms_fv[county].push_back(static_cast<int>(
                std::round(model[county].parameters.template get<TimeInfectedSymptoms>()[(AgeGroup)group] * reduc_t)));
            t_InfectedSevere_fv[county].push_back(static_cast<int>(
                std::round(model[county].parameters.template get<TimeInfectedSevere>()[(AgeGroup)group])));
            t_InfectedCritical_fv[county].push_back(static_cast<int>(
                std::round(model[county].parameters.template get<TimeInfectedCritical>()[(AgeGroup)group])));

            double reduc_immune_exp =
                model[county].parameters.template get<ReducExposedImprovedImmunity>()[(AgeGroup)group];
            double reduc_immune_inf =
                model[county].parameters.template get<ReducInfectedSymptomsImprovedImmunity>()[(AgeGroup)group];
            double reduc_immune_hosp =
                model[county]
                    .parameters.template get<ReducInfectedSevereCriticalDeadImprovedImmunity>()[(AgeGroup)group];
            double reduc_immune_icu =
                model[county]
                    .parameters.template get<ReducInfectedSevereCriticalDeadImprovedImmunity>()[(AgeGroup)group];
            mu_C_R_fv[county].push_back(
                (1 -
                 reduc_immune_inf / reduc_immune_exp *
                     (1 - model[county].parameters.template get<RecoveredPerInfectedNoSymptoms>()[(AgeGroup)group])));
            mu_I_H_fv[county].push_back(
                reduc_immune_hosp / reduc_immune_inf *
                model[county].parameters.template get<SeverePerInfectedSymptoms>()[(AgeGroup)group]);
            // transfer from H to U, D unchanged.
            mu_H_U_fv[county].push_back(reduc_immune_icu / reduc_immune_hosp *
                                        model[county].parameters.template get<CriticalPerSevere>()[(AgeGroup)group]);

            sum_mu_I_U_fv[county] +=
                reduc_immune_icu / reduc_immune_hosp *
                model[county].parameters.template get<CriticalPerSevere>()[AgeGroup(group)] * reduc_immune_hosp /
                reduc_immune_inf * model[county].parameters.template get<SeverePerInfectedSymptoms>()[AgeGroup(group)];
            mu_I_U_fv[county].push_back(
                reduc_immune_icu / reduc_immune_hosp *
                model[county].parameters.template get<CriticalPerSevere>()[AgeGroup(group)] * reduc_immune_hosp /
                reduc_immune_inf * model[county].parameters.template get<SeverePerInfectedSymptoms>()[AgeGroup(group)]);
        }
    }
    std::vector<TimeSeries<double>> extrapolated_rki(
        model.size(), TimeSeries<double>::zero(num_days + 1, (size_t)InfectionState::Count * num_age_groups));

    for (size_t day = 0; day <= static_cast<size_t>(num_days); day++) {
        auto date = offset_date_by_days(start_date, int(day));

        // unvaccinated
        std::vector<std::vector<double>> num_Exposed_uv(model.size(), std::vector<double>(num_age_groups, 0.0));
        std::vector<std::vector<double>> num_InfectedNoSymptoms_uv(model.size(),
                                                                   std::vector<double>(num_age_groups, 0.0));
        std::vector<std::vector<double>> num_InfectedSymptoms_uv(model.size(),
                                                                 std::vector<double>(num_age_groups, 0.0));
        // potential TODO: these confirmed are only confirmed by commuting, set to zero here. Adapt if generalized!
        std::vector<std::vector<double>> num_InfectedNoSymptomsConfirmed_uv(model.size(),
                                                                            std::vector<double>(num_age_groups, 0.0));
        std::vector<std::vector<double>> num_InfectedSymptomsConfirmed_uv(model.size(),
                                                                          std::vector<double>(num_age_groups, 0.0));
        // end TODO
        std::vector<std::vector<double>> num_rec_uv(model.size(), std::vector<double>(num_age_groups, 0.0));
        std::vector<std::vector<double>> num_InfectedSevere_uv(model.size(), std::vector<double>(num_age_groups, 0.0));
        std::vector<std::vector<double>> num_death_uv(model.size(), std::vector<double>(num_age_groups, 0.0));
        std::vector<std::vector<double>> dummy_icu(model.size(), std::vector<double>(num_age_groups, 0.0));
        BOOST_OUTCOME_TRY(details::read_confirmed_cases_data(
            rki_data, region, date, num_Exposed_uv, num_InfectedNoSymptoms_uv, num_InfectedSymptoms_uv,
            num_InfectedSevere_uv, dummy_icu, num_death_uv, num_rec_uv, t_Exposed_uv, t_InfectedNoSymptoms_uv,
            t_InfectedSymptoms_uv, t_InfectedSevere_uv, t_InfectedCritical_uv, mu_C_R_uv, mu_I_H_uv, mu_H_U_uv,
            scaling_factor_inf));

        // partially vaccinated
        std::vector<std::vector<double>> num_Exposed_pv(model.size(), std::vector<double>(num_age_groups, 0.0));
        std::vector<std::vector<double>> num_InfectedNoSymptoms_pv(model.size(),
                                                                   std::vector<double>(num_age_groups, 0.0));
        std::vector<std::vector<double>> num_InfectedSymptoms_pv(model.size(),
                                                                 std::vector<double>(num_age_groups, 0.0));
        std::vector<std::vector<double>> num_InfectedSevere_pv(model.size(), std::vector<double>(num_age_groups, 0.0));
        // potential TODO: these confirmed are only confirmed by commuting, set to zero here. Adapt if generalized!
        std::vector<std::vector<double>> num_InfectedNoSymptomsConfirmed_pv(model.size(),
                                                                            std::vector<double>(num_age_groups, 0.0));
        std::vector<std::vector<double>> num_InfectedSymptomsConfirmed_pv(model.size(),
                                                                          std::vector<double>(num_age_groups, 0.0));
        // end TODO
        std::vector<std::vector<double>> dummy_death(model.size(), std::vector<double>(num_age_groups, 0.0));
        std::vector<std::vector<double>> dummy_rec(model.size(), std::vector<double>(num_age_groups, 0.0));
        for (size_t county = 0; county < model.size(); county++) {
            dummy_death[county] = std::vector<double>(num_age_groups, 0.0);
            dummy_icu[county]   = std::vector<double>(num_age_groups, 0.0);
        }
        BOOST_OUTCOME_TRY(details::read_confirmed_cases_data(
            rki_data, region, date, num_Exposed_pv, num_InfectedNoSymptoms_pv, num_InfectedSymptoms_pv,
            num_InfectedSevere_pv, dummy_icu, dummy_death, dummy_rec, t_Exposed_pv, t_InfectedNoSymptoms_pv,
            t_InfectedSymptoms_pv, t_InfectedSevere_pv, t_InfectedCritical_pv, mu_C_R_pv, mu_I_H_pv, mu_H_U_pv,
            scaling_factor_inf));

        // fully vaccinated
        std::vector<std::vector<double>> num_Exposed_fv(model.size(), std::vector<double>(num_age_groups, 0.0));
        std::vector<std::vector<double>> num_InfectedNoSymptoms_fv(model.size(),
                                                                   std::vector<double>(num_age_groups, 0.0));
        std::vector<std::vector<double>> num_InfectedSymptoms_fv(model.size(),
                                                                 std::vector<double>(num_age_groups, 0.0));
        // potential TODO: these confirmed are only confirmed by commuting, set to zero here. Adapt if generalized!
        std::vector<std::vector<double>> num_InfectedNoSymptomsConfirmed_fv(model.size(),
                                                                            std::vector<double>(num_age_groups, 0.0));
        std::vector<std::vector<double>> num_InfectedSymptomsConfirmed_fv(model.size(),
                                                                          std::vector<double>(num_age_groups, 0.0));
        // end TODO
        std::vector<std::vector<double>> num_InfectedSevere_fv(model.size(), std::vector<double>(num_age_groups, 0.0));
        for (size_t county = 0; county < model.size(); county++) {
            dummy_rec[county]   = std::vector<double>(num_age_groups, 0.0);
            dummy_death[county] = std::vector<double>(num_age_groups, 0.0);
            dummy_icu[county]   = std::vector<double>(num_age_groups, 0.0);
        }
        BOOST_OUTCOME_TRY(details::read_confirmed_cases_data(
            rki_data, region, date, num_Exposed_fv, num_InfectedNoSymptoms_fv, num_InfectedSymptoms_fv,
            num_InfectedSevere_fv, dummy_icu, dummy_death, dummy_rec, t_Exposed_fv, t_InfectedNoSymptoms_fv,
            t_InfectedSymptoms_fv, t_InfectedSevere_fv, t_InfectedCritical_fv, mu_C_R_fv, mu_I_H_fv, mu_H_U_fv,
            scaling_factor_inf));

        // ICU only read for compartment InfectionState::InfectedCritical and then distributed later
        std::vector<double> dummy_icu2(model.size(), 0.0);
        BOOST_OUTCOME_TRY(details::read_divi_data(divi_data, region, date, dummy_icu2));

        std::vector<std::vector<double>> num_icu(model.size(), std::vector<double>(num_age_groups, 0.0));
        for (size_t county = 0; county < region.size(); county++) {
            for (size_t age = 0; age < num_age_groups; age++) {
                num_icu[county][age] =
                    scaling_factor_icu * dummy_icu2[county] * mu_I_U_uv[county][age] / sum_mu_I_U_uv[county];
            }
        }

        // read population basics
        BOOST_OUTCOME_TRY(num_population, details::read_population_data(population_data, region));

        std::vector<std::vector<double>> num_rec(model.size(), std::vector<double>(num_age_groups, 0.0));
        BOOST_OUTCOME_TRY(details::read_confirmed_cases_data_fix_recovered(rki_data, region, date, num_rec, 14.));

        for (size_t county = 0; county < region.size(); county++) {
            if (std::accumulate(num_population[county].begin(), num_population[county].end(), 0.0) > 0) {
                for (size_t age = 0; age < num_age_groups; age++) {

                    auto age_group_offset = age * (size_t)InfectionState::Count;
                    double S_v            = std::min(
                        model[county]
                                .parameters.template get<DailyFullVaccination>()[{AgeGroup(age), SimulationDay(day)}] +
                            num_rec[county][age],
                        num_population[county][age]);
                    double S_pv = std::max(
                        model[county]
                                .parameters.template get<DailyFirstVaccination>()[{AgeGroup(age), SimulationDay(day)}] -
                            model[county]
                                .parameters.template get<DailyFullVaccination>()[{AgeGroup(age), SimulationDay(day)}],
                        0.0); // use std::max with 0
                    double S;
                    if (num_population[county][age] - S_pv - S_v < 0.0) {
                        log_warning("Number of vaccinated greater than population at county {}, age group {}: {} + "
                                    "{} > {}.",
                                    county, age, S_pv, S_v, num_population[county][age]);
                        S   = 0.0;
                        S_v = num_population[county][age] - S_pv;
                    }
                    else {
                        S = num_population[county][age] - S_pv - S_v;
                    }

                    double denom_E =
                        1 /
                        (S +
                         S_pv * model[county].parameters.template get<ReducExposedPartialImmunity>()[AgeGroup(age)] +
                         S_v * model[county].parameters.template get<ReducExposedImprovedImmunity>()[AgeGroup(age)]);
                    double denom_C =
                        1 /
                        (S +
                         S_pv * model[county].parameters.template get<ReducExposedPartialImmunity>()[AgeGroup(age)] +
                         S_v * model[county].parameters.template get<ReducExposedImprovedImmunity>()[AgeGroup(age)]);
                    double denom_I =
                        1 /
                        (S +
                         S_pv * model[county]
                                    .parameters.template get<ReducInfectedSymptomsPartialImmunity>()[AgeGroup(age)] +
                         S_v * model[county]
                                   .parameters.template get<ReducInfectedSymptomsImprovedImmunity>()[AgeGroup(age)]);
                    double denom_HU =
                        1 / (S +
                             S_pv * model[county]
                                        .parameters
                                        .template get<ReducInfectedSevereCriticalDeadPartialImmunity>()[AgeGroup(age)] +
                             S_v * model[county]
                                       .parameters
                                       .template get<ReducInfectedSevereCriticalDeadImprovedImmunity>()[AgeGroup(age)]);

                    extrapolated_rki[county][day]((size_t)InfectionState::ExposedNaive + age_group_offset) =
                        S * denom_E * num_Exposed_uv[county][age];
                    extrapolated_rki[county][day]((size_t)InfectionState::ExposedPartialImmunity + age_group_offset) =
                        S_pv * model[county].parameters.template get<ReducExposedPartialImmunity>()[AgeGroup(age)] *
                        denom_E * num_Exposed_pv[county][age];
                    extrapolated_rki[county][day]((size_t)InfectionState::ExposedImprovedImmunity + age_group_offset) =
                        S_v * model[county].parameters.template get<ReducExposedImprovedImmunity>()[AgeGroup(age)] *
                        denom_E * num_Exposed_fv[county][age];

                    extrapolated_rki[county][day]((size_t)InfectionState::InfectedNoSymptomsNaive + age_group_offset) =
                        S * denom_C * num_InfectedNoSymptoms_uv[county][age];
                    extrapolated_rki[county][day]((size_t)InfectionState::InfectedNoSymptomsPartialImmunity +
                                                  age_group_offset) =
                        S_pv * denom_C * num_InfectedNoSymptoms_pv[county][age];
                    extrapolated_rki[county][day]((size_t)InfectionState::InfectedNoSymptomsImprovedImmunity +
                                                  age_group_offset) =
                        S_v * denom_C * num_InfectedNoSymptoms_fv[county][age];

                    extrapolated_rki[county][day]((size_t)InfectionState::InfectedNoSymptomsNaiveConfirmed +
                                                  age_group_offset) =
                        S * denom_C * num_InfectedNoSymptomsConfirmed_uv[county][age];
                    extrapolated_rki[county][day]((size_t)InfectionState::InfectedNoSymptomsPartialImmunityConfirmed +
                                                  age_group_offset) =
                        S_pv * denom_C * num_InfectedNoSymptomsConfirmed_pv[county][age];
                    extrapolated_rki[county][day]((size_t)InfectionState::InfectedNoSymptomsImprovedImmunityConfirmed +
                                                  age_group_offset) =
                        S_v * denom_C * num_InfectedNoSymptomsConfirmed_fv[county][age];

                    extrapolated_rki[county][day]((size_t)InfectionState::InfectedSymptomsNaive + age_group_offset) =
                        S * denom_I * num_InfectedSymptoms_uv[county][age];
                    extrapolated_rki[county][day]((size_t)InfectionState::InfectedSymptomsPartialImmunity +
                                                  age_group_offset) =
                        S_pv *
                        model[county].parameters.template get<ReducInfectedSymptomsPartialImmunity>()[AgeGroup(age)] *
                        denom_I * num_InfectedSymptoms_pv[county][age];
                    extrapolated_rki[county][day]((size_t)InfectionState::InfectedSymptomsImprovedImmunity +
                                                  age_group_offset) =
                        S_v *
                        model[county].parameters.template get<ReducInfectedSymptomsImprovedImmunity>()[AgeGroup(age)] *
                        denom_I * num_InfectedSymptoms_fv[county][age];

                    extrapolated_rki[county][day]((size_t)InfectionState::InfectedSymptomsNaiveConfirmed +
                                                  age_group_offset) =
                        S * denom_I * num_InfectedSymptomsConfirmed_uv[county][age];
                    extrapolated_rki[county][day]((size_t)InfectionState::InfectedSymptomsPartialImmunityConfirmed +
                                                  age_group_offset) =
                        S_pv *
                        model[county].parameters.template get<ReducInfectedSymptomsPartialImmunity>()[AgeGroup(age)] *
                        denom_I * num_InfectedSymptomsConfirmed_pv[county][age];
                    extrapolated_rki[county][day]((size_t)InfectionState::InfectedSymptomsImprovedImmunityConfirmed +
                                                  age_group_offset) =
                        S_v *
                        model[county].parameters.template get<ReducInfectedSymptomsImprovedImmunity>()[AgeGroup(age)] *
                        denom_I * num_InfectedSymptomsConfirmed_fv[county][age];

                    extrapolated_rki[county][day]((size_t)InfectionState::InfectedSevereNaive + age_group_offset) =
                        S * denom_HU * num_InfectedSevere_uv[county][age];
                    extrapolated_rki[county][day]((size_t)InfectionState::InfectedSeverePartialImmunity +
                                                  age_group_offset) =
                        S_pv *
                        model[county]
                            .parameters.template get<ReducInfectedSevereCriticalDeadPartialImmunity>()[AgeGroup(age)] *
                        denom_HU * num_InfectedSevere_pv[county][age];
                    extrapolated_rki[county][day]((size_t)InfectionState::InfectedSevereImprovedImmunity +
                                                  age_group_offset) =
                        S_v *
                        model[county]
                            .parameters.template get<ReducInfectedSevereCriticalDeadImprovedImmunity>()[AgeGroup(age)] *
                        denom_HU * num_InfectedSevere_fv[county][age];

                    extrapolated_rki[county][day]((size_t)InfectionState::InfectedCriticalNaive + age_group_offset) =
                        S * denom_HU * num_icu[county][age];
                    extrapolated_rki[county][day]((size_t)InfectionState::InfectedCriticalPartialImmunity +
                                                  age_group_offset) =
                        S_pv *
                        model[county]
                            .parameters.template get<ReducInfectedSevereCriticalDeadPartialImmunity>()[AgeGroup(age)] *
                        denom_HU * num_icu[county][age];
                    extrapolated_rki[county][day]((size_t)InfectionState::InfectedCriticalImprovedImmunity +
                                                  age_group_offset) =
                        S_v *
                        model[county]
                            .parameters.template get<ReducInfectedSevereCriticalDeadImprovedImmunity>()[AgeGroup(age)] *
                        denom_HU * num_icu[county][age];

                    extrapolated_rki[county][day]((size_t)InfectionState::SusceptibleImprovedImmunity +
                                                  age_group_offset) =
                        model[county]
                            .parameters.template get<DailyFullVaccination>()[{AgeGroup(age), SimulationDay(day)}] +
                        num_rec_uv[county][age] -
                        (extrapolated_rki[county][day]((size_t)InfectionState::InfectedSymptomsNaive +
                                                       age_group_offset) +
                         extrapolated_rki[county][day]((size_t)InfectionState::InfectedSymptomsPartialImmunity +
                                                       age_group_offset) +
                         extrapolated_rki[county][day]((size_t)InfectionState::InfectedSymptomsImprovedImmunity +
                                                       age_group_offset) +
                         extrapolated_rki[county][day]((size_t)InfectionState::InfectedSymptomsNaiveConfirmed +
                                                       age_group_offset) +
                         extrapolated_rki[county][day](
                             (size_t)InfectionState::InfectedSymptomsPartialImmunityConfirmed + age_group_offset) +
                         extrapolated_rki[county][day](
                             (size_t)InfectionState::InfectedSymptomsImprovedImmunityConfirmed + age_group_offset) +
                         extrapolated_rki[county][day]((size_t)InfectionState::InfectedSevereNaive + age_group_offset) +
                         extrapolated_rki[county][day]((size_t)InfectionState::InfectedSeverePartialImmunity +
                                                       age_group_offset) +
                         extrapolated_rki[county][day]((size_t)InfectionState::InfectedSevereImprovedImmunity +
                                                       age_group_offset) +
                         extrapolated_rki[county][day]((size_t)InfectionState::InfectedCriticalNaive +
                                                       age_group_offset) +
                         extrapolated_rki[county][day]((size_t)InfectionState::InfectedCriticalPartialImmunity +
                                                       age_group_offset) +
                         extrapolated_rki[county][day]((size_t)InfectionState::InfectedCriticalImprovedImmunity +
                                                       age_group_offset) +
                         extrapolated_rki[county][day]((size_t)InfectionState::DeadNaive + age_group_offset) +
                         extrapolated_rki[county][day]((size_t)InfectionState::DeadPartialImmunity + age_group_offset) +
                         extrapolated_rki[county][day]((size_t)InfectionState::DeadImprovedImmunity +
                                                       age_group_offset));

                    extrapolated_rki[county][day]((size_t)InfectionState::SusceptibleImprovedImmunity +
                                                  age_group_offset) =
                        std::min(S + S_pv + S_v, std::max(0.0, double(extrapolated_rki[county][day](
                                                                   (size_t)InfectionState::SusceptibleImprovedImmunity +
                                                                   age_group_offset))));

                    extrapolated_rki[county][day]((size_t)InfectionState::SusceptiblePartialImmunity +
                                                  age_group_offset) =
                        std::max(0.0,
                                 S_pv -
                                     extrapolated_rki[county][day]((size_t)InfectionState::ExposedPartialImmunity +
                                                                   age_group_offset) -
                                     extrapolated_rki[county][day](
                                         (size_t)InfectionState::InfectedNoSymptomsPartialImmunity + age_group_offset) -
                                     extrapolated_rki[county][day](
                                         (size_t)InfectionState::InfectedNoSymptomsPartialImmunityConfirmed +
                                         age_group_offset) -
                                     extrapolated_rki[county][day](
                                         (size_t)InfectionState::InfectedSymptomsPartialImmunity + age_group_offset) -
                                     extrapolated_rki[county][day](
                                         (size_t)InfectionState::InfectedSymptomsPartialImmunityConfirmed +
                                         age_group_offset) -
                                     extrapolated_rki[county][day](
                                         (size_t)InfectionState::InfectedSeverePartialImmunity + age_group_offset) -
                                     extrapolated_rki[county][day](
                                         (size_t)InfectionState::InfectedCriticalPartialImmunity + age_group_offset));

                    extrapolated_rki[county][day]((size_t)InfectionState::SusceptibleNaive + age_group_offset) =
                        num_population[county][age] -
                        (extrapolated_rki[county][day]((size_t)InfectionState::SusceptiblePartialImmunity +
                                                       age_group_offset) +
                         extrapolated_rki[county][day]((size_t)InfectionState::SusceptibleImprovedImmunity +
                                                       age_group_offset) +
                         extrapolated_rki[county][day]((size_t)InfectionState::ExposedNaive + age_group_offset) +
                         extrapolated_rki[county][day]((size_t)InfectionState::ExposedPartialImmunity +
                                                       age_group_offset) +
                         extrapolated_rki[county][day]((size_t)InfectionState::ExposedImprovedImmunity +
                                                       age_group_offset) +
                         extrapolated_rki[county][day]((size_t)InfectionState::InfectedNoSymptomsNaive +
                                                       age_group_offset) +
                         extrapolated_rki[county][day]((size_t)InfectionState::InfectedNoSymptomsPartialImmunity +
                                                       age_group_offset) +
                         extrapolated_rki[county][day]((size_t)InfectionState::InfectedNoSymptomsImprovedImmunity +
                                                       age_group_offset) +
                         extrapolated_rki[county][day]((size_t)InfectionState::InfectedSymptomsNaive +
                                                       age_group_offset) +
                         extrapolated_rki[county][day]((size_t)InfectionState::InfectedSymptomsPartialImmunity +
                                                       age_group_offset) +
                         extrapolated_rki[county][day]((size_t)InfectionState::InfectedSymptomsImprovedImmunity +
                                                       age_group_offset) +
                         extrapolated_rki[county][day]((size_t)InfectionState::InfectedSevereNaive + age_group_offset) +
                         extrapolated_rki[county][day]((size_t)InfectionState::InfectedSeverePartialImmunity +
                                                       age_group_offset) +
                         extrapolated_rki[county][day]((size_t)InfectionState::InfectedSevereImprovedImmunity +
                                                       age_group_offset) +
                         extrapolated_rki[county][day]((size_t)InfectionState::InfectedCriticalNaive +
                                                       age_group_offset) +
                         extrapolated_rki[county][day]((size_t)InfectionState::InfectedCriticalPartialImmunity +
                                                       age_group_offset) +
                         extrapolated_rki[county][day]((size_t)InfectionState::InfectedCriticalImprovedImmunity +
                                                       age_group_offset) +
                         extrapolated_rki[county][day]((size_t)InfectionState::DeadNaive + age_group_offset) +
                         extrapolated_rki[county][day]((size_t)InfectionState::DeadPartialImmunity + age_group_offset) +
                         extrapolated_rki[county][day]((size_t)InfectionState::DeadImprovedImmunity +
                                                       age_group_offset));

                    // in set_confirmed_cases_data initilization, deaths are now set to 0. In order to visualize
                    // the extrapolated real number of deaths, they have to be set here. In the comparison of data
                    // it has to be paid attention to the fact, the the simulation starts with deaths=0
                    // while this method starts with deaths=number of reported deaths so far...
                    // Additionally, we set the number of reported deaths to DeadNaive since no information on that is
                    // available here.
                    // Do only add deaths after substraction.
                    extrapolated_rki[county][day]((size_t)InfectionState::DeadNaive + age_group_offset) =
                        num_death_uv[county][age];
                }
            }
            else {
                log_warning("No population data available for region " + std::to_string(county) +
                            ". Population data has not been set.");
            }
        }
        log_info("extrapolated real data for date: {}-{}-{}", date.day, date.month, date.year);
    }
    /* end: similar functionality in set_confirmed_cases_data(), here only for vector of TimeSeries */
    auto num_groups = (int)(size_t)model[0].parameters.get_num_groups();
    BOOST_OUTCOME_TRY(save_result(extrapolated_rki, region, num_groups, path_join(dir, "Results_rki.h5")));

    auto extrapolated_rki_data_sum = sum_nodes(std::vector<std::vector<TimeSeries<double>>>{extrapolated_rki});
    BOOST_OUTCOME_TRY(
        save_result({extrapolated_rki_data_sum[0][0]}, {0}, num_groups, path_join(dir, "Results_rki_sum.h5")));

    return success();
}

template <class Model>
IOResult<void>
export_input_data_county_timeseries(std::vector<Model>&& model, const std::string& dir, std::vector<int> const& region,
                                    Date date, const std::vector<double>& scaling_factor_inf, double scaling_factor_icu,
                                    int num_days, const std::string& divi_data_path,
                                    const std::string& confirmed_cases_path, const std::string& population_data_path,
                                    bool set_vaccination_data, const std::string& vaccination_data_path)
{
    if (set_vaccination_data) {
        BOOST_OUTCOME_TRY(details::set_vaccination_data(model, vaccination_data_path, date, region, num_days));
    }

    BOOST_OUTCOME_TRY(export_input_data_county_timeseries(model, dir, region, date, scaling_factor_inf,
                                                          scaling_factor_icu, num_days, divi_data_path,
                                                          confirmed_cases_path, population_data_path));

    return success();
}

#endif //MEMILIO_HAS_HDF5

/**
    * Reads compartments for German counties at a specified date from data files.
    * Estimates all compartments from available data using the model parameters, so the 
    * model parameters must be set before calling this function.
    * Uses data files that contain centered 7-day moving average.
    * @param model Vector of SECIRVVS models, one per county.
    * @param date Date for which the data should be read.
    * @param county Ids of the counties.
    * @param scaling_factor_inf Factor of confirmed cases to account for undetected cases in each county.
    * @param scaling_factor_icu Factor of ICU cases to account for underreporting.
    * @param dir Directory that contains the data files.
    * @param num_days Number of days to be simulated; required to load data for vaccinations during the simulation.
    * @param export_time_series If true, reads data for each day of simulation and writes it in the same directory as the input files.
    */
template <class Model>
IOResult<void> read_input_data_county(std::vector<Model>& model, Date date, const std::vector<int>& county,
                                      const std::vector<double>& scaling_factor_inf, double scaling_factor_icu,
                                      const std::string& dir, int num_days, bool export_time_series = false)
{
    BOOST_OUTCOME_TRY(details::set_vaccination_data(
        model, path_join(dir, "pydata/Germany", "all_county_ageinf_vacc_ma7.json"), date, county, num_days));

    // TODO: Reuse more code, e.g., set_divi_data (in secir) and a set_divi_data (here) only need a different ModelType.
    // TODO: add option to set ICU data from confirmed cases if DIVI or other data is not available.
    if (date > Date(2020, 4, 23)) {
        BOOST_OUTCOME_TRY(details::set_divi_data(model, path_join(dir, "pydata/Germany", "county_divi_ma7.json"),
                                                 county, date, scaling_factor_icu));
    }
    else {
        log_warning("No DIVI data available for this date");
    }

    BOOST_OUTCOME_TRY(details::set_confirmed_cases_data(
        model, path_join(dir, "pydata/Germany", "cases_all_county_age_ma7.json"), county, date, scaling_factor_inf));
    BOOST_OUTCOME_TRY(
        details::set_population_data(model, path_join(dir, "pydata/Germany", "county_current_population.json"),
                                     path_join(dir, "pydata/Germany", "cases_all_county_age_ma7.json"), county, date));

    if (export_time_series) {
        // Use only if extrapolated real data is needed for comparison. EXPENSIVE !
        // Run time equals run time of the previous functions times the num_days !
        // (This only represents the vectorization of the previous function over all simulation days...)
        log_warning("Exporting time series of extrapolated real data. This may take some minutes. "
                    "For simulation runs over the same time period, deactivate it.");
        BOOST_OUTCOME_TRY(
            export_input_data_county_timeseries(model, dir, county, date, scaling_factor_inf, scaling_factor_icu,
                                                num_days, path_join(dir, "pydata/Germany", "county_divi_ma7.json"),
                                                path_join(dir, "pydata/Germany", "cases_all_county_age_ma7.json"),
                                                path_join(dir, "pydata/Germany", "county_current_population.json")));
    }

    return success();
}

/**
    * Reads compartments for German counties at a specified date from data files.
    * Estimates all compartments from available data using the model parameters, so the 
    * model parameters must be set before calling this function.
    * Uses data files that contain centered 7-day moving average.
    * @param model Vector of SECIRVVS models, one per county.
    * @param date Date for which the data should be read.
    * @param county Ids of the counties.
    * @param scaling_factor_inf Factor of confirmed cases to account for undetected cases in each county.
    * @param scaling_factor_icu Factor of ICU cases to account for underreporting.
    * @param dir Directory that contains the data files.
    * @param num_days Number of days to be simulated; required to load data for vaccinations during the simulation.
    * @param export_time_series If true, reads data for each day of simulation and writes it in the same directory as the input files.
    */
template <class Model>
IOResult<void> read_input_data(std::vector<Model>& model, Date date, const std::vector<int>& node_ids,
                               const std::vector<double>& scaling_factor_inf, double scaling_factor_icu,
                               const std::string& data_dir, int num_days, bool export_time_series = false)
{

    BOOST_OUTCOME_TRY(
        details::set_vaccination_data(model, path_join(data_dir, "vaccination_data.json"), date, node_ids, num_days));

    // TODO: Reuse more code, e.g., set_divi_data (in secir) and a set_divi_data (here) only need a different ModelType.
    // TODO: add option to set ICU data from confirmed cases if DIVI or other data is not available.
    if (date > Date(2020, 4, 23)) {
        BOOST_OUTCOME_TRY(details::set_divi_data(model, path_join(data_dir, "critical_cases.json"), node_ids, date,
                                                 scaling_factor_icu));
    }
    else {
        log_warning("No DIVI data available for this date");
    }

    BOOST_OUTCOME_TRY(details::set_confirmed_cases_data(model, path_join(data_dir, "confirmed_cases.json"), node_ids,
                                                        date, scaling_factor_inf));
    BOOST_OUTCOME_TRY(details::set_population_data(model, path_join(data_dir, "population_data.json"),
                                                   path_join(data_dir, "confirmed_cases.json"), node_ids, date));

    if (export_time_series) {
        // Use only if extrapolated real data is needed for comparison. EXPENSIVE !
        // Run time equals run time of the previous functions times the num_days !
        // (This only represents the vectorization of the previous function over all simulation days...)
        log_warning("Exporting time series of extrapolated real data. This may take some minutes. "
                    "For simulation runs over the same time period, deactivate it.");
<<<<<<< HEAD
        BOOST_OUTCOME_TRY(export_input_data_county_timeseries(
            model, data_dir, node_ids, date, scaling_factor_inf, scaling_factor_icu, num_days,
            path_join(data_dir, "critical_cases.json"), path_join(data_dir, "confirmed_cases.json"),
            path_join(data_dir, "population_data.json")));
=======
        BOOST_OUTCOME_TRY(export_input_data_county_timeseries(model, dir, dir, county, date, scaling_factor_inf,
                                                              scaling_factor_icu, num_days));
>>>>>>> 47568d75
    }

    return success();
}

} // namespace osecirvvs
} // namespace mio

#endif // MEMILIO_HAS_JSONCPP

#endif // ODESECIRVVS_PARAMETERS_IO_H<|MERGE_RESOLUTION|>--- conflicted
+++ resolved
@@ -28,6 +28,7 @@
 #include "ode_secirvvs/analyze_result.h"
 #include "memilio/math/eigen_util.h"
 #include "memilio/mobility/graph.h"
+#include "memilio/mobility/meta_mobility_instant.h"
 #include "memilio/mobility/meta_mobility_instant.h"
 #include "memilio/io/epi_data.h"
 #include "memilio/io/io.h"
@@ -1309,15 +1310,10 @@
         // (This only represents the vectorization of the previous function over all simulation days...)
         log_warning("Exporting time series of extrapolated real data. This may take some minutes. "
                     "For simulation runs over the same time period, deactivate it.");
-<<<<<<< HEAD
         BOOST_OUTCOME_TRY(export_input_data_county_timeseries(
             model, data_dir, node_ids, date, scaling_factor_inf, scaling_factor_icu, num_days,
             path_join(data_dir, "critical_cases.json"), path_join(data_dir, "confirmed_cases.json"),
             path_join(data_dir, "population_data.json")));
-=======
-        BOOST_OUTCOME_TRY(export_input_data_county_timeseries(model, dir, dir, county, date, scaling_factor_inf,
-                                                              scaling_factor_icu, num_days));
->>>>>>> 47568d75
     }
 
     return success();
