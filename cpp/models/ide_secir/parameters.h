--- conflicted
+++ resolved
@@ -86,27 +86,19 @@
     StateAgeFunction& operator=(StateAgeFunction&& other) = default;
 
     /**
-<<<<<<< HEAD
+     * @brief Comparison operator.
+     */
+    bool operator==(const StateAgeFunction& other) const
+    {
+        return (typeid(*this).name() == typeid(other).name() && m_funcparam == other.get_funcparam());
+    }
+
+    /**
      * @brief Pure virtual function depending on state_age. 
      * 
      * @param state_age time at which the function should be evaluated
      */
     virtual ScalarType Function(ScalarType state_age) = 0;
-=======
-     * @brief Comparison operator.
-     */
-    bool operator==(const StateAgeFunction& other) const
-    {
-        return (typeid(*this).name() == typeid(other).name() && m_funcparam == other.get_funcparam());
-    }
->>>>>>> 294e8f20
-
-    /**
-     * @brief Pure virtual function depending on state_age. 
-     * 
-     * @param state_age time at which the function should be evaluated
-     */
-    virtual ScalarType Function(ScalarType state_age) = 0;
 
     /**
      * @brief Get the m_funcparam object
@@ -131,7 +123,6 @@
     }
 
     /**
-<<<<<<< HEAD
      * @brief Computes max_support of Function depending on time step size dt and some tolerance tol. 
      * 
      * This is a basic version to determine the max_support which evaluates Function at every time step 
@@ -153,15 +144,16 @@
         }
 
         return max_support;
-=======
-     * @brief Get type of StateAgeFunction, i.e. which derived class is used.
-     *
+    }
+
+    /**
+     * @brief Get type of StateAgeFunction, i.e.which derived class is used.
+     * 
      * @param[out] string 
      */
     std::string get_state_age_function_type() const
     {
         return typeid(*this).name();
->>>>>>> 294e8f20
     }
 
     /**
@@ -420,11 +412,8 @@
 
     /**
      * @brief Set the StateAgeFunction object
-<<<<<<< HEAD
      *
      * @param[in] new_function function that we want to set member m_function to.
-=======
->>>>>>> 294e8f20
      */
     void set_state_age_function(StateAgeFunction& new_function)
     {
