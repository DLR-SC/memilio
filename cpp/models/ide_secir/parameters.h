--- conflicted
+++ resolved
@@ -21,10 +21,7 @@
 #define IDE_SECIR_PARAMS_H
 
 #include "memilio/config.h"
-<<<<<<< HEAD
-=======
 #include "memilio/math/floating_point.h"
->>>>>>> 9aff6e25
 #include "memilio/utils/parameter_set.h"
 #include "ide_secir/infection_state.h"
 #include "memilio/math/eigen.h"
@@ -44,454 +41,9 @@
 * Define Parameters of the IDE-SECIHURD model *
 **********************************************/
 /**
- * @brief Function depending on the state age, i.e. the time time already spent in some InfectionState.
- */
-struct StateAgeFunction {
-    /**
-    * @brief Default constructor of the class. Default for m_funcparam is 1.0 (relatively random.)
-    */
-    StateAgeFunction()
-        : m_funcparam{1.0}
-    {
-    }
-
-    /**
-     * @brief Constructs a new StateAgeFunction object
-     * 
-     * @param init_funcparam specifies the initial function parameter of the function.
-     */
-    StateAgeFunction(ScalarType init_funcparam)
-        : m_funcparam{init_funcparam}
-    {
-    }
-
-    /**
-     * @brief Virtual destructor.
-     */
-    virtual ~StateAgeFunction() = default;
-
-    /**
-     * @brief Copy constructor.
-     */
-    StateAgeFunction(const StateAgeFunction& other) = default;
-
-    /**
-     * @brief Move constructor.
-     */
-    StateAgeFunction(StateAgeFunction&& other) = default;
-
-    /**
-     * @brief Copy assignment operator.
-     */
-    StateAgeFunction& operator=(const StateAgeFunction& other) = default;
-
-    /**
-     * @brief Move assignment operator.
-     */
-    StateAgeFunction& operator=(StateAgeFunction&& other) = default;
-
-    /**
-     * @brief Comparison operator.
-     */
-    bool operator==(const StateAgeFunction& other) const
-    {
-        return (typeid(*this).name() == typeid(other).name() && m_funcparam == other.get_funcparam());
-    }
-
-    /**
-     * @brief Here a pure virtual function is defined that depends on the state_age. 
-     *
-     * The defined function ususally depends on some function parameter.
-     * 
-     * @param state_age Time at which the function is evaluated.
-     */
-    virtual ScalarType eval(ScalarType state_age) = 0;
-
-    /**
-     * @brief Get the m_funcparam object
-     * 
-     * Can be used to access the m_funcparam object, which specifies the used function.
-     * 
-     * @return ScalarType 
-     */
-    ScalarType get_funcparam() const
-    {
-        return m_funcparam;
-    }
-
-    /**
-     * @brief Set the m_funcparam object.
-     * 
-     * Can be used to set the m_funcparam object, which specifies the used function.
-     */
-    void set_funcparam(ScalarType new_funcparam)
-    {
-        m_funcparam = new_funcparam;
-    }
-
-    /**
-     * @brief Computes max_support of Function depending on time step size dt and some tolerance tol.  
-     * 
-     * max_support is the first time step when the respective is zero or smaller than some tolerance.
-     * This definition is useful since max_support is used to determine how many initial values we need 
-     * for the flow. When computing the flow we compute the derivative of our Function by a backwards
-     * finite difference scheme. There we also need to evaluate our Function at the first time when it
-     * evaluates to zero, i.e. at max_support. 
-     *
-     * This is a basic version to determine the max_support which evaluates Function at every time step 
-     * until it reaches max_support.
-     * For some specific StateAgeFunction%s there is a more efficient way to determine the max_support
-     * which is why this member function is virtual and can be overridden (e.g. SmootherCosine).
-     * Max_support is only needed for StateAgeFunction%s that are used as TransitionDistribution%s. 
-     *
-     * @param dt Time step size. 
-     * @param tol Tolerance defining when 
-     * @return ScalarType max_support
-     */
-    virtual ScalarType get_max_support(ScalarType dt, ScalarType tol = 1e-12)
-    {
-        ScalarType max_support = 0;
-
-        while (eval(max_support) >= tol) {
-            max_support += dt;
-        }
-
-        return max_support;
-    }
-
-    /**
-     * @brief Get type of StateAgeFunction, i.e.which derived class is used.
-     * 
-     * @param[out] string 
-     */
-    std::string get_state_age_function_type() const
-    {
-        return typeid(*this).name();
-    }
-
-    /**
-     * @brief Clones unique pointer to a StateAgeFunction.
-     * 
-     * @return std::unique_ptr<StateAgeFunction> unique pointer to a StateAgeFunction
-     */
-    std::unique_ptr<StateAgeFunction> clone() const
-    {
-        return std::unique_ptr<StateAgeFunction>(clone_impl());
-    }
-
-protected:
-    // pure virtual function that implements cloning
-    virtual StateAgeFunction* clone_impl() const = 0;
-
-    // specifies Function
-    ScalarType m_funcparam{};
-};
-
-/**
-<<<<<<< HEAD
- * @brief Class that defines an exponential decay function depending on the state age.
- */
-struct ExponentialDecay : public StateAgeFunction {
-
-    /**
-    * @brief Default constructor of the class.
-    */
-    ExponentialDecay()
-        : StateAgeFunction()
-    {
-    }
-
-    /**
-     * @brief Constructs a new ExponentialDecay object
-     * 
-     * @param init_funcparam specifies the initial function parameter of the function.
-     */
-    ExponentialDecay(ScalarType init_funcparam)
-        : StateAgeFunction(init_funcparam)
-    {
-    }
-
-    /**
-     * @brief Defines exponential decay function depending on state_age.
-     *
-     * The parameter m_funcparam defines how fast the exponential function decays.
-     * 
-     * @param state_age time at which the function should be evaluated
-     * @return ScalarType evaluation of the function at state_age. 
-     */
-    ScalarType eval(ScalarType state_age) override
-    {
-        return std::exp(-m_funcparam * state_age);
-    }
-
-protected:
-    /**
-     * @brief Implements clone for ExponentialDecay.
-     * 
-     * @return StateAgeFunction* 
-     */
-    StateAgeFunction* clone_impl() const override
-    {
-        return new ExponentialDecay(*this);
-    }
-};
-
-/**
- * @brief Class that defines an smoother cosine function depending on the state age.
- */
-struct SmootherCosine : public StateAgeFunction {
-
-    /**
-    * @brief Default constructor of the class.
-    */
-    SmootherCosine()
-        : StateAgeFunction()
-    {
-    }
-
-    /**
-     * @brief Constructs a new SmootherCosine object
-     * 
-     * @param[in] init_funcparam specifies the initial function parameter of the function.
-     */
-    SmootherCosine(ScalarType init_funcparam)
-        : StateAgeFunction(init_funcparam)
-    {
-    }
-
-    /**
-     * @brief Defines smoother cosine function depending on state_age.
-     *
-     * Used function goes through points (0,1) and (m_funcparam,0) and is interpolated in between using a smoothed cosine function.
-     * 
-     * @param[in] state_age time at which the function should be evaluated
-     * @return ScalarType evaluation of the function at state_age. 
-     */
-    ScalarType eval(ScalarType state_age) override
-    {
-        return smoother_cosine(state_age, 0.0, m_funcparam, 1.0, 0.0);
-    }
-
-    ScalarType get_max_support(ScalarType dt, ScalarType tol = 1e-10) override
-    {
-        unused(dt);
-        unused(tol);
-
-        return m_funcparam;
-    }
-
-protected:
-    /**
-     * @brief Clones unique pointer to a StateAgeFunction.
-     * 
-     * @return std::unique_ptr<StateAgeFunction> unique pointer to a StateAgeFunction
-     */
-    StateAgeFunction* clone_impl() const override
-    {
-        return new SmootherCosine(*this);
-    }
-};
-
-/**
- * @brief Class that defines a constant function.
- */
-struct ConstantFunction : public StateAgeFunction {
-
-    /**
-    * @brief Default constructor of the class.
-    */
-    ConstantFunction()
-        : StateAgeFunction()
-    {
-    }
-
-    /**
-     * @brief Constructs a new ConstantFunction object
-     * 
-     * @param init_funcparam specifies value of the constant function.
-     */
-    ConstantFunction(ScalarType init_funcparam)
-        : StateAgeFunction(init_funcparam)
-    {
-    }
-
-    /**
-     * @brief Defines smoother cosine function depending on state_age.
-     *
-     * Used function goes through points (0,1) and (m_funcparam,0) and is interpolated in between using a smoothed cosine function.
-     * 
-     * @param state_age time at which the function should be evaluated
-     * @return ScalarType evaluation of the function at state_age. 
-     */
-    ScalarType eval(ScalarType state_age) override
-    {
-        unused(state_age);
-
-        return m_funcparam;
-    }
-
-    ScalarType get_max_support(ScalarType dt, ScalarType tol = 1e-10) override
-    {
-        unused(dt);
-        unused(tol);
-
-        // In case of a ConstantFunction we would have max_support = infinity
-        // This type of function is not suited to be a TransitionDistribution
-        // Raise error and return -1
-
-        log_error("This function is not suited to be a TransitionDistribution and getting the max_support doesn't make "
-                  "sense.");
-
-        return -1;
-    }
-
-protected:
-    /**
-     * @brief Clones unique pointer to a StateAgeFunction.
-     * 
-     * @return std::unique_ptr<StateAgeFunction> unique pointer to a StateAgeFunction
-     */
-    StateAgeFunction* clone_impl() const override
-    {
-        return new ConstantFunction(*this);
-    }
-};
-
-/**
- * @brief Wrapper for StateAgeFunction that allows to set a StateAgeFunction from outside. 
- */
-struct StateAgeFunctionWrapper {
-
-    /**
-    * @brief Default constructor of the class. Sets m_function to constant function 1 as default.
-    */
-    StateAgeFunctionWrapper()
-        : m_function{}
-    {
-        // Set m_function to a default function, choose constant function 1
-        ExponentialDecay expdecay(0);
-        m_function = expdecay.clone();
-    }
-
-    /**
-     * @brief Constructs a new StateAgeFunctionWrapper object
-     * 
-     * @param[in] init_function specifies the initial function.
-     */
-    StateAgeFunctionWrapper(StateAgeFunction& init_function)
-        : m_function(init_function.clone())
-    {
-    }
-
-    /**
-     * @brief Copy constructor for StateAgeFunctionWrapper. 
-     */
-    StateAgeFunctionWrapper(StateAgeFunctionWrapper const& other)
-        : m_function(other.m_function->clone())
-    {
-    }
-
-    /**
-     * @brief Move constructor for StateAgeFunctionWrapper. 
-     */
-    StateAgeFunctionWrapper(StateAgeFunctionWrapper&& other) = default;
-
-    /**
-     * @brief Copy assignment for StateAgeFunctionWrapper. 
-     */
-    StateAgeFunctionWrapper& operator=(StateAgeFunctionWrapper const& other)
-    {
-        m_function = other.m_function->clone();
-        return *this;
-    }
-
-    /**
-     * @brief Move assignment for StateAgeFunctionWrapper. 
-     */
-    StateAgeFunctionWrapper& operator=(StateAgeFunctionWrapper&& other) = default;
-
-    /**
-     * @brief Destructor for StateAgeFunctionWrapper. 
-     */
-    ~StateAgeFunctionWrapper() = default;
-
-    /**
-     * @brief Comparison operator. 
-     */
-    bool operator==(const StateAgeFunctionWrapper& other) const
-    {
-        return (m_function->get_state_age_function_type() == other.get_state_age_function_type() &&
-                m_function->get_funcparam() == other.get_funcparam());
-    }
-
-    /**
-     * @brief Set the StateAgeFunction object
-     *
-     * @param[in] new_function function that we want to set member m_function to.
-     */
-    void set_state_age_function(StateAgeFunction& new_function)
-    {
-        m_function = new_function.clone();
-    }
-
-    /**
-     * @brief Get type of StateAgeFunction, i.e. which derived class is used.
-     *
-     * @param[out] string 
-     */
-    std::string get_state_age_function_type() const
-    {
-        return m_function->get_state_age_function_type();
-    }
-
-    /**
-     * @brief Accesses eval of m_function.
-     *
-     * @param[in] state_age Time at which the function is evaluated.
-     * @return ScalarType evaluation of the function at state_age. 
-     */
-    ScalarType eval(ScalarType state_age) const
-    {
-        return m_function->eval(state_age);
-    }
-
-    /**
-     * @brief Get the m_funcparam object of m_function.
-     * 
-     * @return ScalarType 
-     */
-    ScalarType get_funcparam() const
-    {
-        return m_function->get_funcparam();
-    }
-
-    /**
-     * @brief Set the m_funcparam object of m_function. 
-     * @param[in] new_funcparam that determines new function parameter
-     */
-    void set_funcparam(ScalarType new_funcparam)
-    {
-        m_function->set_funcparam(new_funcparam);
-    }
-
-    ScalarType get_max_support(ScalarType dt) const
-    {
-        return m_function->get_max_support(dt);
-    }
-
-private:
-    std::unique_ptr<StateAgeFunction> m_function;
-};
-
-/**
- * @brief Transition distribution for each transition in InfectionTransition.
- *
- * As a default we use SmootherCosine functions for all transitions with funcparam=2.
-=======
  * @brief Transition distribution for each transition in #InfectionTransition.
  *
  * As a default we use SmootherCosine functions for all transitions with m_parameter=2.
->>>>>>> 9aff6e25
  */
 struct TransitionDistributions {
 
@@ -499,12 +51,7 @@
     static Type get_default()
     {
         SmootherCosine smoothcos(2.0);
-<<<<<<< HEAD
-        StateAgeFunctionWrapper delaydistribution;
-        delaydistribution.set_state_age_function(smoothcos);
-=======
         StateAgeFunctionWrapper delaydistribution(smoothcos);
->>>>>>> 9aff6e25
         return std::vector<StateAgeFunctionWrapper>((int)InfectionTransition::Count, delaydistribution);
     }
 
@@ -561,12 +108,8 @@
     using Type = StateAgeFunctionWrapper;
     static Type get_default()
     {
-<<<<<<< HEAD
-        return StateAgeFunctionWrapper();
-=======
         ConstantFunction constfunc(1.0);
         return StateAgeFunctionWrapper(constfunc);
->>>>>>> 9aff6e25
     }
     static std::string name()
     {
@@ -581,12 +124,8 @@
     using Type = StateAgeFunctionWrapper;
     static Type get_default()
     {
-<<<<<<< HEAD
-        return StateAgeFunctionWrapper();
-=======
         ConstantFunction constfunc(1.0);
         return StateAgeFunctionWrapper(constfunc);
->>>>>>> 9aff6e25
     }
     static std::string name()
     {
@@ -601,12 +140,8 @@
     using Type = StateAgeFunctionWrapper;
     static Type get_default()
     {
-<<<<<<< HEAD
-        return StateAgeFunctionWrapper();
-=======
         ConstantFunction constfunc(1.0);
         return StateAgeFunctionWrapper(constfunc);
->>>>>>> 9aff6e25
     }
     static std::string name()
     {
@@ -631,46 +166,12 @@
     }
 
     /**
-<<<<<<< HEAD
-     * @brief checks whether all Parameters satisfy their corresponding constraints and throws errors, if they do not
-     * @return Returns 1 if one constraint is not satisfied, otherwise 0.
-=======
      * @brief Checks whether all Parameters satisfy their corresponding constraints and logs an error.
      * @param dt Time step size which is used to get model specific StateAgeFunction%s support.
      * @return Returns true if one (or more) constraint(s) are not satisfied, otherwise false.
->>>>>>> 9aff6e25
      */
     bool check_constraints(ScalarType dt = 0.1) const
     {
-<<<<<<< HEAD
-        for (int i = 0; i < 20; i++) {
-            if (this->get<TransmissionProbabilityOnContact>().eval(i) < 0.0 ||
-                this->get<TransmissionProbabilityOnContact>().eval(i) > 1.0) {
-                log_error("Constraint check: TransmissionProbabilityOnContact(i) smaller {:d} or larger {:d} at some "
-                          "time point i = 0,...20",
-                          0, 1);
-                return 1;
-            }
-        }
-
-        for (int i = 0; i < 20; i++) {
-            if (this->get<RelativeTransmissionNoSymptoms>().eval(i) < 0.0 ||
-                this->get<RelativeTransmissionNoSymptoms>().eval(i) > 1.0) {
-                log_error("Constraint check: TransmissionProbabilityOnContact(i) smaller {:d} or larger {:d} at some "
-                          "time point i = 0,...20",
-                          0, 1);
-                return 1;
-            }
-        }
-
-        for (int i = 0; i < 20; i++) {
-            if (this->get<RiskOfInfectionFromSymptomatic>().eval(i) < 0.0 ||
-                this->get<RiskOfInfectionFromSymptomatic>().eval(i) > 1.0) {
-                log_error("Constraint check: TransmissionProbabilityOnContact(i) smaller {:d} or larger {:d} at some "
-                          "time point i = 0,...20",
-                          0, 1);
-                return 1;
-=======
         size_t check_eval_min = 50; // parameter defining minimal window on x-axis
         for (size_t i = 0;
              i < std::min(check_eval_min, (size_t)this->get<TransmissionProbabilityOnContact>().get_support_max(dt));
@@ -705,7 +206,6 @@
                           "time {:d}",
                           0, 1, i);
                 return true;
->>>>>>> 9aff6e25
             }
         }
 
@@ -781,9 +281,8 @@
 
         return false;
     }
-<<<<<<< HEAD
-=======
-
+
+public:
     /**
      * deserialize an object of this class.
      * @see mio::deserialize
@@ -800,7 +299,6 @@
         : ParametersBase(std::move(base))
     {
     }
->>>>>>> 9aff6e25
 };
 
 } // namespace isecir
