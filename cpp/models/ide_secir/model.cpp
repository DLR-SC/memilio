--- conflicted
+++ resolved
@@ -17,10 +17,13 @@
 * See the License for the specific language governing permissions and
 * limitations under the License.
 */
-
-<<<<<<< HEAD
 #include "ide_secir/model.h"
-=======
+#include "ide_secir/parameters.h"
+#include "infection_state.h"
+#include "memilio/config.h"
+#include "memilio/utils/logging.h"
+#include "memilio/math/eigen.h"
+
 namespace mio
 {
 namespace isecir
@@ -368,5 +371,4 @@
 }
 
 } // namespace isecir
-} // namespace mio
->>>>>>> ce75c58f
+} // namespace mio