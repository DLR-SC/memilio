--- conflicted
+++ resolved
@@ -39,8 +39,8 @@
     , m_total_confirmed_cases{total_confirmed_cases}
     , m_N{N_init}
 {
-<<<<<<< HEAD
     if (m_transitions.get_num_time_points() > 0) {
+        // Add first time point in m_populations according to last time point in m_transitions which is where we start the simulation.
         m_populations.add_time_point<Eigen::VectorXd>(
             m_transitions.get_last_time(), TimeSeries<ScalarType>::Vector::Constant((int)InfectionState::Count, 0.));
     }
@@ -50,11 +50,7 @@
         m_populations.add_time_point<Eigen::VectorXd>(
             0, TimeSeries<ScalarType>::Vector::Constant((int)InfectionState::Count, 0));
     }
-=======
-    // Add first time point in m_populations according to last time point in m_transitions which is where we start the simulation.
-    m_populations.add_time_point<Eigen::VectorXd>(
-        m_transitions.get_last_time(), TimeSeries<ScalarType>::Vector::Constant((int)InfectionState::Count, 0));
->>>>>>> 8d0d6154
+
     // Set deaths at simulation start time t0.
     m_populations[Eigen::Index(0)][Eigen::Index(InfectionState::Dead)] = deaths;
 }
@@ -245,18 +241,11 @@
     Eigen::Index calc_time_index = (Eigen::Index)std::ceil(
         parameters.get<TransitionDistributions>()[idx_InfectionTransitions].get_support_max(dt, m_tol) / dt);
 
-<<<<<<< HEAD
     for (Eigen::Index i = current_time_index - calc_time_index; i < current_time_index; i++) {
         // (current_time_index - i) * dt is the time the individuals have already spent in this state.
         ScalarType state_age = (current_time_index - i) * dt;
-=======
-    Eigen::Index num_time_points = m_transitions.get_num_time_points();
-
-    for (Eigen::Index i = num_time_points - 1 - calc_time_index; i < num_time_points - 1; i++) {
-        // (num_time_points - 1 - i) * dt is the time, the individuals has already spent in this state.
->>>>>>> 8d0d6154
-
-        // Backward difference scheme to approximate first derivative.
+
+        // Use backward difference scheme to approximate first derivative.
         sum += (parameters.get<TransitionDistributions>()[idx_InfectionTransitions].eval(state_age) -
                 parameters.get<TransitionDistributions>()[idx_InfectionTransitions].eval(state_age - dt)) /
                dt * m_transitions[i + 1][idx_IncomingFlow];
@@ -274,16 +263,11 @@
 
 void Model::flows_current_timestep(ScalarType dt)
 {
-<<<<<<< HEAD
-    // Calculate flow from Susceptibles to Exposed with force of infection from previous time step and Susceptibles from current time step.
-=======
-    // Calculate flow SusceptibleToExposed with the force of infection from previous time step und susceptibles from current time step.
->>>>>>> 8d0d6154
+    // Calculate flow SusceptibleToExposed with force of infection from previous time step and Susceptibles from current time step.
     m_transitions.get_last_value()[Eigen::Index(InfectionTransition::SusceptibleToExposed)] =
         dt * m_forceofinfection * m_populations.get_last_value()[Eigen::Index(InfectionState::Susceptible)];
 
     // Calculate all other flows with compute_flow.
-<<<<<<< HEAD
     // Flow from Exposed to InfectedNoSymptoms
     compute_flow(Eigen::Index(InfectionTransition::ExposedToInfectedNoSymptoms),
                  Eigen::Index(InfectionTransition::SusceptibleToExposed), dt);
@@ -310,34 +294,6 @@
                  Eigen::Index(InfectionTransition::InfectedSevereToInfectedCritical), dt);
     // Flow from InfectedCritical to Recovered
     compute_flow(Eigen::Index(InfectionTransition::InfectedCriticalToRecovered),
-=======
-    // Flow ExposedToInfectedNoSymptoms.
-    compute_flow((int)InfectionTransition::ExposedToInfectedNoSymptoms,
-                 Eigen::Index(InfectionTransition::SusceptibleToExposed), dt);
-    // Flow InfectedNoSymptomsToInfectedSymptoms.
-    compute_flow((int)InfectionTransition::InfectedNoSymptomsToInfectedSymptoms,
-                 Eigen::Index(InfectionTransition::ExposedToInfectedNoSymptoms), dt);
-    // Flow InfectedNoSymptomsToRecovered.
-    compute_flow((int)InfectionTransition::InfectedNoSymptomsToRecovered,
-                 Eigen::Index(InfectionTransition::ExposedToInfectedNoSymptoms), dt);
-    // Flow InfectedSymptomsToInfectedSevere.
-    compute_flow((int)InfectionTransition::InfectedSymptomsToInfectedSevere,
-                 Eigen::Index(InfectionTransition::InfectedNoSymptomsToInfectedSymptoms), dt);
-    // Flow InfectedSymptomsToRecovered.
-    compute_flow((int)InfectionTransition::InfectedSymptomsToRecovered,
-                 Eigen::Index(InfectionTransition::InfectedNoSymptomsToInfectedSymptoms), dt);
-    // Flow InfectedSevereToInfectedCritical.
-    compute_flow((int)InfectionTransition::InfectedSevereToInfectedCritical,
-                 Eigen::Index(InfectionTransition::InfectedSymptomsToInfectedSevere), dt);
-    // Flow InfectedSevereToRecovered.
-    compute_flow((int)InfectionTransition::InfectedSevereToRecovered,
-                 Eigen::Index(InfectionTransition::InfectedSymptomsToInfectedSevere), dt);
-    // Flow InfectedCriticalToDead.
-    compute_flow((int)InfectionTransition::InfectedCriticalToDead,
-                 Eigen::Index(InfectionTransition::InfectedSevereToInfectedCritical), dt);
-    // Flow InfectedCriticalToRecovered.
-    compute_flow((int)InfectionTransition::InfectedCriticalToRecovered,
->>>>>>> 8d0d6154
                  Eigen::Index(InfectionTransition::InfectedSevereToInfectedCritical), dt);
 }
 
@@ -423,11 +379,8 @@
         num_time_points = m_transitions.get_num_time_points() - 1;
         // Get time of penultimate timepoint in m_transitions.
         current_time = m_transitions.get_time(num_time_points - 1);
-<<<<<<< HEAD
+
         // Determine the number of individuals in Dead compartment at time t0-dt.
-=======
-        // Determine the number of death at time t0-dt.
->>>>>>> 8d0d6154
         deaths = m_populations[Eigen::Index(0)][Eigen::Index(InfectionState::Dead)] -
                  m_transitions.get_last_value()[Eigen::Index(InfectionTransition::InfectedCriticalToDead)];
     }
@@ -470,101 +423,5 @@
     m_forceofinfection = 1 / (m_N - deaths) * m_forceofinfection;
 }
 
-<<<<<<< HEAD
-void Model::compute_compartment(Eigen::Index idx_InfectionState, Eigen::Index idx_IncomingFlow,
-                                Eigen::Index idx_TransitionDistribution1, Eigen::Index idx_TransitionDistribution2,
-                                ScalarType dt)
-{
-    ScalarType sum = 0;
-
-    // Determine relevant calculation area and corresponding index.
-    ScalarType calc_time =
-        std::max(parameters.get<TransitionDistributions>()[idx_TransitionDistribution1].get_support_max(dt, m_tol),
-                 parameters.get<TransitionDistributions>()[idx_TransitionDistribution2].get_support_max(dt, m_tol));
-
-    Eigen::Index calc_time_index = (Eigen::Index)std::ceil(calc_time / dt) - 1;
-
-    Eigen::Index num_time_points = m_transitions.get_num_time_points();
-
-    for (Eigen::Index i = num_time_points - 1 - calc_time_index; i < num_time_points - 1; i++) {
-
-        ScalarType state_age = (num_time_points - 1 - i) * dt;
-
-        sum += (parameters.get<TransitionProbabilities>()[idx_TransitionDistribution1] *
-                    parameters.get<TransitionDistributions>()[idx_TransitionDistribution1].eval(state_age) +
-                (1 - parameters.get<TransitionProbabilities>()[idx_TransitionDistribution1]) *
-                    parameters.get<TransitionDistributions>()[idx_TransitionDistribution2].eval(state_age)) *
-               m_transitions[i + 1][idx_IncomingFlow];
-    }
-
-    m_populations.get_last_value()[idx_InfectionState] = sum;
-}
-
-void Model::other_compartments_current_timestep(ScalarType dt)
-{
-    // Exposed
-    // idx_TransitionDistribution2 is a dummy index as there is no transition from Exposed to Recovered in our model,
-    // write any transition here as probability of going from Exposed to Recovered is 0.
-    compute_compartment(Eigen::Index(InfectionState::Exposed), Eigen::Index(InfectionTransition::SusceptibleToExposed),
-                        Eigen::Index(InfectionTransition::ExposedToInfectedNoSymptoms), 0, dt);
-    // InfectedNoSymptoms
-    compute_compartment(Eigen::Index(InfectionState::InfectedNoSymptoms),
-                        Eigen::Index(InfectionTransition::ExposedToInfectedNoSymptoms),
-                        Eigen::Index(InfectionTransition::InfectedNoSymptomsToInfectedSymptoms),
-                        Eigen::Index(InfectionTransition::InfectedNoSymptomsToRecovered), dt);
-    // InfectedSymptoms
-    compute_compartment(Eigen::Index(InfectionState::InfectedSymptoms),
-                        Eigen::Index(InfectionTransition::InfectedNoSymptomsToInfectedSymptoms),
-                        Eigen::Index(InfectionTransition::InfectedSymptomsToInfectedSevere),
-                        Eigen::Index(InfectionTransition::InfectedSymptomsToRecovered), dt);
-    // InfectedSevere
-    compute_compartment(Eigen::Index(InfectionState::InfectedSevere),
-                        Eigen::Index(InfectionTransition::InfectedSymptomsToInfectedSevere),
-                        Eigen::Index(InfectionTransition::InfectedSevereToInfectedCritical),
-                        Eigen::Index(InfectionTransition::InfectedSevereToRecovered), dt);
-    // InfectedCritical
-    compute_compartment(Eigen::Index(InfectionState::InfectedCritical),
-                        Eigen::Index(InfectionTransition::InfectedSevereToInfectedCritical),
-                        Eigen::Index(InfectionTransition::InfectedCriticalToDead),
-                        Eigen::Index(InfectionTransition::InfectedCriticalToRecovered), dt);
-}
-
-void Model::compute_recovered()
-{
-    Eigen::Index num_time_points = m_populations.get_num_time_points();
-
-    m_populations.get_last_value()[Eigen::Index(InfectionState::Recovered)] =
-        m_populations[num_time_points - 2][Eigen::Index(InfectionState::Recovered)] +
-        m_transitions.get_last_value()[Eigen::Index(InfectionTransition::InfectedNoSymptomsToRecovered)] +
-        m_transitions.get_last_value()[Eigen::Index(InfectionTransition::InfectedSymptomsToRecovered)] +
-        m_transitions.get_last_value()[Eigen::Index(InfectionTransition::InfectedSevereToRecovered)] +
-        m_transitions.get_last_value()[Eigen::Index(InfectionTransition::InfectedCriticalToRecovered)];
-}
-
-ScalarType Model::get_global_support_max(ScalarType dt) const
-{
-    return std::max(
-        {parameters.get<TransitionDistributions>()[(int)InfectionTransition::ExposedToInfectedNoSymptoms]
-             .get_support_max(dt, m_tol),
-         parameters.get<TransitionDistributions>()[(int)InfectionTransition::InfectedNoSymptomsToInfectedSymptoms]
-             .get_support_max(dt, m_tol),
-         parameters.get<TransitionDistributions>()[(int)InfectionTransition::InfectedNoSymptomsToRecovered]
-             .get_support_max(dt, m_tol),
-         parameters.get<TransitionDistributions>()[(int)InfectionTransition::InfectedSymptomsToInfectedSevere]
-             .get_support_max(dt, m_tol),
-         parameters.get<TransitionDistributions>()[(int)InfectionTransition::InfectedSymptomsToRecovered]
-             .get_support_max(dt, m_tol),
-         parameters.get<TransitionDistributions>()[(int)InfectionTransition::InfectedSevereToInfectedCritical]
-             .get_support_max(dt, m_tol),
-         parameters.get<TransitionDistributions>()[(int)InfectionTransition::InfectedSevereToRecovered].get_support_max(
-             dt, m_tol),
-         parameters.get<TransitionDistributions>()[(int)InfectionTransition::InfectedCriticalToDead].get_support_max(
-             dt, m_tol),
-         parameters.get<TransitionDistributions>()[(int)InfectionTransition::InfectedCriticalToRecovered]
-             .get_support_max(dt, m_tol)});
-}
-
-=======
->>>>>>> 8d0d6154
 } // namespace isecir
 } // namespace mio