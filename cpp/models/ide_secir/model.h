--- conflicted
+++ resolved
@@ -90,47 +90,27 @@
                 "Initialization failed. Number of elements in transition vector does not match the required number.");
         }
 
-<<<<<<< HEAD
-        ScalarType max_support = std::max(
+
+        ScalarType support_max = std::max(
             {parameters.template get<TransitionDistributions>()[(int)InfectionTransition::ExposedToInfectedNoSymptoms]
-                 .get_max_support(),
+                 .get_support_max(dt),
              parameters.template get<TransitionDistributions>()[(int)InfectionTransition::InfectedNoSymptomsToInfectedSymptoms]
-                 .get_max_support(),
+                 .get_support_max(dt),
              parameters.template get<TransitionDistributions>()[(int)InfectionTransition::InfectedNoSymptomsToRecovered]
-                 .get_max_support(),
+                 .get_support_max(dt),
              parameters.template get<TransitionDistributions>()[(int)InfectionTransition::InfectedSymptomsToInfectedSevere]
-                 .get_max_support(),
+                 .get_support_max(dt),
              parameters.template get<TransitionDistributions>()[(int)InfectionTransition::InfectedSymptomsToRecovered]
-                 .get_max_support(),
+                 .get_support_max(dt),
              parameters.template get<TransitionDistributions>()[(int)InfectionTransition::InfectedSevereToInfectedCritical]
-                 .get_max_support(),
+                 .get_support_max(dt),
              parameters.template get<TransitionDistributions>()[(int)InfectionTransition::InfectedSevereToRecovered]
-                 .get_max_support(),
+                 .get_support_max(dt),
              parameters.template get<TransitionDistributions>()[(int)InfectionTransition::InfectedCriticalToDead]
-                 .get_max_support(),
+                 .get_support_max(dt),
              parameters.template get<TransitionDistributions>()[(int)InfectionTransition::InfectedCriticalToRecovered]
-                 .get_max_support()});
-=======
-        ScalarType support_max = std::max(
-            {parameters.get<TransitionDistributions>()[(int)InfectionTransition::ExposedToInfectedNoSymptoms]
-                 .get_support_max(dt),
-             parameters.get<TransitionDistributions>()[(int)InfectionTransition::InfectedNoSymptomsToInfectedSymptoms]
-                 .get_support_max(dt),
-             parameters.get<TransitionDistributions>()[(int)InfectionTransition::InfectedNoSymptomsToRecovered]
-                 .get_support_max(dt),
-             parameters.get<TransitionDistributions>()[(int)InfectionTransition::InfectedSymptomsToInfectedSevere]
-                 .get_support_max(dt),
-             parameters.get<TransitionDistributions>()[(int)InfectionTransition::InfectedSymptomsToRecovered]
-                 .get_support_max(dt),
-             parameters.get<TransitionDistributions>()[(int)InfectionTransition::InfectedSevereToInfectedCritical]
-                 .get_support_max(dt),
-             parameters.get<TransitionDistributions>()[(int)InfectionTransition::InfectedSevereToRecovered]
-                 .get_support_max(dt),
-             parameters.get<TransitionDistributions>()[(int)InfectionTransition::InfectedCriticalToDead]
-                 .get_support_max(dt),
-             parameters.get<TransitionDistributions>()[(int)InfectionTransition::InfectedCriticalToRecovered]
                  .get_support_max(dt)});
->>>>>>> 23a49e53
+
 
         if (m_transitions.get_num_time_points() < (Eigen::Index)std::ceil(support_max / dt)) {
             log_error(
@@ -245,11 +225,11 @@
     Since we are using a backwards difference scheme to compute the derivative, we have that the
     derivative of TransitionDistribution(m_dt*i) = 0 for all i >= k+1.
 
-    Hence calc_time_index goes until std::ceil(max_support/m_dt) since for std::ceil(max_support/m_dt)+1 all terms are already zero.
+    Hence calc_time_index goes until std::ceil(support_max/m_dt) since for std::ceil(support_max/m_dt)+1 all terms are already zero.
     This needs to be adjusted if we are changing the finite difference scheme */
 
         Eigen::Index calc_time_index = (Eigen::Index)std::ceil(
-            parameters.template get<TransitionDistributions>()[idx_InfectionTransitions].get_max_support() / dt);
+            parameters.template get<TransitionDistributions>()[idx_InfectionTransitions].get_support_max(dt) / dt);
 
         Eigen::Index num_time_points = m_transitions.get_num_time_points();
 
@@ -259,8 +239,8 @@
             ScalarType state_age = (num_time_points - 1 - i) * dt;
 
             // backward difference scheme to approximate first derivative
-            sum += (parameters.template get<TransitionDistributions>()[idx_InfectionTransitions].Distribution(state_age) -
-                    parameters.template get<TransitionDistributions>()[idx_InfectionTransitions].Distribution(state_age - dt)) /
+            sum += (parameters.template get<TransitionDistributions>()[idx_InfectionTransitions].eval(state_age) -
+                    parameters.template get<TransitionDistributions>()[idx_InfectionTransitions].eval(state_age - dt)) /
                    dt * m_transitions[i + 1][idx_IncomingFlow];
         }
 
@@ -311,6 +291,7 @@
     }
 
 
+
     /**
      * @brief Computes total number of Deaths for the current last time in m_populations.
      * 
@@ -342,17 +323,17 @@
         // determine the relevant calculation area = union of the supports of the relevant transition distributions
         ScalarType calc_time = std::max(
             {parameters.template get<TransitionDistributions>()[(int)InfectionTransition::InfectedNoSymptomsToInfectedSymptoms]
-                 .get_max_support(),
+                 .get_support_max(dt),
              parameters.template get<TransitionDistributions>()[(int)InfectionTransition::InfectedNoSymptomsToRecovered]
-                 .get_max_support(),
+                 .get_support_max(dt),
              parameters.template get<TransitionDistributions>()[(int)InfectionTransition::InfectedSymptomsToInfectedSevere]
-                 .get_max_support(),
+                 .get_support_max(dt),
              parameters.template get<TransitionDistributions>()[(int)InfectionTransition::InfectedSymptomsToRecovered]
-                 .get_max_support()});
+                 .get_support_max(dt)});
 
         // corresponding index
         /* need calc_time_index timesteps in sum,
-     subtract 1 because in the last summand all TransitionDistributions evaluate to 0 (by definition of max_support)*/
+     subtract 1 because in the last summand all TransitionDistributions evaluate to 0 (by definition of support_max)*/
         Eigen::Index calc_time_index = (Eigen::Index)std::ceil(calc_time / dt) - 1;
 
         Eigen::Index num_time_points;
@@ -377,26 +358,26 @@
             ScalarType state_age = (num_time_points - 1 - i) * dt;
 
             m_forceofinfection +=
-                parameters.template get<TransmissionProbabilityOnContact>() *
+                parameters.template get<TransmissionProbabilityOnContact>().eval(state_age) *
                 parameters.template get<ContactPatterns<FP>>().get_cont_freq_mat().get_matrix_at(current_time)(0, 0) *
                 ((parameters
                           .template get<TransitionProbabilities>()[(int)InfectionTransition::InfectedNoSymptomsToInfectedSymptoms] *
                       parameters
                           .template get<TransitionDistributions>()[(int)InfectionTransition::InfectedNoSymptomsToInfectedSymptoms]
-                          .Distribution(state_age) +
+                          .eval(state_age) +
                   parameters.template get<TransitionProbabilities>()[(int)InfectionTransition::InfectedNoSymptomsToRecovered] *
                       parameters.template get<TransitionDistributions>()[(int)InfectionTransition::InfectedNoSymptomsToRecovered]
-                          .Distribution(state_age)) *
+                          .eval(state_age)) *
                      m_transitions[i + 1][Eigen::Index(InfectionTransition::ExposedToInfectedNoSymptoms)] *
-                     parameters.template get<RelativeTransmissionNoSymptoms>() +
+                     parameters.template get<RelativeTransmissionNoSymptoms>().eval(state_age) +
                  (parameters.template get<TransitionProbabilities>()[(int)InfectionTransition::InfectedSymptomsToInfectedSevere] *
                       parameters.template get<TransitionDistributions>()[(int)InfectionTransition::InfectedSymptomsToInfectedSevere]
-                          .Distribution(state_age) +
+                          .eval(state_age) +
                   parameters.template get<TransitionProbabilities>()[(int)InfectionTransition::InfectedSymptomsToRecovered] *
-                      parameters.template get<TransitionDistributions>()[(int)InfectionTransition::InfectedSymptomsToRecovered]
-                          .Distribution(state_age)) *
+                      parameters.template get<TransitionDistributions>()[(int)InfectionTransition::InfectedSymptomsToRecovered].eval(
+                          state_age)) *
                      m_transitions[i + 1][Eigen::Index(InfectionTransition::InfectedNoSymptomsToInfectedSymptoms)] *
-                     parameters.template get<RiskOfInfectionFromSymptomatic>());
+                     parameters.template get<RiskOfInfectionFromSymptomatic>().eval(state_age));
         }
         m_forceofinfection = 1 / (m_N - deaths) * m_forceofinfection;
     }
@@ -425,8 +406,8 @@
 
         // determine relevant calculation area and corresponding index
         ScalarType calc_time =
-            std::max(parameters.template get<TransitionDistributions>()[idx_TransitionDistribution1].get_max_support(),
-                     parameters.template get<TransitionDistributions>()[idx_TransitionDistribution2].get_max_support());
+            std::max(parameters.template get<TransitionDistributions>()[idx_TransitionDistribution1].get_support_max(dt),
+                     parameters.template get<TransitionDistributions>()[idx_TransitionDistribution2].get_support_max(dt));
 
         Eigen::Index calc_time_index = (Eigen::Index)std::ceil(calc_time / dt) - 1;
 
@@ -437,9 +418,9 @@
             ScalarType state_age = (num_time_points - 1 - i) * dt;
 
             sum += (parameters.template get<TransitionProbabilities>()[idx_TransitionDistribution1] *
-                        parameters.template get<TransitionDistributions>()[idx_TransitionDistribution1].Distribution(state_age) +
+                        parameters.template get<TransitionDistributions>()[idx_TransitionDistribution1].eval(state_age) +
                     (1 - parameters.template get<TransitionProbabilities>()[idx_TransitionDistribution1]) *
-                        parameters.template get<TransitionDistributions>()[idx_TransitionDistribution2].Distribution(state_age)) *
+                        parameters.template get<TransitionDistributions>()[idx_TransitionDistribution2].eval(state_age)) *
                    m_transitions[i + 1][idx_IncomingFlow];
         }
 
@@ -483,6 +464,7 @@
                             (int)InfectionTransition::InfectedCriticalToRecovered, dt);
     }
 
+
     /**
      * @brief Computes total number of Recovered for the current last time in m_populations.
      * 
@@ -501,7 +483,6 @@
             m_transitions.get_last_value()[Eigen::Index(InfectionTransition::InfectedCriticalToRecovered)];
     }
 
-
     ParameterSet parameters{}; ///< ParameterSet of Model Parameters.
     /* Attention: m_populations and m_transitions do not necessarily have the same number of time points due to the initialization part. */
     TimeSeries<ScalarType>
