/* 
* Copyright (C) 2020-2024 MEmilio
*
* Authors: Anna Wendler, Lena Ploetzke, Martin J. Kuehn
*
* Contact: Martin J. Kuehn <Martin.Kuehn@DLR.de>
*
* Licensed under the Apache License, Version 2.0 (the "License");
* you may not use this file except in compliance with the License.
* You may obtain a copy of the License at
*
*     http://www.apache.org/licenses/LICENSE-2.0
*
* Unless required by applicable law or agreed to in writing, software
* distributed under the License is distributed on an "AS IS" BASIS,
* WITHOUT WARRANTIES OR CONDITIONS OF ANY KIND, either express or implied.
* See the License for the specific language governing permissions and
* limitations under the License.
*/

#ifndef IDESECIR_MODEL_H
#define IDESECIR_MODEL_H

#include "abm/virus_variant.h"
#include "ide_secir/parameters.h"
#include "ide_secir/infection_state.h"
#include "memilio/config.h"
#include "memilio/utils/time_series.h"

#include "vector"

namespace mio
{
namespace isecir
{
class Model
{
    using ParameterSet = Parameters;

public:
    /**
    * @brief Constructor to create an IDE-SECIR model.
    *
    * @param[in, out] init TimeSeries with the initial values of the number of individuals, 
    *   which transit within one timestep dt from one compartment to another.
    *   Possible transitions are specified in #InfectionTransition%s.
    *   Considered time points should have the distance dt. The last time point determines the start time t0 of the 
    *   simulation. 
    *   The time history must reach a certain point in the past so that the simulation can be performed.
    *   A warning is displayed if the condition is violated.
    * @param[in] N_init The population of the considered region.
    * @param[in] deaths The total number of deaths at time t0.
    * @param[in] total_confirmed_cases Total confirmed cases at time t0 can be set if it should be used for initialization.
    * @param[in, out] Parameterset_init Used Parameters for simulation. 
    */
    Model(TimeSeries<ScalarType>&& init, ScalarType N_init, ScalarType deaths, ScalarType total_confirmed_cases = 0,
          const ParameterSet& Parameterset_init = ParameterSet());

    // ---- Functionality to calculate the sizes of the compartments for time t0. ----
    /**
     * @brief Compute the compartment specified in idx_InfectionState at the current time -- only using historic flow 
     * values and disrespecting potential, previous compartment value.
     * 
     * The computation is meaningful for all compartments except Susceptible, Recovered and #Death
     * and mostly needed for initialization. 
     * For Susceptible, Recovered and Dead, use corresponding alternative functions.
     *
     * @param[in] dt Time discretization step size.
     * @param[in] idx_InfectionState Specifies the considered #InfectionState
     * @param[in] idx_IncomingFlow Specifies the index of the infoming flow to #InfectionState in m_transitions. 
     * @param[in] idx_TransitionDistribution1 Specifies the index of the first relevant TransitionDistribution, 
     *              related to a flow from the considered #InfectionState to any other #InfectionState.
     *              This index is also used for related probability.
     * @param[in] idx_TransitionDistribution2 Specifies the index of the second relevant TransitionDistribution, 
     *              related to a flow from the considered #InfectionState to any other #InfectionState (in most cases
     *               to Recovered). 
     *              Related probability is calculated via 1-probability[idx_TransitionDistribution1].
     *              Sometimes the second index is not needed, e.g., if probability[idx_TransitionDistribution1]=1.
     */
    void compute_compartment_from_flows(ScalarType dt, Eigen::Index idx_InfectionState, Eigen::Index idx_IncomingFlow,
                                        int idx_TransitionDistribution1, int idx_TransitionDistribution2 = 0);

    /**
     * @brief Computes the values of the infection compartments subset at initialization.
     *
     * The values for the compartments Exposed, InfectedNoSymptoms, InfectedSymptoms, InfectedSevere and InfectedCritical
     * for time t_0 are calculated using the initial data in form of flows.
     * Calculated values are stored in m_populations.
     * 
     * @param[in] dt Time discretization step size.
     */
    void initial_compute_compartments_infection(ScalarType dt);

    /**
     * @brief Computes the values of compartments at initialization.
     * 
     * The initialization method is selected automatically based on the different values that need to be set beforehand.
     * Infection compartments are always computed through historic flows.
     * Initialization methods for Susceptible and Recovered are tested in the following order:
     * 1.) If a positive number for the total number of confirmed cases is set, Recovered is set according to that 
     * value and Susceptible%s are derived.
     * 2.) If Susceptible%s are set, Recovered will be derived.
     * 3.) If Recovered are set directly, Susceptible%s are derived.
     * 4.) If none of the above is set with positive value, the force of infection is used as in Messina et al (2021) 
     * to set the Susceptible%s.
     *
     * The function calculate_compartments_initialization() is used in every method for the compartments Exposed, 
     * InfectedNoSymptoms, InfectedSymptoms, InfectedSevere and InfectedCritical.
     * In addition, the force of infection is calculated for start time t_0.
     *
     * @param[in] dt Time discretization step size.      
     */
    void initial_compute_compartments(ScalarType dt);

    // ---- Functionality for the iterations of a simulation. ----
    /**
    * @brief Computes number of Susceptible%s for the current last time in m_populations.
    *
    * Number is computed using previous number of Susceptible%s and the force of infection (also from previous timestep).
    * Number is stored at the matching index in m_populations.
    * @param[in] dt Time discretization step size.    
    */
    void compute_susceptibles(ScalarType dt);

    /**
     * @brief Computes size of a flow.
     * 
     * Computes size of one flow from #InfectionTransition, specified in idx_InfectionTransitions, for the current 
     * last time value in m_transitions.
     *
     * @param[in] idx_InfectionTransitions Specifies the considered flow from #InfectionTransition.
     * @param[in] idx_IncomingFlow Index of the flow in #InfectionTransition, which goes to the considered starting
     *      compartment of the flow specified in idx_InfectionTransitions. Size of considered flow is calculated via 
     *      the value of this incoming flow.
     * @param[in] dt Time step to compute flow for.
     */
    void compute_flow(int idx_InfectionTransitions, Eigen::Index idx_IncomingFlow, ScalarType dt);

    /**
     * @brief Sets all required flows for the current last timestep in m_transitions.
     *
     * New values are stored in m_transitions. Most values are computed via the function compute_flow().
     *
     * @param[in] dt Time step.
     */
    void flows_current_timestep(ScalarType dt);

    /**
     * @brief Updates the values of all compartments except Susceptible at initialization.
     *
     * New values are stored in m_populations. The values are calculated using the compartment size in the previous 
     * time step and the related flows of the current time step. 
     * Therefore the flows of the current time step should be calculated before using this function.
     * 
     */
    void update_compartments();

    /**
     * @brief Computes force of infection for the current last time in m_transitions.
     * 
     * Computed value is stored in m_forceofinfection.
     * 
     * @param[in] dt Time discretization step size.          
     * @param[in] initialization If true we are in the case of the initialization of the model. 
     *      For this we need forceofinfection at time point t0-dt and not at the current last time 
     *      (given by m_transitions) as in the other time steps.
     */
    void compute_forceofinfection(ScalarType dt, bool initialization = false);

    // ---- Additional functionality such as constraint checking, setters and getters, etc. ----
    /**
    * @brief Checks constraints on model parameters and initial data.
    * @return Returns true if one (or more) constraint(s) are not satisfied, otherwise false.
    */
    bool check_constraints(ScalarType dt) const
    {
        if (!((int)m_transitions.get_num_elements() == (int)InfectionTransition::Count)) {
            log_error("A variable given for model construction is not valid. Number of elements in transition vector "
                      "does not match the required number.");
            return true;
        }

        for (int i = 0; i < (int)InfectionState::Count; i++) {
            if (m_populations[0][i] < 0) {
                log_error("Initialization failed. Initial values for populations are less than zero.");
                return true;
            }
        }

        // It may be possible to run the simulation with fewer time points, but this number ensures that it is possible.
        if (m_transitions.get_num_time_points() < (Eigen::Index)std::ceil(get_global_support_max(dt) / dt)) {
            log_error(
                "Initialization failed. Not enough time points for transitions given before start of simulation.");
            return true;
        }

        for (int i = 0; i < m_transitions.get_num_time_points(); i++) {
            for (int j = 0; j < (int)InfectionTransition::Count; j++) {
                if (m_transitions[i][j] < 0) {
                    log_error("Initialization failed. One or more initial value for transitions is less than zero.");
                    return true;
                }
            }
        }
        if (m_transitions.get_last_time() != m_populations.get_last_time()) {
            log_error("Last time point of TimeSeries for transitions does not match last time point of TimeSeries for "
                      "compartments. Both of these time points have to agree for a sensible simulation.");
            return true;
        }

        if (m_populations.get_num_time_points() != 1) {
            log_error("The TimeSeries for the compartments contains more than one time point. It is unclear how to "
                      "initialize.");
            return true;
        }

        return parameters.check_constraints();
    }

    /**
<<<<<<< HEAD
    * @brief Initializes the model and sets compartment values at start time t0.
    *
    * The initialization method is selected automatically based on the different values that need to be set beforehand.
    * Infection compartments are always computed through historic flow.
    * Initialization methods for #Susceptible and #Recovered are tested in the following order:
    * 1.) If a positive number for the total number of confirmed cases is set, #Recovered is set according to that value and #Susceptible%s are derived.
    * 2.) If #Susceptible%s are set, #Recovered will be derived.
    * 3.) If #Recovered are set directly, #Susceptible%s are derived.
    * 4.) If none of the above is set with positive value, the force of infection is used as in Messina et al (2021) to set the #Susceptible%s.
    *
    * @param[in] dt Time discretization step size.         
    */
    void initialize(ScalarType dt);

    /**
    * @brief Computes number of #Susceptible%s for the current last time in m_populations.
    *
    * Number is computed using previous number of #Susceptible%s and the force of infection (also from previous timestep).
    * Number is stored at the matching index in m_populations.
    * @param[in] dt Time discretization step size.    
    */
    void compute_susceptibles(ScalarType dt);

    /**
     * @brief Computes size of a flow.
     * 
     * Computes size of one flow from #InfectionTransition, specified in idx_InfectionTransitions, for the time index current_time_index.
     *
     * @param[in] idx_InfectionTransitions Specifies the considered flow from #InfectionTransition.
     * @param[in] idx_IncomingFlow Index of the flow in #InfectionTransition, which goes to the considered starting
     *      compartment of the flow specified in idx_InfectionTransitions. Size of considered flow is calculated via 
     *      the value of this incoming flow.
     * @param[in] dt Time step to compute flow for.
     * @param[in] current_time_index The time index the flow should be computed for.
     */
    void compute_flow(Eigen::Index idx_InfectionTransitions, Eigen::Index idx_IncomingFlow, ScalarType dt,
                      Eigen::Index current_time_index);

    /**
     * @brief Computes size of a flow for the current last time value in m_transitions.
     * 
     * Computes size of one flow from #InfectionTransition, specified in idx_InfectionTransitions, for the current 
     * last time value in m_transitions. 
     * The function compute_flow with an additional parameter is called with the specification of current_time_index as 
     * the last index of m_transitions.
     * See also compute_flow for a description of the parameters.
     */
    void compute_flow(Eigen::Index idx_InfectionTransitions, Eigen::Index idx_IncomingFlow, ScalarType dt);

    /**
     * @brief Sets all required flows for the current last timestep in m_transitions.
     *
     * New values are stored in m_transitions. Most values are computed via the function compute_flow().
     *
     * @param[in] dt Time step.
     */
    void flows_current_timestep(ScalarType dt);

    /**
     * @brief Computes total number of people in the #Dead compartment for the current last time in m_populations.
     * 
     * Number is stored in m_populations.
     *
     */
    void compute_deaths();

    /**
     * @brief Computes force of infection for the current last time in m_transitions.
     * 
     * Computed value is stored in m_forceofinfection.
     * 
     * @param[in] dt Time discretization step size.          
     * @param[in] initialization If true we are in the case of the initialization of the model. 
     *      For this we need forceofinfection at time point t0-dt and not at the current last time (given by m_transitions)
     *      as in the other time steps.
     */
    void update_forceofinfection(ScalarType dt, bool initialization = false);

    /**
     * @brief Get the size of the compartment specified in idx_InfectionState at the current last time in m_populations.
     * 
     * Calculation is reasonable for all compartments except #Susceptible, #Recovered and #Dead. 
     * Therefore, we have alternative functions for those compartments.
     *
     * @param[in] idx_InfectionState Specifies the considered #InfectionState
     * @param[in] idx_IncomingFlow Specifies the index of the infoming flow to #InfectionState in m_transitions. 
     * @param[in] idx_TransitionDistribution1 Specifies the index of the first relevant TransitionDistribution, 
     *              related to a flow from the considered #InfectionState to any other #InfectionState.
     *              This index is also used for related probability.
     * @param[in] idx_TransitionDistribution2 Specifies the index of the second relevant TransitionDistribution, 
     *              related to a flow from the considered #InfectionState to any other #InfectionState (in most cases to #Recovered). 
     *              Necessary related probability is calculated via 1-probability[idx_TransitionDistribution1].
     *              If the second index is not needed, eg if probability[idx_TransitionDistribution1]=1, 
     *              just use an arbitrary legal index.
     * @param[in] dt Time discretization step size.
     */
    void compute_compartment(Eigen::Index idx_InfectionState, Eigen::Index idx_IncomingFlow,
                             Eigen::Index idx_TransitionDistribution1, Eigen::Index idx_TransitionDistribution2,
                             ScalarType dt);

    /**
     * @brief Sets all values of remaining compartments (compartments apart from #Susceptible, #Recovered, #Dead) for the current last timestep in m_populations.
     *
     * New values are stored in m_populations. Most values are computed via the function get_size_of_compartments().
     * 
     * @param[in] dt Time discretization step size.
     */
    void other_compartments_current_timestep(ScalarType dt);

    /**
     * @brief Computes total number of #Recovered for the current last time in m_populations.
     * 
     * Number is stored in m_populations.
     *
     */
    void compute_recovered();

    /**
     * @brief Getter for the global support_max, i.e. the maximum of support_max over all TransitionDistributions.
     *
     * This determines how many inital values we need for the flows.
     * It may be possible to run the simulation with fewer time points than the value of the global support_max, 
     * but this number ensures that it is possible.
     *
     * @param[in] dt Time step size.
     * 
     * @return Global support_max.
     *
     */
    ScalarType get_global_support_max(ScalarType dt) const;

    /**
=======
>>>>>>> 8d0d6154
     * @brief Setter for the tolerance used to calculate the maximum support of the TransitionDistributions.
     *
     * @param[in] new_tol New tolerance.
     */
    void set_tol_for_support_max(ScalarType new_tol)
    {
        m_tol = new_tol;
    }

    /**
    * @brief Returns the index of the automatically selected initialization method.
    *
    * The initialization method is selected automatically based on the different values that need to be set beforehand.
    * Infection compartments are always computed through historic flow.
    * Initialization methods for Susceptible and Recovered are tested in the following order:
    * 1.) If a positive number for the total number of confirmed cases is set, Recovered is set according to that value
    *    and Susceptible%s are derived.
    * 2.) If Susceptible%s are set, Recovered will be derived.
    * 3.) If Recovered are set directly, Susceptible%s are derived.
    * 4.) If none of the above is set with positive value, the force of infection is used as in Messina et al (2021) to
    *     set the Susceptible%s.
    *
    * @return Index representing the initialization method.
    */
    int get_initialization_method_compartments()
    {
        return m_initialization_method;
    }

    // ---- Public parameters. ----
    ParameterSet parameters{}; ///< ParameterSet of Model Parameters.
    // Attention: m_populations and m_transitions do not necessarily have the same number of time points due to the
    // initialization part.
    TimeSeries<ScalarType>
        m_transitions; ///< TimeSeries containing points of time and the corresponding number of transitions.
<<<<<<< HEAD
    TimeSeries<ScalarType>
        m_populations; ///< TimeSeries containing points of time and the corresponding number of people in defined #InfectionState%s.
    ScalarType m_total_confirmed_cases{0}; ///< Total number of confirmed cases at time t0.
=======
    TimeSeries<ScalarType> m_populations; ///< TimeSeries containing points of time and the corresponding number of
        // people in defined #InfectionState%s.
>>>>>>> 8d0d6154

private:
    /**
     * @brief Updates the values of one compartment using flows.
     *
     * New value is stored in m_populations. The value is calculated using the compartment size in the previous 
     * time step and the related flows of the current time step. 
     * Therefore the flows of the current time step should be calculated before using this function.
     */
    void update_compartment_from_flow(InfectionState infectionState,
                                      std::vector<InfectionTransition> const& IncomingFlows,
                                      std::vector<InfectionTransition> const& OutgoingFlows);

    // ---- Private parameters. ----
    ScalarType m_forceofinfection{0}; ///< Force of infection term needed for numerical scheme.
    ScalarType m_N{0}; ///< Total population size of the considered region.
<<<<<<< HEAD
=======
    ScalarType m_total_confirmed_cases{0}; ///< Total number of confirmed cases at time t0.
>>>>>>> 8d0d6154
    ScalarType m_tol{1e-10}; ///< Tolerance used to calculate the maximum support of the TransitionDistributions.
    int m_initialization_method{0}; ///< Gives the index of the method used for the initialization of the model.
        //See also get_initialization_method_compartments() for the number code.
};

} // namespace isecir
} // namespace mio

#endif // IDESECIR_MODEL_H<|MERGE_RESOLUTION|>--- conflicted
+++ resolved
@@ -218,141 +218,6 @@
     }
 
     /**
-<<<<<<< HEAD
-    * @brief Initializes the model and sets compartment values at start time t0.
-    *
-    * The initialization method is selected automatically based on the different values that need to be set beforehand.
-    * Infection compartments are always computed through historic flow.
-    * Initialization methods for #Susceptible and #Recovered are tested in the following order:
-    * 1.) If a positive number for the total number of confirmed cases is set, #Recovered is set according to that value and #Susceptible%s are derived.
-    * 2.) If #Susceptible%s are set, #Recovered will be derived.
-    * 3.) If #Recovered are set directly, #Susceptible%s are derived.
-    * 4.) If none of the above is set with positive value, the force of infection is used as in Messina et al (2021) to set the #Susceptible%s.
-    *
-    * @param[in] dt Time discretization step size.         
-    */
-    void initialize(ScalarType dt);
-
-    /**
-    * @brief Computes number of #Susceptible%s for the current last time in m_populations.
-    *
-    * Number is computed using previous number of #Susceptible%s and the force of infection (also from previous timestep).
-    * Number is stored at the matching index in m_populations.
-    * @param[in] dt Time discretization step size.    
-    */
-    void compute_susceptibles(ScalarType dt);
-
-    /**
-     * @brief Computes size of a flow.
-     * 
-     * Computes size of one flow from #InfectionTransition, specified in idx_InfectionTransitions, for the time index current_time_index.
-     *
-     * @param[in] idx_InfectionTransitions Specifies the considered flow from #InfectionTransition.
-     * @param[in] idx_IncomingFlow Index of the flow in #InfectionTransition, which goes to the considered starting
-     *      compartment of the flow specified in idx_InfectionTransitions. Size of considered flow is calculated via 
-     *      the value of this incoming flow.
-     * @param[in] dt Time step to compute flow for.
-     * @param[in] current_time_index The time index the flow should be computed for.
-     */
-    void compute_flow(Eigen::Index idx_InfectionTransitions, Eigen::Index idx_IncomingFlow, ScalarType dt,
-                      Eigen::Index current_time_index);
-
-    /**
-     * @brief Computes size of a flow for the current last time value in m_transitions.
-     * 
-     * Computes size of one flow from #InfectionTransition, specified in idx_InfectionTransitions, for the current 
-     * last time value in m_transitions. 
-     * The function compute_flow with an additional parameter is called with the specification of current_time_index as 
-     * the last index of m_transitions.
-     * See also compute_flow for a description of the parameters.
-     */
-    void compute_flow(Eigen::Index idx_InfectionTransitions, Eigen::Index idx_IncomingFlow, ScalarType dt);
-
-    /**
-     * @brief Sets all required flows for the current last timestep in m_transitions.
-     *
-     * New values are stored in m_transitions. Most values are computed via the function compute_flow().
-     *
-     * @param[in] dt Time step.
-     */
-    void flows_current_timestep(ScalarType dt);
-
-    /**
-     * @brief Computes total number of people in the #Dead compartment for the current last time in m_populations.
-     * 
-     * Number is stored in m_populations.
-     *
-     */
-    void compute_deaths();
-
-    /**
-     * @brief Computes force of infection for the current last time in m_transitions.
-     * 
-     * Computed value is stored in m_forceofinfection.
-     * 
-     * @param[in] dt Time discretization step size.          
-     * @param[in] initialization If true we are in the case of the initialization of the model. 
-     *      For this we need forceofinfection at time point t0-dt and not at the current last time (given by m_transitions)
-     *      as in the other time steps.
-     */
-    void update_forceofinfection(ScalarType dt, bool initialization = false);
-
-    /**
-     * @brief Get the size of the compartment specified in idx_InfectionState at the current last time in m_populations.
-     * 
-     * Calculation is reasonable for all compartments except #Susceptible, #Recovered and #Dead. 
-     * Therefore, we have alternative functions for those compartments.
-     *
-     * @param[in] idx_InfectionState Specifies the considered #InfectionState
-     * @param[in] idx_IncomingFlow Specifies the index of the infoming flow to #InfectionState in m_transitions. 
-     * @param[in] idx_TransitionDistribution1 Specifies the index of the first relevant TransitionDistribution, 
-     *              related to a flow from the considered #InfectionState to any other #InfectionState.
-     *              This index is also used for related probability.
-     * @param[in] idx_TransitionDistribution2 Specifies the index of the second relevant TransitionDistribution, 
-     *              related to a flow from the considered #InfectionState to any other #InfectionState (in most cases to #Recovered). 
-     *              Necessary related probability is calculated via 1-probability[idx_TransitionDistribution1].
-     *              If the second index is not needed, eg if probability[idx_TransitionDistribution1]=1, 
-     *              just use an arbitrary legal index.
-     * @param[in] dt Time discretization step size.
-     */
-    void compute_compartment(Eigen::Index idx_InfectionState, Eigen::Index idx_IncomingFlow,
-                             Eigen::Index idx_TransitionDistribution1, Eigen::Index idx_TransitionDistribution2,
-                             ScalarType dt);
-
-    /**
-     * @brief Sets all values of remaining compartments (compartments apart from #Susceptible, #Recovered, #Dead) for the current last timestep in m_populations.
-     *
-     * New values are stored in m_populations. Most values are computed via the function get_size_of_compartments().
-     * 
-     * @param[in] dt Time discretization step size.
-     */
-    void other_compartments_current_timestep(ScalarType dt);
-
-    /**
-     * @brief Computes total number of #Recovered for the current last time in m_populations.
-     * 
-     * Number is stored in m_populations.
-     *
-     */
-    void compute_recovered();
-
-    /**
-     * @brief Getter for the global support_max, i.e. the maximum of support_max over all TransitionDistributions.
-     *
-     * This determines how many inital values we need for the flows.
-     * It may be possible to run the simulation with fewer time points than the value of the global support_max, 
-     * but this number ensures that it is possible.
-     *
-     * @param[in] dt Time step size.
-     * 
-     * @return Global support_max.
-     *
-     */
-    ScalarType get_global_support_max(ScalarType dt) const;
-
-    /**
-=======
->>>>>>> 8d0d6154
      * @brief Setter for the tolerance used to calculate the maximum support of the TransitionDistributions.
      *
      * @param[in] new_tol New tolerance.
@@ -388,14 +253,9 @@
     // initialization part.
     TimeSeries<ScalarType>
         m_transitions; ///< TimeSeries containing points of time and the corresponding number of transitions.
-<<<<<<< HEAD
-    TimeSeries<ScalarType>
-        m_populations; ///< TimeSeries containing points of time and the corresponding number of people in defined #InfectionState%s.
-    ScalarType m_total_confirmed_cases{0}; ///< Total number of confirmed cases at time t0.
-=======
     TimeSeries<ScalarType> m_populations; ///< TimeSeries containing points of time and the corresponding number of
         // people in defined #InfectionState%s.
->>>>>>> 8d0d6154
+    ScalarType m_total_confirmed_cases{0}; ///< Total number of confirmed cases at time t0.
 
 private:
     /**
@@ -412,10 +272,6 @@
     // ---- Private parameters. ----
     ScalarType m_forceofinfection{0}; ///< Force of infection term needed for numerical scheme.
     ScalarType m_N{0}; ///< Total population size of the considered region.
-<<<<<<< HEAD
-=======
-    ScalarType m_total_confirmed_cases{0}; ///< Total number of confirmed cases at time t0.
->>>>>>> 8d0d6154
     ScalarType m_tol{1e-10}; ///< Tolerance used to calculate the maximum support of the TransitionDistributions.
     int m_initialization_method{0}; ///< Gives the index of the method used for the initialization of the model.
         //See also get_initialization_method_compartments() for the number code.
