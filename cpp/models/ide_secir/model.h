/* 
* Copyright (C) 2020-2024 MEmilio
*
* Authors: Anna Wendler, Lena Ploetzke, Martin J. Kuehn
*
* Contact: Martin J. Kuehn <Martin.Kuehn@DLR.de>
*
* Licensed under the Apache License, Version 2.0 (the "License");
* you may not use this file except in compliance with the License.
* You may obtain a copy of the License at
*
*     http://www.apache.org/licenses/LICENSE-2.0
*
* Unless required by applicable law or agreed to in writing, software
* distributed under the License is distributed on an "AS IS" BASIS,
* WITHOUT WARRANTIES OR CONDITIONS OF ANY KIND, either express or implied.
* See the License for the specific language governing permissions and
* limitations under the License.
*/

#ifndef IDESECIR_MODEL_H
#define IDESECIR_MODEL_H

#include "ide_secir/parameters.h" // IWYU pragma: keep
#include "ide_secir/infection_state.h"
#include "memilio/config.h"
#include "memilio/utils/time_series.h"
#include "infection_state.h"
#include "memilio/config.h"
#include "memilio/utils/logging.h"
#include "memilio/math/eigen.h" // IWYU pragma: keep

namespace mio
{
namespace isecir
{
template <typename FP = ScalarType>
class Model
{
    using ParameterSet = Parameters<ScalarType>;

public:
    /**
    * @brief Constructor to create an IDE SECIR model.
    *
    * @param[in, out] init TimeSeries with the initial values of the number of individuals, 
    *   which transit within one timestep dt from one compartment to another.
    *   Possible transitions are specified in as #InfectionTransition%s.
    *   Considered points of times should have the distance dt and the last time point should be 0. 
    *   The time history must reach a certain point in the past so that the simulation can be performed.
    *   A warning is displayed if the condition is violated.
    * @param[in] N_init The population of the considered region.
    * @param[in] deaths The total number of deaths at the time zero.
    * @param[in] total_confirmed_cases Total confirmed cases at time t0 can be set if it should be used for initialisation.
    * @param[in, out] Parameterset_init Used Parameters for simulation. 
    */
<<<<<<< HEAD
=======
    Model(TimeSeries<ScalarType>&& init, ScalarType N_init, ScalarType deaths, ScalarType total_confirmed_cases = 0,
          const ParameterSet& Parameterset_init = ParameterSet());
>>>>>>> 058b3ccb

    Model(TimeSeries<ScalarType>&& init, ScalarType N_init, ScalarType Dead_before,
          const ParameterSet& Parameterset_init = ParameterSet())
        : parameters{Parameterset_init}
        , m_transitions{std::move(init)}
        , m_populations{TimeSeries<ScalarType>(Eigen::Index(InfectionState::Count))}
        , m_N{N_init}
        , m_deaths_before{Dead_before}
    {
        m_populations.add_time_point<Eigen::VectorXd>(
            0, TimeSeries<ScalarType>::Vector::Constant((int)InfectionState::Count, 0));
        m_populations[Eigen::Index(0)][Eigen::Index(InfectionState::Dead)] =
            m_deaths_before + m_transitions.get_last_value()[Eigen::Index(InfectionTransition::InfectedCriticalToDead)];
    }
    /**
    * @brief Checks constraints on model parameters.
    */
    void check_constraints(ScalarType dt) const
    {
        if (!(m_populations.get_num_time_points() > 0)) {
            log_error("Model construction failed. No initial time point for populations.");
        }

        for (int i = 0; i < (int)InfectionState::Count; i++) {
            if (m_populations[0][i] < 0) {
                log_error("Initialization failed. Initial values for populations are less than zero.");
            }
        }

        if (!((int)m_transitions.get_num_elements() == (int)InfectionTransition::Count)) {
            log_error(
                "Initialization failed. Number of elements in transition vector does not match the required number.");
        }

        ScalarType support_max = std::max(
            {parameters.get<TransitionDistributions>()[(int)InfectionTransition::ExposedToInfectedNoSymptoms]
                 .get_support_max(dt, m_tol),
             parameters.get<TransitionDistributions>()[(int)InfectionTransition::InfectedNoSymptomsToInfectedSymptoms]
                 .get_support_max(dt, m_tol),
             parameters.get<TransitionDistributions>()[(int)InfectionTransition::InfectedNoSymptomsToRecovered]
                 .get_support_max(dt, m_tol),
             parameters.get<TransitionDistributions>()[(int)InfectionTransition::InfectedSymptomsToInfectedSevere]
                 .get_support_max(dt, m_tol),
             parameters.get<TransitionDistributions>()[(int)InfectionTransition::InfectedSymptomsToRecovered]
                 .get_support_max(dt, m_tol),
             parameters.get<TransitionDistributions>()[(int)InfectionTransition::InfectedSevereToInfectedCritical]
                 .get_support_max(dt, m_tol),
             parameters.get<TransitionDistributions>()[(int)InfectionTransition::InfectedSevereToRecovered]
                 .get_support_max(dt, m_tol),
             parameters.get<TransitionDistributions>()[(int)InfectionTransition::InfectedCriticalToDead]
                 .get_support_max(dt, m_tol),
             parameters.get<TransitionDistributions>()[(int)InfectionTransition::InfectedCriticalToRecovered]
                 .get_support_max(dt, m_tol)});

        if (m_transitions.get_num_time_points() < (Eigen::Index)std::ceil(support_max / dt)) {
            log_error(
                "Initialization failed. Not enough time points for transitions given before start of simulation.");
        }

        parameters.check_constraints();
    }

    /**
     * @brief Calculate the number of individuals in each compartment for time 0.
     * 
     * Initial transitions are used to calculate the initial compartment sizes.
     * @param[in] dt Time discretization step size.
     */
    void initialize(FP dt)
    {
        // compute Susceptibles at time 0  and m_forceofinfection at time -m_dt as initial values for discretization scheme
        // use m_forceofinfection at -m_dt to be consistent with further calculations of S (see compute_susceptibles()),
        // where also the value of m_forceofinfection for the previous timestep is used
        update_forceofinfection(dt, true);
        if (m_forceofinfection > 0) {
            m_populations[Eigen::Index(0)][Eigen::Index(InfectionState::Susceptible)] =
                m_transitions.get_last_value()[Eigen::Index(InfectionTransition::SusceptibleToExposed)] /
                (dt * m_forceofinfection);

            //calculate other compartment sizes for t=0
            other_compartments_current_timestep(dt);

            //R; need an initial value for R, therefore do not calculate via compute_recovered()
            m_populations[Eigen::Index(0)][Eigen::Index(InfectionState::Recovered)] =
                m_N - m_populations[Eigen::Index(0)][Eigen::Index(InfectionState::Susceptible)] -
                m_populations[Eigen::Index(0)][Eigen::Index(InfectionState::Exposed)] -
                m_populations[Eigen::Index(0)][Eigen::Index(InfectionState::InfectedNoSymptoms)] -
                m_populations[Eigen::Index(0)][Eigen::Index(InfectionState::InfectedSymptoms)] -
                m_populations[Eigen::Index(0)][Eigen::Index(InfectionState::InfectedSevere)] -
                m_populations[Eigen::Index(0)][Eigen::Index(InfectionState::InfectedCritical)] -
                m_populations[Eigen::Index(0)][Eigen::Index(InfectionState::Dead)];
        }
        else if (m_populations[Eigen::Index(0)][Eigen::Index(InfectionState::Susceptible)] > 1e-12) {
            //take initialized value for Susceptibles if value can't be calculated via the standard formula
            //calculate other compartment sizes for t=0
            other_compartments_current_timestep(dt);

            //R; need an initial value for R, therefore do not calculate via compute_recovered()
            m_populations[Eigen::Index(0)][Eigen::Index(InfectionState::Recovered)] =
                m_N - m_populations[Eigen::Index(0)][Eigen::Index(InfectionState::Susceptible)] -
                m_populations[Eigen::Index(0)][Eigen::Index(InfectionState::Exposed)] -
                m_populations[Eigen::Index(0)][Eigen::Index(InfectionState::InfectedNoSymptoms)] -
                m_populations[Eigen::Index(0)][Eigen::Index(InfectionState::InfectedSymptoms)] -
                m_populations[Eigen::Index(0)][Eigen::Index(InfectionState::InfectedSevere)] -
                m_populations[Eigen::Index(0)][Eigen::Index(InfectionState::InfectedCritical)] -
                m_populations[Eigen::Index(0)][Eigen::Index(InfectionState::Dead)];
        }
        else if (m_populations[Eigen::Index(0)][Eigen::Index(InfectionState::Recovered)] > 1e-12) {
            //if value for Recovered is initialized and standard method is not applicable, calculate Susceptibles via other compartments
            //determining other compartment sizes is not dependent of Susceptibles(0), just of the transitions of the past.
            //calculate other compartment sizes for t=0
            other_compartments_current_timestep(dt);

            m_populations[Eigen::Index(0)][Eigen::Index(InfectionState::Susceptible)] =
                m_N - m_populations[Eigen::Index(0)][Eigen::Index(InfectionState::Exposed)] -
                m_populations[Eigen::Index(0)][Eigen::Index(InfectionState::InfectedNoSymptoms)] -
                m_populations[Eigen::Index(0)][Eigen::Index(InfectionState::InfectedSymptoms)] -
                m_populations[Eigen::Index(0)][Eigen::Index(InfectionState::InfectedSevere)] -
                m_populations[Eigen::Index(0)][Eigen::Index(InfectionState::InfectedCritical)] -
                m_populations[Eigen::Index(0)][Eigen::Index(InfectionState::Recovered)] -
                m_populations[Eigen::Index(0)][Eigen::Index(InfectionState::Dead)];
        }
        else {
            log_error("Error occured while initializing compartments: Force of infection is evaluated to 0 and neither "
                      "Susceptibles nor Recovered for time 0 were set. One of them should be larger 0.");
        }

        // compute m_forceofinfection at time 0 needed for further simulation
        update_forceofinfection(dt);
    }

    /**
    * @brief Computes number of Susceptibles for the current last time in m_populations.
    *
    * Number is computed using previous number of Susceptibles and the force of infection (also from previous timestep).
    * Number is stored at the matching index in m_populations.
    * @param[in] dt Time discretization step size.    
    */
    void compute_susceptibles(ScalarType dt)
    {
        Eigen::Index num_time_points = m_populations.get_num_time_points();
        // using number of susceptibles from previous time step and force of infection from previous time step:
        // compute current number of susceptibles and store susceptibles in m_populations
        m_populations.get_last_value()[Eigen::Index(InfectionState::Susceptible)] =
            m_populations[num_time_points - 2][Eigen::Index(InfectionState::Susceptible)] /
            (1 + dt * m_forceofinfection);
    }

    /**
     * @brief Computes size of a flow.
     * 
     * Computes size of one flow from #InfectionTransition, specified in idx_InfectionTransitions, for the current 
     * last time value in m_transitions.
     *
     * @param[in] idx_InfectionTransitions Specifies the considered flow from #InfectionTransition.
     * @param[in] idx_IncomingFlow Index of the flow in #InfectionTransition, which goes to the considered starting
     *      compartment of the flow specified in idx_InfectionTransitions. Size of considered flow is calculated via 
     *      the value of this incoming flow.
     * @param[in] dt Time step to compute flow for.
     */
    void compute_flow(int idx_InfectionTransitions, Eigen::Index idx_IncomingFlow, ScalarType dt)
    {
        ScalarType sum = 0;
        /* In order to satisfy TransitionDistribution(m_dt*i) = 0 for all i >= k, k is determined by the maximum support of the distribution.
    Since we are using a backwards difference scheme to compute the derivative, we have that the
    derivative of TransitionDistribution(m_dt*i) = 0 for all i >= k+1.

    Hence calc_time_index goes until std::ceil(support_max/m_dt) since for std::ceil(support_max/m_dt)+1 all terms are already zero.
    This needs to be adjusted if we are changing the finite difference scheme */

        Eigen::Index calc_time_index = (Eigen::Index)std::ceil(
            parameters.get<TransitionDistributions>()[idx_InfectionTransitions].get_support_max(dt, m_tol) / dt);

        Eigen::Index num_time_points = m_transitions.get_num_time_points();

        for (Eigen::Index i = num_time_points - 1 - calc_time_index; i < num_time_points - 1; i++) {
            // (num_time_points - 1 - i)* m_dt is the time, the individuals has already spent in this state.

            ScalarType state_age = (num_time_points - 1 - i) * dt;

            // backward difference scheme to approximate first derivative
            sum += (parameters.get<TransitionDistributions>()[idx_InfectionTransitions].eval(state_age) -
                    parameters.get<TransitionDistributions>()[idx_InfectionTransitions].eval(state_age - dt)) /
                   dt * m_transitions[i + 1][idx_IncomingFlow];
        }

        m_transitions.get_last_value()[Eigen::Index(idx_InfectionTransitions)] =
            (-dt) * parameters.get<TransitionProbabilities>()[idx_InfectionTransitions] * sum;
    }

    /**
     * @brief Sets all required flows for the current last timestep in m_transitions.
     *
     * New values are stored in m_transitions. Most values are computed via the function compute_flow().
     *
     * @param[in] dt Time step.
     */
    void flows_current_timestep(ScalarType dt)
    {
        // calculate flow from S to E with force of infection from previous time step und susceptibles from current time step
        m_transitions.get_last_value()[Eigen::Index(InfectionTransition::SusceptibleToExposed)] =
            dt * m_forceofinfection * m_populations.get_last_value()[Eigen::Index(InfectionState::Susceptible)];
        // calculate all other flows with compute_flow
        // flow from E to C
        compute_flow((int)InfectionTransition::ExposedToInfectedNoSymptoms,
                     Eigen::Index(InfectionTransition::SusceptibleToExposed), dt);
        // flow from C to I
        compute_flow((int)InfectionTransition::InfectedNoSymptomsToInfectedSymptoms,
                     Eigen::Index(InfectionTransition::ExposedToInfectedNoSymptoms), dt);
        // flow from C to R
        compute_flow((int)InfectionTransition::InfectedNoSymptomsToRecovered,
                     Eigen::Index(InfectionTransition::ExposedToInfectedNoSymptoms), dt);
        // flow from I to H
        compute_flow((int)InfectionTransition::InfectedSymptomsToInfectedSevere,
                     Eigen::Index(InfectionTransition::InfectedNoSymptomsToInfectedSymptoms), dt);
        // flow from I to R
        compute_flow((int)InfectionTransition::InfectedSymptomsToRecovered,
                     Eigen::Index(InfectionTransition::InfectedNoSymptomsToInfectedSymptoms), dt);
        // flow from H to U
        compute_flow((int)InfectionTransition::InfectedSevereToInfectedCritical,
                     Eigen::Index(InfectionTransition::InfectedSymptomsToInfectedSevere), dt);
        // flow from to H to R
        compute_flow((int)InfectionTransition::InfectedSevereToRecovered,
                     Eigen::Index(InfectionTransition::InfectedSymptomsToInfectedSevere), dt);
        // flow from U to D
        compute_flow((int)InfectionTransition::InfectedCriticalToDead,
                     Eigen::Index(InfectionTransition::InfectedSevereToInfectedCritical), dt);
        // flow from U to R
        compute_flow((int)InfectionTransition::InfectedCriticalToRecovered,
                     Eigen::Index(InfectionTransition::InfectedSevereToInfectedCritical), dt);
    }
    /**
     * @brief Computes total number of Deaths for the current last time in m_populations.
     * 
     * Number is stored in m_populations.
     *
     */
    void compute_deaths()
    {
        Eigen::Index num_time_points = m_populations.get_num_time_points();

        m_populations.get_last_value()[Eigen::Index(InfectionState::Dead)] =
            m_populations[num_time_points - 2][Eigen::Index(InfectionState::Dead)] +
            m_transitions.get_last_value()[Eigen::Index(InfectionTransition::InfectedCriticalToDead)];
    }

    /**
     * @brief Computes force of infection for the current last time in m_transitions.
     * 
     * Computed value is stored in m_forceofinfection.
     * 
     * @param[in] dt Time discretization step size.          
     * @param[in] initialization if true we are in the case of the initilization of the model. 
     *      For this we need forceofinfection at timepoint -dt which differs to usually used timepoints.
     */
    void update_forceofinfection(ScalarType dt, bool initialization = false)
    {
        m_forceofinfection = 0;

        // determine the relevant calculation area = union of the supports of the relevant transition distributions
        ScalarType calc_time = std::max(
            {parameters.get<TransitionDistributions>()[(int)InfectionTransition::InfectedNoSymptomsToInfectedSymptoms]
                 .get_support_max(dt, m_tol),
             parameters.get<TransitionDistributions>()[(int)InfectionTransition::InfectedNoSymptomsToRecovered]
                 .get_support_max(dt, m_tol),
             parameters.get<TransitionDistributions>()[(int)InfectionTransition::InfectedSymptomsToInfectedSevere]
                 .get_support_max(dt, m_tol),
             parameters.get<TransitionDistributions>()[(int)InfectionTransition::InfectedSymptomsToRecovered]
                 .get_support_max(dt, m_tol)});

        // corresponding index
        /* need calc_time_index timesteps in sum,
     subtract 1 because in the last summand all TransitionDistributions evaluate to 0 (by definition of support_max)*/
        Eigen::Index calc_time_index = (Eigen::Index)std::ceil(calc_time / dt) - 1;

        Eigen::Index num_time_points;
        ScalarType current_time;
        ScalarType deaths;

        if (initialization) {
            // determine m_forceofinfection at time -m_dt which is the penultimate timepoint in m_transitions
            num_time_points = m_transitions.get_num_time_points() - 1;
            current_time    = -dt;
            deaths          = m_deaths_before;
        }
        else {
            // determine m_forceofinfection for current last time in m_transitions.
            num_time_points = m_transitions.get_num_time_points();
            current_time    = m_transitions.get_last_time();
            deaths          = m_populations.get_last_value()[Eigen::Index(InfectionState::Dead)];
        }

        for (Eigen::Index i = num_time_points - 1 - calc_time_index; i < num_time_points - 1; i++) {

            ScalarType state_age = (num_time_points - 1 - i) * dt;

            m_forceofinfection +=
                parameters.get<TransmissionProbabilityOnContact>().eval(state_age) *
                parameters.get<ContactPatterns<FP>>().get_cont_freq_mat().get_matrix_at(current_time)(0, 0) *
                ((parameters.get<TransitionProbabilities>()[(
                      int)InfectionTransition::InfectedNoSymptomsToInfectedSymptoms] *
                      parameters
                          .get<TransitionDistributions>()[(
                              int)InfectionTransition::InfectedNoSymptomsToInfectedSymptoms]
                          .eval(state_age) +
                  parameters.get<TransitionProbabilities>()[(int)InfectionTransition::InfectedNoSymptomsToRecovered] *
                      parameters.get<TransitionDistributions>()[(int)InfectionTransition::InfectedNoSymptomsToRecovered]
                          .eval(state_age)) *
                     m_transitions[i + 1][Eigen::Index(InfectionTransition::ExposedToInfectedNoSymptoms)] *
                     parameters.get<RelativeTransmissionNoSymptoms>().eval(state_age) +
                 (parameters
                          .get<TransitionProbabilities>()[(int)InfectionTransition::InfectedSymptomsToInfectedSevere] *
                      parameters
                          .get<TransitionDistributions>()[(int)InfectionTransition::InfectedSymptomsToInfectedSevere]
                          .eval(state_age) +
                  parameters.get<TransitionProbabilities>()[(int)InfectionTransition::InfectedSymptomsToRecovered] *
                      parameters.get<TransitionDistributions>()[(int)InfectionTransition::InfectedSymptomsToRecovered]
                          .eval(state_age)) *
                     m_transitions[i + 1][Eigen::Index(InfectionTransition::InfectedNoSymptomsToInfectedSymptoms)] *
                     parameters.get<RiskOfInfectionFromSymptomatic>().eval(state_age));
        }
        m_forceofinfection = 1 / (m_N - deaths) * m_forceofinfection;
    }

    /**
     * @brief Get the size of the compartment specified in idx_InfectionState at the current last time in m_populations.
     * 
     * Calculation is reasonable for all compartments except S, R, D. 
     * Therefore, we have alternative functions for those compartments.
     *
     * @param[in] idx_InfectionState Specifies the considered #InfectionState
     * @param[in] idx_IncomingFlow Specifies the index of the infoming flow to #InfectionState in m_transitions. 
     * @param[in] idx_TransitionDistribution1 Specifies the index of the first relevant TransitionDistribution, 
     *              related to a flow from the considered #InfectionState to any other #InfectionState.
     *              This index is also used for related probability.
     * @param[in] idx_TransitionDistribution2 Specifies the index of the second relevant TransitionDistribution, 
     *              related to a flow from the considered #InfectionState to any other #InfectionState (in most cases to Recovered). 
     *              Necessary related probability is calculated via 1-probability[idx_TransitionDistribution1].
     *              If the second index is not needed, eg if probability[idx_TransitionDistribution1]=1, 
     *              just use an arbitrary legal index.
     * @param[in] dt Time discretization step size.
     */
    void compute_compartment(Eigen::Index idx_InfectionState, Eigen::Index idx_IncomingFlow,
                             int idx_TransitionDistribution1, int idx_TransitionDistribution2, ScalarType dt)
    {
        ScalarType sum = 0;

        // determine relevant calculation area and corresponding index
        ScalarType calc_time =
            std::max(parameters.get<TransitionDistributions>()[idx_TransitionDistribution1].get_support_max(dt, m_tol),
                     parameters.get<TransitionDistributions>()[idx_TransitionDistribution2].get_support_max(dt, m_tol));

        Eigen::Index calc_time_index = (Eigen::Index)std::ceil(calc_time / dt) - 1;

        Eigen::Index num_time_points = m_transitions.get_num_time_points();

        for (Eigen::Index i = num_time_points - 1 - calc_time_index; i < num_time_points - 1; i++) {

            ScalarType state_age = (num_time_points - 1 - i) * dt;

            sum += (parameters.get<TransitionProbabilities>()[idx_TransitionDistribution1] *
                        parameters.get<TransitionDistributions>()[idx_TransitionDistribution1].eval(state_age) +
                    (1 - parameters.get<TransitionProbabilities>()[idx_TransitionDistribution1]) *
                        parameters.get<TransitionDistributions>()[idx_TransitionDistribution2].eval(state_age)) *
                   m_transitions[i + 1][idx_IncomingFlow];
        }

        m_populations.get_last_value()[idx_InfectionState] = sum;
    }

    /**
     * @brief Sets all values of remaining compartments (compartments apart from S, R, D) for the current last timestep in m_populations.
     *
     * New values are stored in m_populations. Most values are computed via the function get_size_of_compartments().
     * 
     * @param[in] dt Time discretization step size.
     */
    void other_compartments_current_timestep(ScalarType dt)
    {
        // E
        compute_compartment(Eigen::Index(InfectionState::Exposed),
                            Eigen::Index(InfectionTransition::SusceptibleToExposed),
                            (int)InfectionTransition::ExposedToInfectedNoSymptoms, 0,
                            dt); // this is a dummy index as there is no transition from E to R in our model,
        // write any transition here as probability from E to R is 0
        // C
        compute_compartment(Eigen::Index(InfectionState::InfectedNoSymptoms),
                            Eigen::Index(InfectionTransition::ExposedToInfectedNoSymptoms),
                            (int)InfectionTransition::InfectedNoSymptomsToInfectedSymptoms,
                            (int)InfectionTransition::InfectedNoSymptomsToRecovered, dt);
        // I
        compute_compartment(Eigen::Index(InfectionState::InfectedSymptoms),
                            Eigen::Index(InfectionTransition::InfectedNoSymptomsToInfectedSymptoms),
                            (int)InfectionTransition::InfectedSymptomsToInfectedSevere,
                            (int)InfectionTransition::InfectedSymptomsToRecovered, dt);
        // H
        compute_compartment(Eigen::Index(InfectionState::InfectedSevere),
                            Eigen::Index(InfectionTransition::InfectedSymptomsToInfectedSevere),
                            (int)InfectionTransition::InfectedSevereToInfectedCritical,
                            (int)InfectionTransition::InfectedSevereToRecovered, dt);
        // U
        compute_compartment(Eigen::Index(InfectionState::InfectedCritical),
                            Eigen::Index(InfectionTransition::InfectedSevereToInfectedCritical),
                            (int)InfectionTransition::InfectedCriticalToDead,
                            (int)InfectionTransition::InfectedCriticalToRecovered, dt);
    }

    /**
     * @brief Computes total number of Recovered for the current last time in m_populations.
     * 
     * Number is stored in m_populations.
     *
     */
    void compute_recovered()
    {
        Eigen::Index num_time_points = m_populations.get_num_time_points();

        m_populations.get_last_value()[Eigen::Index(InfectionState::Recovered)] =
            m_populations[num_time_points - 2][Eigen::Index(InfectionState::Recovered)] +
            m_transitions.get_last_value()[Eigen::Index(InfectionTransition::InfectedNoSymptomsToRecovered)] +
            m_transitions.get_last_value()[Eigen::Index(InfectionTransition::InfectedSymptomsToRecovered)] +
            m_transitions.get_last_value()[Eigen::Index(InfectionTransition::InfectedSevereToRecovered)] +
            m_transitions.get_last_value()[Eigen::Index(InfectionTransition::InfectedCriticalToRecovered)];
    }

    /**
     * @brief Setter for the tolerance used to calculate the maximum support of the TransitionDistributions.
     *
     * @param[in] new_tol New tolerance.
     */
    void set_tol_for_support_max(ScalarType new_tol)
    {
        m_tol = new_tol;
    }

    /**
     * @brief Specifies a number associated with the method used for initialization.
     *
     * @returns 0 if the initialization method has not yet been selected,
     *      1 if the method using the total number of confirmed cases at time 0 is used,
     *      2 if the force of infection method is used,
     *      3 if the initialization is calculated using a prior set value for S,
     *      4 if the initialization is calculated using a prior set value for R and
     *      -1 if the initialization was not possible using any of the methods.
     */
    int get_initialization_method()
    {
        return m_initialization_method;
    }

    ParameterSet parameters{}; ///< ParameterSet of Model Parameters.
    /* Attention: m_populations and m_transitions do not necessarily have the same number of time points due to the initialization part. */
    TimeSeries<ScalarType>
        m_transitions; ///< TimeSeries containing points of time and the corresponding number of transitions.
    TimeSeries<ScalarType>
        m_populations; ///< TimeSeries containing points of time and the corresponding number of people in defined #InfectionState%s.

private:
    ScalarType m_forceofinfection{0}; ///< Force of infection term needed for numerical scheme.
    ScalarType m_N{0}; ///< Total population size of the considered region.
    ScalarType m_deaths_before{0}; ///< Total number of deaths at the time point - dt.
    ScalarType m_total_confirmed_cases{0}; ///< Total number of confirmed cases at time t0.
    ScalarType m_tol{1e-10}; ///< Tolerance used to calculate the maximum support of the TransitionDistributions.
    int m_initialization_method{
        0}; ///< Gives the index of the method used for the initialization of the model. See also get_initialization_method() for the number code.
};

} // namespace isecir
} // namespace mio

#endif // IDESECIR_MODEL_H<|MERGE_RESOLUTION|>--- conflicted
+++ resolved
@@ -54,25 +54,21 @@
     * @param[in] total_confirmed_cases Total confirmed cases at time t0 can be set if it should be used for initialisation.
     * @param[in, out] Parameterset_init Used Parameters for simulation. 
     */
-<<<<<<< HEAD
-=======
     Model(TimeSeries<ScalarType>&& init, ScalarType N_init, ScalarType deaths, ScalarType total_confirmed_cases = 0,
-          const ParameterSet& Parameterset_init = ParameterSet());
->>>>>>> 058b3ccb
-
-    Model(TimeSeries<ScalarType>&& init, ScalarType N_init, ScalarType Dead_before,
           const ParameterSet& Parameterset_init = ParameterSet())
         : parameters{Parameterset_init}
         , m_transitions{std::move(init)}
         , m_populations{TimeSeries<ScalarType>(Eigen::Index(InfectionState::Count))}
         , m_N{N_init}
-        , m_deaths_before{Dead_before}
-    {
+        , m_total_confirmed_cases{total_confirmed_cases}
+    {
+        m_deaths_before =
+            deaths - m_transitions.get_last_value()[Eigen::Index(InfectionTransition::InfectedCriticalToDead)];
         m_populations.add_time_point<Eigen::VectorXd>(
             0, TimeSeries<ScalarType>::Vector::Constant((int)InfectionState::Count, 0));
-        m_populations[Eigen::Index(0)][Eigen::Index(InfectionState::Dead)] =
-            m_deaths_before + m_transitions.get_last_value()[Eigen::Index(InfectionTransition::InfectedCriticalToDead)];
-    }
+        m_populations[Eigen::Index(0)][Eigen::Index(InfectionState::Dead)] = deaths;
+    }
+
     /**
     * @brief Checks constraints on model parameters.
     */
@@ -129,48 +125,17 @@
      */
     void initialize(FP dt)
     {
-        // compute Susceptibles at time 0  and m_forceofinfection at time -m_dt as initial values for discretization scheme
-        // use m_forceofinfection at -m_dt to be consistent with further calculations of S (see compute_susceptibles()),
-        // where also the value of m_forceofinfection for the previous timestep is used
-        update_forceofinfection(dt, true);
-        if (m_forceofinfection > 0) {
-            m_populations[Eigen::Index(0)][Eigen::Index(InfectionState::Susceptible)] =
-                m_transitions.get_last_value()[Eigen::Index(InfectionTransition::SusceptibleToExposed)] /
-                (dt * m_forceofinfection);
-
-            //calculate other compartment sizes for t=0
+        if (m_total_confirmed_cases > 1e-12) {
+            m_initialization_method = 1;
             other_compartments_current_timestep(dt);
 
-            //R; need an initial value for R, therefore do not calculate via compute_recovered()
+            // The scheme of the ODE model for initialization is applied here.
             m_populations[Eigen::Index(0)][Eigen::Index(InfectionState::Recovered)] =
-                m_N - m_populations[Eigen::Index(0)][Eigen::Index(InfectionState::Susceptible)] -
-                m_populations[Eigen::Index(0)][Eigen::Index(InfectionState::Exposed)] -
-                m_populations[Eigen::Index(0)][Eigen::Index(InfectionState::InfectedNoSymptoms)] -
+                m_total_confirmed_cases -
                 m_populations[Eigen::Index(0)][Eigen::Index(InfectionState::InfectedSymptoms)] -
                 m_populations[Eigen::Index(0)][Eigen::Index(InfectionState::InfectedSevere)] -
                 m_populations[Eigen::Index(0)][Eigen::Index(InfectionState::InfectedCritical)] -
                 m_populations[Eigen::Index(0)][Eigen::Index(InfectionState::Dead)];
-        }
-        else if (m_populations[Eigen::Index(0)][Eigen::Index(InfectionState::Susceptible)] > 1e-12) {
-            //take initialized value for Susceptibles if value can't be calculated via the standard formula
-            //calculate other compartment sizes for t=0
-            other_compartments_current_timestep(dt);
-
-            //R; need an initial value for R, therefore do not calculate via compute_recovered()
-            m_populations[Eigen::Index(0)][Eigen::Index(InfectionState::Recovered)] =
-                m_N - m_populations[Eigen::Index(0)][Eigen::Index(InfectionState::Susceptible)] -
-                m_populations[Eigen::Index(0)][Eigen::Index(InfectionState::Exposed)] -
-                m_populations[Eigen::Index(0)][Eigen::Index(InfectionState::InfectedNoSymptoms)] -
-                m_populations[Eigen::Index(0)][Eigen::Index(InfectionState::InfectedSymptoms)] -
-                m_populations[Eigen::Index(0)][Eigen::Index(InfectionState::InfectedSevere)] -
-                m_populations[Eigen::Index(0)][Eigen::Index(InfectionState::InfectedCritical)] -
-                m_populations[Eigen::Index(0)][Eigen::Index(InfectionState::Dead)];
-        }
-        else if (m_populations[Eigen::Index(0)][Eigen::Index(InfectionState::Recovered)] > 1e-12) {
-            //if value for Recovered is initialized and standard method is not applicable, calculate Susceptibles via other compartments
-            //determining other compartment sizes is not dependent of Susceptibles(0), just of the transitions of the past.
-            //calculate other compartment sizes for t=0
-            other_compartments_current_timestep(dt);
 
             m_populations[Eigen::Index(0)][Eigen::Index(InfectionState::Susceptible)] =
                 m_N - m_populations[Eigen::Index(0)][Eigen::Index(InfectionState::Exposed)] -
@@ -182,10 +147,70 @@
                 m_populations[Eigen::Index(0)][Eigen::Index(InfectionState::Dead)];
         }
         else {
-            log_error("Error occured while initializing compartments: Force of infection is evaluated to 0 and neither "
-                      "Susceptibles nor Recovered for time 0 were set. One of them should be larger 0.");
-        }
-
+
+            // compute Susceptibles at time 0  and m_forceofinfection at time -dt as initial values for discretization scheme
+            // use m_forceofinfection at -dt to be consistent with further calculations of S (see compute_susceptibles()),
+            // where also the value of m_forceofinfection for the previous timestep is used
+            update_forceofinfection(dt, true);
+            if (m_forceofinfection > 1e-12) {
+                m_initialization_method = 2;
+                m_populations[Eigen::Index(0)][Eigen::Index(InfectionState::Susceptible)] =
+                    m_transitions.get_last_value()[Eigen::Index(InfectionTransition::SusceptibleToExposed)] /
+                    (dt * m_forceofinfection);
+
+                //calculate other compartment sizes for t=0
+                other_compartments_current_timestep(dt);
+
+                //R; need an initial value for R, therefore do not calculate via compute_recovered()
+                m_populations[Eigen::Index(0)][Eigen::Index(InfectionState::Recovered)] =
+                    m_N - m_populations[Eigen::Index(0)][Eigen::Index(InfectionState::Susceptible)] -
+                    m_populations[Eigen::Index(0)][Eigen::Index(InfectionState::Exposed)] -
+                    m_populations[Eigen::Index(0)][Eigen::Index(InfectionState::InfectedNoSymptoms)] -
+                    m_populations[Eigen::Index(0)][Eigen::Index(InfectionState::InfectedSymptoms)] -
+                    m_populations[Eigen::Index(0)][Eigen::Index(InfectionState::InfectedSevere)] -
+                    m_populations[Eigen::Index(0)][Eigen::Index(InfectionState::InfectedCritical)] -
+                    m_populations[Eigen::Index(0)][Eigen::Index(InfectionState::Dead)];
+            }
+            else if (m_populations[Eigen::Index(0)][Eigen::Index(InfectionState::Susceptible)] > 1e-12) {
+                //take initialized value for Susceptibles if value can't be calculated via the standard formula
+                m_initialization_method = 3;
+                //calculate other compartment sizes for t=0
+                other_compartments_current_timestep(dt);
+
+                //R; need an initial value for R, therefore do not calculate via compute_recovered()
+                m_populations[Eigen::Index(0)][Eigen::Index(InfectionState::Recovered)] =
+                    m_N - m_populations[Eigen::Index(0)][Eigen::Index(InfectionState::Susceptible)] -
+                    m_populations[Eigen::Index(0)][Eigen::Index(InfectionState::Exposed)] -
+                    m_populations[Eigen::Index(0)][Eigen::Index(InfectionState::InfectedNoSymptoms)] -
+                    m_populations[Eigen::Index(0)][Eigen::Index(InfectionState::InfectedSymptoms)] -
+                    m_populations[Eigen::Index(0)][Eigen::Index(InfectionState::InfectedSevere)] -
+                    m_populations[Eigen::Index(0)][Eigen::Index(InfectionState::InfectedCritical)] -
+                    m_populations[Eigen::Index(0)][Eigen::Index(InfectionState::Dead)];
+            }
+            else if (m_populations[Eigen::Index(0)][Eigen::Index(InfectionState::Recovered)] > 1e-12) {
+                //if value for Recovered is initialized and standard method is not applicable, calculate Susceptibles via other compartments
+                //determining other compartment sizes is not dependent of Susceptibles(0), just of the transitions of the past.
+                //calculate other compartment sizes for t=0
+                m_initialization_method = 4;
+                other_compartments_current_timestep(dt);
+
+                m_populations[Eigen::Index(0)][Eigen::Index(InfectionState::Susceptible)] =
+                    m_N - m_populations[Eigen::Index(0)][Eigen::Index(InfectionState::Exposed)] -
+                    m_populations[Eigen::Index(0)][Eigen::Index(InfectionState::InfectedNoSymptoms)] -
+                    m_populations[Eigen::Index(0)][Eigen::Index(InfectionState::InfectedSymptoms)] -
+                    m_populations[Eigen::Index(0)][Eigen::Index(InfectionState::InfectedSevere)] -
+                    m_populations[Eigen::Index(0)][Eigen::Index(InfectionState::InfectedCritical)] -
+                    m_populations[Eigen::Index(0)][Eigen::Index(InfectionState::Recovered)] -
+                    m_populations[Eigen::Index(0)][Eigen::Index(InfectionState::Dead)];
+            }
+            else {
+                m_initialization_method = -1;
+                log_error(
+                    "Error occured while initializing compartments: Force of infection is evaluated to 0 and neither "
+                    "Susceptibles nor Recovered or total confirmed cases for time 0 were set. One of them should be "
+                    "larger 0.");
+            }
+        }
         // compute m_forceofinfection at time 0 needed for further simulation
         update_forceofinfection(dt);
     }
@@ -222,11 +247,11 @@
     void compute_flow(int idx_InfectionTransitions, Eigen::Index idx_IncomingFlow, ScalarType dt)
     {
         ScalarType sum = 0;
-        /* In order to satisfy TransitionDistribution(m_dt*i) = 0 for all i >= k, k is determined by the maximum support of the distribution.
+        /* In order to satisfy TransitionDistribution(dt*i) = 0 for all i >= k, k is determined by the maximum support of the distribution.
     Since we are using a backwards difference scheme to compute the derivative, we have that the
-    derivative of TransitionDistribution(m_dt*i) = 0 for all i >= k+1.
-
-    Hence calc_time_index goes until std::ceil(support_max/m_dt) since for std::ceil(support_max/m_dt)+1 all terms are already zero.
+    derivative of TransitionDistribution(dt*i) = 0 for all i >= k+1.
+
+    Hence calc_time_index goes until std::ceil(support_max/dt) since for std::ceil(support_max/dt)+1 all terms are already zero.
     This needs to be adjusted if we are changing the finite difference scheme */
 
         Eigen::Index calc_time_index = (Eigen::Index)std::ceil(
@@ -235,7 +260,7 @@
         Eigen::Index num_time_points = m_transitions.get_num_time_points();
 
         for (Eigen::Index i = num_time_points - 1 - calc_time_index; i < num_time_points - 1; i++) {
-            // (num_time_points - 1 - i)* m_dt is the time, the individuals has already spent in this state.
+            // (num_time_points - 1 - i)* dt is the time, the individuals has already spent in this state.
 
             ScalarType state_age = (num_time_points - 1 - i) * dt;
 
@@ -290,6 +315,7 @@
         compute_flow((int)InfectionTransition::InfectedCriticalToRecovered,
                      Eigen::Index(InfectionTransition::InfectedSevereToInfectedCritical), dt);
     }
+
     /**
      * @brief Computes total number of Deaths for the current last time in m_populations.
      * 
@@ -304,7 +330,6 @@
             m_populations[num_time_points - 2][Eigen::Index(InfectionState::Dead)] +
             m_transitions.get_last_value()[Eigen::Index(InfectionTransition::InfectedCriticalToDead)];
     }
-
     /**
      * @brief Computes force of infection for the current last time in m_transitions.
      * 
@@ -339,7 +364,7 @@
         ScalarType deaths;
 
         if (initialization) {
-            // determine m_forceofinfection at time -m_dt which is the penultimate timepoint in m_transitions
+            // determine m_forceofinfection at time -dt which is the penultimate timepoint in m_transitions
             num_time_points = m_transitions.get_num_time_points() - 1;
             current_time    = -dt;
             deaths          = m_deaths_before;
