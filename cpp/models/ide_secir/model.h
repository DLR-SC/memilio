--- conflicted
+++ resolved
@@ -70,62 +70,30 @@
                 return true;
             }
         }
-
-<<<<<<< HEAD
-        if (!((int)m_transitions.get_num_elements() == (int)InfectionTransition::Count)) {
-            log_error(
-                "Initialization failed. Number of elements in transition vector does not match the required number.");
-        }
-
         // It may be possible to run the simulation with fewer time points, but this number ensures that it is possible.
         if (m_transitions.get_num_time_points() < (Eigen::Index)std::ceil(get_global_support_max(dt) / dt)) {
-=======
-        ScalarType support_max = std::max(
-            {parameters.get<TransitionDistributions>()[(int)InfectionTransition::ExposedToInfectedNoSymptoms]
-                 .get_support_max(dt, m_tol),
-             parameters.get<TransitionDistributions>()[(int)InfectionTransition::InfectedNoSymptomsToInfectedSymptoms]
-                 .get_support_max(dt, m_tol),
-             parameters.get<TransitionDistributions>()[(int)InfectionTransition::InfectedNoSymptomsToRecovered]
-                 .get_support_max(dt, m_tol),
-             parameters.get<TransitionDistributions>()[(int)InfectionTransition::InfectedSymptomsToInfectedSevere]
-                 .get_support_max(dt, m_tol),
-             parameters.get<TransitionDistributions>()[(int)InfectionTransition::InfectedSymptomsToRecovered]
-                 .get_support_max(dt, m_tol),
-             parameters.get<TransitionDistributions>()[(int)InfectionTransition::InfectedSevereToInfectedCritical]
-                 .get_support_max(dt, m_tol),
-             parameters.get<TransitionDistributions>()[(int)InfectionTransition::InfectedSevereToRecovered]
-                 .get_support_max(dt, m_tol),
-             parameters.get<TransitionDistributions>()[(int)InfectionTransition::InfectedCriticalToDead]
-                 .get_support_max(dt, m_tol),
-             parameters.get<TransitionDistributions>()[(int)InfectionTransition::InfectedCriticalToRecovered]
-                 .get_support_max(dt, m_tol)});
-
-        if (m_transitions.get_num_time_points() < (Eigen::Index)std::ceil(support_max / dt)) {
->>>>>>> 6c423732
             log_error(
                 "Initialization failed. Not enough time points for transitions given before start of simulation.");
             return true;
         }
 
-<<<<<<< HEAD
         // We have some things that just work out if the last time point is zero, e.g. the first time point in m_populations is set to zero ion the constructor.
         if (!(m_transitions.get_last_time() == 0)) {
             log_error("A variable given for model construction is not valid. The last time point in the transition "
                       "vector should be zero.");
+            return true;
         }
 
         for (int i = 0; i < m_transitions.get_num_time_points(); i++) {
             for (int j = 0; j < (int)InfectionState::Count; j++) {
                 if (m_transitions[i][j] < 0) {
                     log_error("Initialization failed. One or more initial value for transitions is less than zero.");
+                    return true;
                 }
             }
         }
 
-        parameters.check_constraints();
-=======
         return parameters.check_constraints();
->>>>>>> 6c423732
     }
 
     /**
