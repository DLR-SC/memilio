/* 
* Copyright (C) 2020-2025 MEmilio
*
* Authors: Lena Ploetzke
*
* Contact: Martin J. Kuehn <Martin.Kuehn@DLR.de>
*
* Licensed under the Apache License, Version 2.0 (the "License");
* you may not use this file except in compliance with the License.
* You may obtain a copy of the License at
*
*     http://www.apache.org/licenses/LICENSE-2.0
*
* Unless required by applicable law or agreed to in writing, software
* distributed under the License is distributed on an "AS IS" BASIS,
* WITHOUT WARRANTIES OR CONDITIONS OF ANY KIND, either express or implied.
* See the License for the specific language governing permissions and
* limitations under the License.
*/

#ifndef LCTSECIR_PARAMETERS_IO_H
#define LCTSECIR_PARAMETERS_IO_H

#include "memilio/config.h"

#ifdef MEMILIO_HAS_JSONCPP

#include "lct_secir/model.h"
#include "lct_secir/infection_state.h"
#include "lct_secir/parameters.h"
#include "memilio/io/epi_data.h"
#include "memilio/io/io.h"
#include "memilio/utils/date.h"
#include "memilio/utils/logging.h"
#include "memilio/utils/metaprogramming.h"
#include "memilio/math/eigen.h"
#include "memilio/math/floating_point.h"
#include "memilio/epidemiology/lct_populations.h"

#include <string>
#include <vector>
#include <type_traits>
namespace mio
{
namespace lsecir
{

namespace details
{ // Use namespace to hide functions that are not intended to be used outside this file.

/**
* @brief Processes one entry of an RKI data set for the definition of an initial value vector for an LCT population.
*   
* Takes one entry of an RKI data vector and changes the value in populations accordingly. 
* This function provides sub-functionality of the set_initial_values_from_confirmed_cases() function.
*
* @param[out] populations The populations for which the inital data should be computed and set.
* @param[in] entry The entry of the RKI data set.
* @param[in] offset The offset between the date of the entry and the date for which the 
*   initial value vector is calculated.
* @param[in] staytimes A vector of the average time spent in each compartment defined in InfectionState
*    (for the group under consideration) for which the initial value vector is calculated.
* @param[in] inv_prob_SymptomsPerNoSymptoms The inverse of the probability InfectedSymptomsPerInfectedNoSymptoms
*    (for the group under consideration) for which the initial value vector is calculated.
* @param[in] severePerInfectedSymptoms Probability (for the group under consideration)
*    for which the initial value vector is calculated.
* @param[in] criticalPerSevere Probability (for the group under consideration)
*    for which the initial value vector is calculated.
* @param[in] scale_confirmed_cases Factor by which to scale the confirmed cases of RKI data to consider unreported cases.
* @tparam Populations is expected to be an LctPopulations defined in epidemiology/lct_populations. 
*   This defines the number of age groups and the numbers of subcompartments.
* @tparam EntryType The type of the data entry of the RKI data.
* @tparam Group The age group of the entry the should be processed.
*/
template <class Populations, class EntryType, size_t Group>
void process_entry(Populations& populations, const EntryType& entry, int offset,
                   const std::vector<ScalarType> staytimes, ScalarType inv_prob_SymptomsPerNoSymptoms,
                   ScalarType severePerInfectedSymptoms, ScalarType criticalPerSevere, ScalarType scale_confirmed_cases)
{
    using LctStateGroup      = type_at_index_t<Group, typename Populations::LctStatesGroups>;
    size_t first_index_group = populations.template get_first_index_of_group<Group>();

    // Add confirmed cases at date to compartment Recovered.
    if (offset == 0) {
        populations[first_index_group + LctStateGroup::template get_first_index<InfectionState::Recovered>()] +=
            scale_confirmed_cases * entry.num_confirmed;
    }

    // Compute initial values for compartment InfectedNoSymptoms.
    if (offset >= 0 && offset <= std::ceil(staytimes[(size_t)InfectionState::InfectedNoSymptoms])) {
        // Mean stay time in each subcompartment.
        ScalarType time_INS_per_subcomp =
            staytimes[(size_t)InfectionState::InfectedNoSymptoms] /
            (ScalarType)LctStateGroup::template get_num_subcompartments<InfectionState::InfectedNoSymptoms>();
        // Index of the last subcompartment of InfectedNoSymptoms.
        size_t last_index_INS =
            first_index_group + LctStateGroup::template get_first_index<InfectionState::InfectedNoSymptoms>() +
            LctStateGroup::template get_num_subcompartments<InfectionState::InfectedNoSymptoms>() - 1;
        for (int i = 0; i < (int)LctStateGroup::template get_num_subcompartments<InfectionState::InfectedNoSymptoms>();
             i++) {
            if (offset == std::floor(i * time_INS_per_subcomp)) {
                populations[last_index_INS - i] -=
                    (1 - (i * time_INS_per_subcomp - std::floor(i * time_INS_per_subcomp))) *
                    inv_prob_SymptomsPerNoSymptoms * scale_confirmed_cases * entry.num_confirmed;
            }
            if (offset == std::ceil(i * time_INS_per_subcomp)) {
                populations[last_index_INS - i] -= (i * time_INS_per_subcomp - std::floor(i * time_INS_per_subcomp)) *
                                                   inv_prob_SymptomsPerNoSymptoms * scale_confirmed_cases *
                                                   entry.num_confirmed;
            }
            if (offset == std::floor((i + 1) * time_INS_per_subcomp)) {
                populations[last_index_INS - i] +=
                    (1 - ((i + 1) * time_INS_per_subcomp - std::floor((i + 1) * time_INS_per_subcomp))) *
                    inv_prob_SymptomsPerNoSymptoms * scale_confirmed_cases * entry.num_confirmed;
            }
            if (offset == std::ceil((i + 1) * time_INS_per_subcomp)) {
                populations[last_index_INS - i] +=
                    ((i + 1) * time_INS_per_subcomp - std::floor((i + 1) * time_INS_per_subcomp)) *
                    inv_prob_SymptomsPerNoSymptoms * scale_confirmed_cases * entry.num_confirmed;
            }
        }
    }

    // Compute initial values for compartment Exposed.
    if (offset >= std::floor(staytimes[(size_t)InfectionState::InfectedNoSymptoms]) &&
        offset <= std::ceil(staytimes[(size_t)InfectionState::Exposed] +
                            staytimes[(size_t)InfectionState::InfectedNoSymptoms])) {
        // Mean stay time in each subcompartment.
        ScalarType time_Exposed_per_subcomp =
            staytimes[(size_t)InfectionState::Exposed] /
            (ScalarType)LctStateGroup::template get_num_subcompartments<InfectionState::Exposed>();
        // Index of the last subcompartment of Exposed.
        size_t last_index_Exposed = first_index_group +
                                    LctStateGroup::template get_first_index<InfectionState::Exposed>() +
                                    LctStateGroup::template get_num_subcompartments<InfectionState::Exposed>() - 1;
        for (int i = 0; i < (int)LctStateGroup::template get_num_subcompartments<InfectionState::Exposed>(); i++) {
            if (offset ==
                std::floor(staytimes[(size_t)InfectionState::InfectedNoSymptoms] + i * time_Exposed_per_subcomp)) {
                populations[last_index_Exposed - i] -=
                    (1 - (staytimes[(size_t)InfectionState::InfectedNoSymptoms] + i * time_Exposed_per_subcomp -
                          std::floor(staytimes[(size_t)InfectionState::InfectedNoSymptoms] +
                                     i * time_Exposed_per_subcomp))) *
                    inv_prob_SymptomsPerNoSymptoms * scale_confirmed_cases * entry.num_confirmed;
            }
            if (offset ==
                std::ceil(staytimes[(size_t)InfectionState::InfectedNoSymptoms] + i * time_Exposed_per_subcomp)) {
                populations[last_index_Exposed - i] -=
                    (staytimes[(size_t)InfectionState::InfectedNoSymptoms] + i * time_Exposed_per_subcomp -
                     std::floor(staytimes[(size_t)InfectionState::InfectedNoSymptoms] + i * time_Exposed_per_subcomp)) *
                    inv_prob_SymptomsPerNoSymptoms * scale_confirmed_cases * entry.num_confirmed;
            }
            if (offset == std::floor(staytimes[(size_t)InfectionState::InfectedNoSymptoms] +
                                     (i + 1) * time_Exposed_per_subcomp)) {
                populations[last_index_Exposed - i] +=
                    (1 - (staytimes[(size_t)InfectionState::InfectedNoSymptoms] + (i + 1) * time_Exposed_per_subcomp -
                          std::floor(staytimes[(size_t)InfectionState::InfectedNoSymptoms] +
                                     (i + 1) * time_Exposed_per_subcomp))) *
                    inv_prob_SymptomsPerNoSymptoms * scale_confirmed_cases * entry.num_confirmed;
            }
            if (offset ==
                std::ceil(staytimes[(size_t)InfectionState::InfectedNoSymptoms] + (i + 1) * time_Exposed_per_subcomp)) {
                populations[last_index_Exposed - i] +=
                    (staytimes[(size_t)InfectionState::InfectedNoSymptoms] + (i + 1) * time_Exposed_per_subcomp -
                     std::floor(staytimes[(size_t)InfectionState::InfectedNoSymptoms] +
                                (i + 1) * time_Exposed_per_subcomp)) *
                    inv_prob_SymptomsPerNoSymptoms * scale_confirmed_cases * entry.num_confirmed;
            }
        }
    }

    // Compute initial values for compartment InfectedSymptoms.
    if (offset >= std::floor(-staytimes[(size_t)InfectionState::InfectedSymptoms]) && offset <= 0) {
        // Mean stay time in each subcompartment.
        ScalarType time_IS_per_subcomp =
            staytimes[(size_t)InfectionState::InfectedSymptoms] /
            (ScalarType)LctStateGroup::template get_num_subcompartments<InfectionState::InfectedSymptoms>();
        // Index of the first subcompartment of InfectedSymptoms.
        size_t first_index_IS =
            first_index_group + LctStateGroup::template get_first_index<InfectionState::InfectedSymptoms>();
        for (int i = 0; i < (int)LctStateGroup::template get_num_subcompartments<InfectionState::InfectedSymptoms>();
             i++) {
            if (offset == std::floor(-time_IS_per_subcomp * (i + 1))) {
                populations[first_index_IS + i] -=
                    (1 - (-(i + 1.) * time_IS_per_subcomp - std::floor(-(i + 1) * time_IS_per_subcomp))) *
                    scale_confirmed_cases * entry.num_confirmed;
            }
            if (offset == std::ceil(-time_IS_per_subcomp * (i + 1))) {
                populations[first_index_IS + i] -=
                    (-(i + 1) * time_IS_per_subcomp - std::floor(-(i + 1) * time_IS_per_subcomp)) *
                    scale_confirmed_cases * entry.num_confirmed;
            }
            if (offset == std::floor(-time_IS_per_subcomp * i)) {
                populations[first_index_IS + i] +=
                    (1 - (-i * time_IS_per_subcomp - std::floor(-i * time_IS_per_subcomp))) * scale_confirmed_cases *
                    entry.num_confirmed;
            }
            if (offset == std::ceil(-time_IS_per_subcomp * i)) {
                populations[first_index_IS + i] += (-i * time_IS_per_subcomp - std::floor(-i * time_IS_per_subcomp)) *
                                                   scale_confirmed_cases * entry.num_confirmed;
            }
        }
    }

    // Compute initial values for compartment InfectedSevere.
    if (offset >= std::floor(-staytimes[(size_t)InfectionState::InfectedSymptoms] -
                             staytimes[(size_t)InfectionState::InfectedSevere]) &&
        offset <= std::ceil(-staytimes[(size_t)InfectionState::InfectedSymptoms])) {
        // Mean stay time in each subcompartment.
        ScalarType time_ISev_per_subcomp =
            staytimes[(size_t)InfectionState::InfectedSevere] /
            (ScalarType)LctStateGroup::template get_num_subcompartments<InfectionState::InfectedSevere>();
        // Index of the first subcompartment of InfectedSevere.
        size_t first_index_ISev =
            first_index_group + LctStateGroup::template get_first_index<InfectionState::InfectedSevere>();
        for (int i = 0; i < (int)LctStateGroup::template get_num_subcompartments<InfectionState::InfectedSevere>();
             i++) {
            if (offset ==
                std::floor(-staytimes[(size_t)InfectionState::InfectedSymptoms] - time_ISev_per_subcomp * (i + 1))) {
                populations[first_index_ISev + i] -=
                    severePerInfectedSymptoms *
                    (1 - (-staytimes[(size_t)InfectionState::InfectedSymptoms] - (i + 1) * time_ISev_per_subcomp -
                          std::floor(-staytimes[(size_t)InfectionState::InfectedSymptoms] -
                                     (i + 1) * time_ISev_per_subcomp))) *
                    scale_confirmed_cases * entry.num_confirmed;
            }
            if (offset ==
                std::ceil(-staytimes[(size_t)InfectionState::InfectedSymptoms] - time_ISev_per_subcomp * (i + 1))) {
                populations[first_index_ISev + i] -=
                    severePerInfectedSymptoms *
                    (-staytimes[(size_t)InfectionState::InfectedSymptoms] - (i + 1) * time_ISev_per_subcomp -
                     std::floor(-staytimes[(size_t)InfectionState::InfectedSymptoms] -
                                (i + 1) * time_ISev_per_subcomp)) *
                    scale_confirmed_cases * entry.num_confirmed;
            }
            if (offset ==
                std::floor(-staytimes[(size_t)InfectionState::InfectedSymptoms] - time_ISev_per_subcomp * i)) {
                populations[first_index_ISev + i] +=
                    severePerInfectedSymptoms *
                    (1 -
                     (-staytimes[(size_t)InfectionState::InfectedSymptoms] - i * time_ISev_per_subcomp -
                      std::floor(-staytimes[(size_t)InfectionState::InfectedSymptoms] - i * time_ISev_per_subcomp))) *
                    scale_confirmed_cases * entry.num_confirmed;
            }
            if (offset == std::ceil(-staytimes[(size_t)InfectionState::InfectedSymptoms] - time_ISev_per_subcomp * i)) {
                populations[first_index_ISev + i] +=
                    severePerInfectedSymptoms *
                    (-staytimes[(size_t)InfectionState::InfectedSymptoms] - i * time_ISev_per_subcomp -
                     std::floor(-staytimes[(size_t)InfectionState::InfectedSymptoms] - i * time_ISev_per_subcomp)) *
                    scale_confirmed_cases * entry.num_confirmed;
            }
        }
    }

    // Compute initial values for compartment InfectedCritical.
    if (offset >= std::floor(-staytimes[(size_t)InfectionState::InfectedSymptoms] -
                             staytimes[(size_t)InfectionState::InfectedSevere] -
                             staytimes[(size_t)InfectionState::InfectedCritical]) &&
        offset <= std::ceil(-staytimes[(size_t)InfectionState::InfectedSymptoms] -
                            staytimes[(size_t)InfectionState::InfectedSevere])) {
        // Mean stay time in each subcompartment.
        ScalarType time_ICri_per_subcomp =
            staytimes[(size_t)InfectionState::InfectedCritical] /
            (ScalarType)LctStateGroup::template get_num_subcompartments<InfectionState::InfectedCritical>();
        // Index of the first subcompartment of InfectedCritical.
        size_t first_index_ICri =
            first_index_group + LctStateGroup::template get_first_index<InfectionState::InfectedCritical>();
        for (int i = 0; i < (int)LctStateGroup::template get_num_subcompartments<InfectionState::InfectedCritical>();
             i++) {
            if (offset ==
                std::floor(-staytimes[(size_t)InfectionState::InfectedSymptoms] -
                           staytimes[(size_t)InfectionState::InfectedSevere] - time_ICri_per_subcomp * (i + 1))) {
                populations[first_index_ICri + i] -=
                    severePerInfectedSymptoms * criticalPerSevere *
                    (1 - (-staytimes[(size_t)InfectionState::InfectedSymptoms] -
                          staytimes[(size_t)InfectionState::InfectedSevere] - (i + 1) * time_ICri_per_subcomp -
                          std::floor(-staytimes[(size_t)InfectionState::InfectedSymptoms] -
                                     staytimes[(size_t)InfectionState::InfectedSevere] -
                                     (i + 1) * time_ICri_per_subcomp))) *
                    scale_confirmed_cases * entry.num_confirmed;
            }
            if (offset ==
                std::ceil(-staytimes[(size_t)InfectionState::InfectedSymptoms] -
                          staytimes[(size_t)InfectionState::InfectedSevere] - time_ICri_per_subcomp * (i + 1))) {
                populations[first_index_ICri + i] -=
                    severePerInfectedSymptoms * criticalPerSevere *
                    (-staytimes[(size_t)InfectionState::InfectedSymptoms] -
                     staytimes[(size_t)InfectionState::InfectedSevere] - (i + 1) * time_ICri_per_subcomp -
                     std::floor(-staytimes[(size_t)InfectionState::InfectedSymptoms] -
                                staytimes[(size_t)InfectionState::InfectedSevere] - (i + 1) * time_ICri_per_subcomp)) *
                    scale_confirmed_cases * entry.num_confirmed;
            }
            if (offset == std::floor(-staytimes[(size_t)InfectionState::InfectedSymptoms] -
                                     staytimes[(size_t)InfectionState::InfectedSevere] - time_ICri_per_subcomp * i)) {
                populations[first_index_ICri + i] +=
                    severePerInfectedSymptoms * criticalPerSevere *
                    (1 - (-staytimes[(size_t)InfectionState::InfectedSymptoms] -
                          staytimes[(size_t)InfectionState::InfectedSevere] - i * time_ICri_per_subcomp -
                          std::floor(-staytimes[(size_t)InfectionState::InfectedSymptoms] -
                                     staytimes[(size_t)InfectionState::InfectedSevere] - i * time_ICri_per_subcomp))) *
                    scale_confirmed_cases * entry.num_confirmed;
            }
            if (offset == std::ceil(-staytimes[(size_t)InfectionState::InfectedSymptoms] -
                                    staytimes[(size_t)InfectionState::InfectedSevere] - time_ICri_per_subcomp * i)) {
                populations[first_index_ICri + i] +=
                    severePerInfectedSymptoms * criticalPerSevere *
                    (-staytimes[(size_t)InfectionState::InfectedSymptoms] -
                     staytimes[(size_t)InfectionState::InfectedSevere] - i * time_ICri_per_subcomp -
                     std::floor(-staytimes[(size_t)InfectionState::InfectedSymptoms] -
                                staytimes[(size_t)InfectionState::InfectedSevere] - i * time_ICri_per_subcomp)) *
                    scale_confirmed_cases * entry.num_confirmed;
            }
        }
    }

    // Compute Dead by shifting RKI data according to mean stay times.
    // This is because the RKI reports deaths with the date of the positive test, not the date of death.
    if (offset == std::floor(-staytimes[(size_t)InfectionState::InfectedSymptoms] -
                             staytimes[(size_t)InfectionState::InfectedSevere] -
                             staytimes[(size_t)InfectionState::InfectedCritical])) {
        populations[first_index_group + LctStateGroup::template get_first_index<InfectionState::Dead>()] +=
            (1 -
             (-staytimes[(size_t)InfectionState::InfectedSymptoms] - staytimes[(size_t)InfectionState::InfectedSevere] -
              staytimes[(size_t)InfectionState::InfectedCritical] -
              std::floor(-staytimes[(size_t)InfectionState::InfectedSymptoms] -
                         staytimes[(size_t)InfectionState::InfectedSevere] -
                         staytimes[(size_t)InfectionState::InfectedCritical]))) *
            entry.num_deaths;
    }
    if (offset == std::ceil(-staytimes[(size_t)InfectionState::InfectedSymptoms] -
                            staytimes[(size_t)InfectionState::InfectedSevere] -
                            staytimes[(size_t)InfectionState::InfectedCritical])) {
        populations[first_index_group + LctStateGroup::template get_first_index<InfectionState::Dead>()] +=
            (-staytimes[(size_t)InfectionState::InfectedSymptoms] - staytimes[(size_t)InfectionState::InfectedSevere] -
             staytimes[(size_t)InfectionState::InfectedCritical] -
             std::floor(-staytimes[(size_t)InfectionState::InfectedSymptoms] -
                        staytimes[(size_t)InfectionState::InfectedSevere] -
                        staytimes[(size_t)InfectionState::InfectedCritical])) *
            entry.num_deaths;
    }
}

/**
* @brief Computes an initialization vector for an LCT population with case data from RKI recursively for each age group
*    (or for one age group in the case without age resolution).
*   
* Please use the set_initial_values_from_reported_data() function, which calls this function automatically!
* This function calculates a segment referring to the defined age group of the initial value vector with 
*   subcompartments using the rki_data and the parameters.
* The values for the whole initial value vector stored in populations are calculated recursively.
*
* @param[in] rki_data Vector with the RKI data.
* @param[out] populations The populations for which the inital data should be computed and set.
* @param[in] parameters The parameters that should be used to calculate the initial values. 
*   Probabilities and mean stay times are used.
* @param[in] date Date for which the initial values should be computed. date is the start date of the simulation.
* @param[in] total_population Total size of the population of Germany or of every age group. 
* @param[in] scale_confirmed_cases Factor(s for each age group) by which to scale the confirmed cases of the rki data 
*   to consider unreported cases.
* @tparam Populations is expected to be an LctPopulations defined in epidemiology/lct_populations. 
*   This defines the number of age groups and the numbers of subcompartments.
* @tparam EntryType is expected to be ConfirmedCasesNoAgeEntry for data that is not age resolved and 
*   ConfirmedCasesDataEntry for age resolved data. See also epi_data.h.
* @tparam Group The age group for which the initial values should be calculated. The function is called recursively 
*   such that the initial values are calculated for every age group if Group is zero at the beginning.
* @returns Any io errors that happen during data processing.
*/
template <class Populations, class EntryType, size_t Group = 0>
IOResult<void> set_initial_values_from_confirmed_cases(Populations& populations, const std::vector<EntryType>& rki_data,
<<<<<<< HEAD
                                                       const Parameters& parameters, Date date,
=======
                                                       const Parameters& parameters, const Date date,
>>>>>>> 339768e7
                                                       const std::vector<ScalarType>& total_population,
                                                       const std::vector<ScalarType>& scale_confirmed_cases)
{
    static_assert((Group < Populations::num_groups) && (Group >= 0), "The template parameter Group should be valid.");
    using LctStateGroup      = type_at_index_t<Group, typename Populations::LctStatesGroups>;
    size_t first_index_group = populations.template get_first_index_of_group<Group>();

    // Define variables for parameters.
    std::vector<ScalarType> staytimes((size_t)InfectionState::Count, -1.);
    staytimes[(size_t)InfectionState::Exposed]            = parameters.template get<TimeExposed>()[Group];
    staytimes[(size_t)InfectionState::InfectedNoSymptoms] = parameters.template get<TimeInfectedNoSymptoms>()[Group];
    staytimes[(size_t)InfectionState::InfectedSymptoms]   = parameters.template get<TimeInfectedSymptoms>()[Group];
    staytimes[(size_t)InfectionState::InfectedSevere]     = parameters.template get<TimeInfectedSevere>()[Group];
    staytimes[(size_t)InfectionState::InfectedCritical]   = parameters.template get<TimeInfectedCritical>()[Group];
    ScalarType inv_prob_SymptomsPerNoSymptoms =
        1 / (1 - parameters.template get<RecoveredPerInfectedNoSymptoms>()[Group]);
    ScalarType prob_SeverePerInfectedSymptoms = parameters.template get<SeverePerInfectedSymptoms>()[Group];
    ScalarType prob_CriticalPerSevere         = parameters.template get<CriticalPerSevere>()[Group];

    ScalarType min_offset_needed = std::floor(-staytimes[(size_t)InfectionState::InfectedSymptoms] -
                                              staytimes[(size_t)InfectionState::InfectedSevere] -
                                              staytimes[(size_t)InfectionState::InfectedCritical]);
    ScalarType max_offset_needed =
        std::ceil(staytimes[(size_t)InfectionState::Exposed] + staytimes[(size_t)InfectionState::InfectedNoSymptoms]);

    bool min_offset_needed_avail = false;
    bool max_offset_needed_avail = false;

    // Go through the entries of rki_data and check if the entry is age resolved and is referring to
    // the age_group Group in the case with age resolution. If the date is
    // needed for calculation, another function to handle the entry is called. Confirmed cases are scaled by scale_confirmed_cases.
    for (auto&& entry : rki_data) {
        if constexpr (std::is_same_v<EntryType, ConfirmedCasesDataEntry>) {
            if (!((size_t)entry.age_group == Group)) {
                continue;
            }
        }
        int offset = get_offset_in_days(entry.date, date);
        if ((offset >= min_offset_needed) && (offset <= max_offset_needed)) {
            if (offset == max_offset_needed) {
                max_offset_needed_avail = true;
            }
            if (offset == min_offset_needed) {
                min_offset_needed_avail = true;
            }
            process_entry<Populations, EntryType, Group>(populations, entry, offset, staytimes,
                                                         inv_prob_SymptomsPerNoSymptoms, prob_SeverePerInfectedSymptoms,
                                                         prob_CriticalPerSevere, scale_confirmed_cases[Group]);
        }
    }

    // Compute Recovered.
    populations[first_index_group + LctStateGroup::template get_first_index<InfectionState::Recovered>()] -=
        populations.get_compartments()
            .segment(first_index_group + LctStateGroup::template get_first_index<InfectionState::InfectedSymptoms>(),
                     LctStateGroup::template get_num_subcompartments<InfectionState::InfectedSymptoms>() +
                         LctStateGroup::template get_num_subcompartments<InfectionState::InfectedSevere>() +
                         LctStateGroup::template get_num_subcompartments<InfectionState::InfectedCritical>())
            .sum();
    populations[first_index_group + LctStateGroup::template get_first_index<InfectionState::Recovered>()] -=
        populations[first_index_group + LctStateGroup::template get_first_index<InfectionState::Dead>()];

    // Compute Susceptibles.
    populations[first_index_group + LctStateGroup::template get_first_index<InfectionState::Susceptible>()] =
        total_population[Group] -
        populations.get_compartments().segment(first_index_group + 1, LctStateGroup::Count - 1).sum();

    // Check whether all necessary dates are available.
    if (!max_offset_needed_avail || !min_offset_needed_avail) {
        log_error(
            "Necessary range of dates needed to compute initial values does not exist in RKI data for group {:d}.",
            Group);
        return failure(StatusCode::OutOfRange,
                       "Necessary range of dates needed to compute initial values does not exist in RKI data.");
    }

    // Check if all values for populations are valid.
    for (size_t i = first_index_group; i < LctStateGroup::Count; i++) {
        if (floating_point_less<ScalarType>((ScalarType)populations[i], 0., Limits<ScalarType>::zero_tolerance())) {
            log_error("Something went wrong in the initialization of group {:d}. At least one entry is negative.",
                      Group);
            return failure(StatusCode::InvalidValue,
                           "Something went wrong in the initialization as at least one entry is negative.");
        }
    }

    if constexpr (Group + 1 < Populations::num_groups) {
        return set_initial_values_from_confirmed_cases<Populations, EntryType, Group + 1>(
            populations, rki_data, parameters, date, total_population, scale_confirmed_cases);
    }
    else {
        return success();
    }
}

/**
* @brief Computes the total number of patients in Intensive Care Units (in all groups and subcompartments) 
*       in the provided Population.
*   
* This function calculates the total number of individuals within the compartment InfectedCritical 
* for the Populations-data provided, irrespective of their subcompartment or group. 
* This total number can be used to scale the entries so that the total number in InfectedCritical is equal to 
* the number of ICU patients reported in the DIVI data. 
* Please use the set_initial_values_from_reported_data() function, which calls this function automatically!
*
* @param[in] populations The populations for which the total number in InfectedCritical should be computed.
* @tparam Populations is expected to be an LctPopulations defined in epidemiology/lct_populations. 
<<<<<<< HEAD
*   This defined the number of age groups and the number of subcompartments used.
=======
*   This defines the number of age groups and the numbers of subcompartments.
>>>>>>> 339768e7
* @tparam Group The age group for which the total number should be calculated. The function is called recursively 
*   such that the total number in InfectedCritical within all groups is calculated if Group is zero at the beginning.
* @returns The total number of patients in Intensive Care Units (in all groups and subcompartments).
*/
template <class Populations, size_t Group = 0>
ScalarType get_total_InfectedCritical_from_populations(const Populations& populations)
{
    using LctStateGroup      = type_at_index_t<Group, typename Populations::LctStatesGroups>;
    size_t first_index_group = populations.template get_first_index_of_group<Group>();

    ScalarType infectedCritical_Group =
        populations.get_compartments()
            .segment(first_index_group + LctStateGroup::template get_first_index<InfectionState::InfectedCritical>(),
                     LctStateGroup::template get_num_subcompartments<InfectionState::InfectedCritical>())
            .sum();

    if constexpr (Group + 1 < Populations::num_groups) {
        return infectedCritical_Group +
               get_total_InfectedCritical_from_populations<Populations, Group + 1>(populations);
    }
    else {
        return infectedCritical_Group;
    }
}

/**
* @brief Extract the reported number of patients in ICU for a specific date from DIVI data.
*
* @param[in] divi_data Vector with reported DIVI data.
* @param[in] date Date for which the reported number of patients in ICU should be extracted.
* @returns The reported number of patients in ICU or any io errors that happen during data processing.
*/
IOResult<ScalarType> get_icu_from_divi_data(const std::vector<DiviEntry>& divi_data, const Date date)
{
    for (auto&& entry : divi_data) {
        int offset = get_offset_in_days(entry.date, date);
        if (offset == 0) {
            return success(entry.num_icu);
        }
    }
    log_error("Specified date does not exist in DIVI data.");
    return failure(StatusCode::OutOfRange, "Specified date does not exist in DIVI data.");
}

/**
* @brief Rescales the entries for InfectedCritical in populations such that the total number 
*   equals the reported number.
*   
* This function rescales the entries for InfectedCritical in the given population for every group and subcompartment 
* such that the total number in all InfectedCritical compartments equals the reported number infectedCritical_reported.
*
<<<<<<< HEAD
* If the total of individuals in InfectedCritical in populations is zero and the reported number is not,
* the reported number is distributed uniformly across the groups. 
* Within the groups, the number is distributed equally to the subcompartments. 
=======
* If the total number of individuals in InfectedCritical in populations is zero and the reported number is not,
* the reported number is distributed uniformly across the groups. 
* Within the groups, the number is distributed uniformly to the subcompartments. 
>>>>>>> 339768e7
* Note that especially the uniform distribution across groups is not necessarily realistic, 
* because the need for intensive care can differ by group.
*
* @param[in,out] populations The populations for which the entries of the InfectedCritical compartments are rescaled.
* @param[in] infectedCritical_reported The reported number for patients in ICU. The total number of individuals in the 
*   InfectedCritical compartment in populations will be equal to this value afterward.
*   You can calculate this value with the get_icu_from_divi_data() function.
* @param[in] infectedCritical_populations The current total number of individuals in the InfectedCritical compartment 
*   in populations. You can calculate this value with the get_total_InfectedCritical_from_populations() function.
* @tparam Populations is expected to be an LctPopulations defined in epidemiology/lct_populations. 
<<<<<<< HEAD
*   This defined the number of age groups and the number of subcompartments used.
=======
*   This defines the number of age groups and the numbers of subcompartments.
>>>>>>> 339768e7
* @tparam Group The age group for which the entries of InfectedCritical should be scaled. 
*   The function is called recursively for the groups. The total number in the InfectedCritical compartments is only 
*   equal to infectedCritical_reported after the function call if Group is set to zero in the beginning.
* @returns Any io errors that happen during the scaling.
*/
template <class Populations, size_t Group = 0>
IOResult<void> rescale_to_divi_data(Populations& populations, const ScalarType infectedCritical_reported,
                                    const ScalarType infectedCritical_populations)
{
    if (floating_point_less<ScalarType>(infectedCritical_reported, 0., Limits<ScalarType>::zero_tolerance())) {
        log_error("The provided reported number of InfectedCritical is negative. Please check the data.");
        return failure(StatusCode::InvalidValue,
                       "The provided reported number of InfectedCritical is negative. Please check the data.");
    }

    using LctStateGroup      = type_at_index_t<Group, typename Populations::LctStatesGroups>;
    size_t first_index_group = populations.template get_first_index_of_group<Group>();

    if (floating_point_equal<ScalarType>(infectedCritical_populations, 0., Limits<ScalarType>::zero_tolerance())) {
        if (!(floating_point_equal<ScalarType>(infectedCritical_reported, 0., Limits<ScalarType>::zero_tolerance()))) {
            log_info("The calculated number of patients in intensive care is zero, although the reported number is "
                     "not. The reported number is uniformly distributed across groups and subcompartments. Note "
                     "that this is not necessarily realistic.");
            size_t num_InfectedCritical =
                LctStateGroup::template get_num_subcompartments<InfectionState::InfectedCritical>();
            ScalarType num_age_groups = (ScalarType)Populations::num_groups;
            // Distribute reported number uniformly to age groups and subcompartments.
            for (size_t subcompartment = 0;
                 subcompartment < LctStateGroup::template get_num_subcompartments<InfectionState::InfectedCritical>();
                 subcompartment++) {
                populations[first_index_group +
                            LctStateGroup::template get_first_index<InfectionState::InfectedCritical>() +
                            subcompartment] =
                    infectedCritical_reported / ((ScalarType)num_InfectedCritical * num_age_groups);
            }
            // Adjust Recovered compartment.
            populations[first_index_group + LctStateGroup::template get_first_index<InfectionState::Recovered>()] -=
                infectedCritical_reported / num_age_groups;
            // Number of Susceptibles is not affected because Recovered is adjusted accordingly.
        }
    }
    else {
        // Adjust number of Recovered by adding the old number in InfectedCritical
        // and subtracting the new number (= scaling_factor * old number).
<<<<<<< HEAD
        ScalarType scaling_factor = infectedCritical_reported / infectedCritical_populations;
        populations[first_index_group + LctStateGroup::template get_first_index<InfectionState::Recovered>()] +=
            (1 - scaling_factor) *
=======
        ScalarType scaling_factor_infectedCritical = infectedCritical_reported / infectedCritical_populations;
        populations[first_index_group + LctStateGroup::template get_first_index<InfectionState::Recovered>()] +=
            (1 - scaling_factor_infectedCritical) *
>>>>>>> 339768e7
            populations.get_compartments()
                .segment(first_index_group +
                             LctStateGroup::template get_first_index<InfectionState::InfectedCritical>(),
                         LctStateGroup::template get_num_subcompartments<InfectionState::InfectedCritical>())
                .sum();
        // Adjust InfectedCritical.
        for (size_t subcompartment = 0;
             subcompartment < LctStateGroup::template get_num_subcompartments<InfectionState::InfectedCritical>();
             subcompartment++) {
            populations[first_index_group +
                        LctStateGroup::template get_first_index<InfectionState::InfectedCritical>() + subcompartment] *=
<<<<<<< HEAD
                scaling_factor;
=======
                scaling_factor_infectedCritical;
>>>>>>> 339768e7
        }
        // Number of Susceptibles is not affected because Recovered is adjusted accordingly.
    }
    if (floating_point_less<ScalarType>(
            (ScalarType)
                populations[first_index_group + LctStateGroup::template get_first_index<InfectionState::Recovered>()],
            0., Limits<ScalarType>::zero_tolerance())) {
        log_error(
            "Scaling with reported DIVI data led to a negative entry in the Recovered compartment for group {:d}.",
            Group);
        return failure(StatusCode::InvalidValue,
                       "Scaling with reported DIVI data led to a negative entry in a Recovered compartment.");
    }
    if constexpr (Group + 1 < Populations::num_groups) {
        return rescale_to_divi_data<Populations, Group + 1>(populations, infectedCritical_reported,
                                                            infectedCritical_populations);
    }
    else {
        return success();
    }
}
} // namespace details

/**
<<<<<<< HEAD
* @brief Computes an initialization vector for an LCT population with case data from RKI (and DIVI data).
=======
* @brief Computes an initialization vector for an LCT population with case data from RKI (and possibly DIVI data).
>>>>>>> 339768e7
*   
* Use just one group in the definition of the populations to not divide between age groups.
* Otherwise, the number of groups has to match the number of RKI age groups.
* The function calculates an initial value vector referring to an LCT population and updates the initial value vector
* in the populations class.
* For the computation expected stay times in the subcompartments defined in the parameters variable are used.
* To calculate the initial values, we assume for simplicity that individuals stay in the subcompartment 
* for exactly the expected time.
* The RKI data are linearly interpolated within one day to match the expected stay time in a subcompartment.
* The RKI data should contain data for each needed day with or without division of age groups, 
*   the completeness of the dates is not verified.
* Data can be downloaded e.g. with the file pycode/memilio-epidata/memilio/epidata/getCaseData.py, which creates files
* named e.g. cases_all_germany.json for no groups or cases_all_age.json with division in age groups or similar names.
* One should set impute_dates=True so that missing dates are imputed. 
* To read the data into a vector, use the functionality from epi_data.h.
* The data and the number of entries in the total_population and scale_confirmed_cases vectors have to match the 
*   number of groups used in Populations.
*
* Additionally, one can scale the result from the calculation with the RKI data to match the reported number of 
* patients in ICUs. The patient numbers are provided by DIVI and can be downloaded e.g. using 
* pycode/memilio-epidata/memilio/epidata/getDIVIData.py (One should also set impute_dates=True so that missing dates
* are imputed.). Again, to read the data into a vector, use the functionality from epi_data.h.
*
* @param[in] rki_data Vector with the RKI data.
* @param[out] populations The populations for which the inital data should be computed and set.
* @param[in] parameters The parameters that should be used to calculate the initial values. 
*   Probabilities and mean stay times are used.
* @param[in] date Date for which the initial values should be computed. date is the start date of the simulation.
* @param[in] total_population Total size of the population of Germany or of every age group. 
* @param[in] scale_confirmed_cases Factor(s for each age group) by which to scale the confirmed cases of the rki data 
*   to consider unreported cases.
* @param[in] divi_data Vector with DIVI data used to scale the number of individuals in the InfectedCritical 
*   compartments in populations so that the total number match the reported number. 
*   For the default value (an empty vector), the calculated populations using the RKI data is not scaled.
* @tparam Populations is expected to be an LctPopulations defined in epidemiology/lct_populations. 
*   This defines the number of age groups and the numbers of subcompartments.
* @tparam EntryType is expected to be ConfirmedCasesNoAgeEntry for data that is not age resolved and 
*   ConfirmedCasesDataEntry for age resolved data. See also epi_data.h.
* @returns Any io errors that happen during data processing.
*/
template <class Populations, class EntryType>
IOResult<void> set_initial_values_from_reported_data(const std::vector<EntryType>& rki_data, Populations& populations,
                                                     const Parameters& parameters, const Date date,
                                                     const std::vector<ScalarType>& total_population,
                                                     const std::vector<ScalarType>& scale_confirmed_cases,
                                                     const std::vector<DiviEntry>& divi_data = std::vector<DiviEntry>())
{ // Check if the inputs are matching.
    assert(total_population.size() == Populations::num_groups);
    assert(scale_confirmed_cases.size() == Populations::num_groups);
    if constexpr (Populations::num_groups > 1) {
        static_assert(std::is_same_v<EntryType, ConfirmedCasesDataEntry>);
        assert(ConfirmedCasesDataEntry::age_group_names.size() == Populations::num_groups);
    }
    else {
        static_assert(std::is_same_v<EntryType, ConfirmedCasesNoAgeEntry>);
    }
    // Check if RKI data vector is valid.
    auto max_date_entry = std::max_element(rki_data.begin(), rki_data.end(), [](auto&& a, auto&& b) {
        return a.date < b.date;
    });
    if (max_date_entry == rki_data.end()) {
        log_error("RKI data file is empty.");
        return failure(StatusCode::InvalidFileFormat, "RKI data is empty.");
    }
    auto max_date = max_date_entry->date;
    if (max_date < date) {
        log_error("Specified date does not exist in RKI data.");
        return failure(StatusCode::OutOfRange, "Specified date does not exist in RKI data.");
    }
    // Initially set populations to zero.
    for (size_t i = 0; i < populations.get_num_compartments(); i++) {
        populations[i] = 0;
    }
    // Set populations using the RKI data.
    IOResult<void> ioresult_confirmedcases = details::set_initial_values_from_confirmed_cases<Populations, EntryType>(
        populations, rki_data, parameters, date, total_population, scale_confirmed_cases);
    if (!(ioresult_confirmedcases)) {
        return ioresult_confirmedcases;
    }

    // Check if DIVI data is provided and scale the result in populations accordingly.
    if (!divi_data.empty()) {
        ScalarType infectedCritical_populations =
            details::get_total_InfectedCritical_from_populations<Populations>(populations);
        auto infectedCritical_reported = details::get_icu_from_divi_data(divi_data, date);
        if (!(infectedCritical_reported)) {
            return infectedCritical_reported.error();
        }
        return details::rescale_to_divi_data<Populations>(populations, infectedCritical_reported.value(),
                                                          infectedCritical_populations);
    }

    return success();
}

} // namespace lsecir
} // namespace mio
#endif // MEMILIO_HAS_JSONCPP

#endif // LCTSECIR_PARAMETERS_IO_H<|MERGE_RESOLUTION|>--- conflicted
+++ resolved
@@ -366,11 +366,7 @@
 */
 template <class Populations, class EntryType, size_t Group = 0>
 IOResult<void> set_initial_values_from_confirmed_cases(Populations& populations, const std::vector<EntryType>& rki_data,
-<<<<<<< HEAD
-                                                       const Parameters& parameters, Date date,
-=======
                                                        const Parameters& parameters, const Date date,
->>>>>>> 339768e7
                                                        const std::vector<ScalarType>& total_population,
                                                        const std::vector<ScalarType>& scale_confirmed_cases)
 {
@@ -478,11 +474,7 @@
 *
 * @param[in] populations The populations for which the total number in InfectedCritical should be computed.
 * @tparam Populations is expected to be an LctPopulations defined in epidemiology/lct_populations. 
-<<<<<<< HEAD
-*   This defined the number of age groups and the number of subcompartments used.
-=======
 *   This defines the number of age groups and the numbers of subcompartments.
->>>>>>> 339768e7
 * @tparam Group The age group for which the total number should be calculated. The function is called recursively 
 *   such that the total number in InfectedCritical within all groups is calculated if Group is zero at the beginning.
 * @returns The total number of patients in Intensive Care Units (in all groups and subcompartments).
@@ -534,15 +526,9 @@
 * This function rescales the entries for InfectedCritical in the given population for every group and subcompartment 
 * such that the total number in all InfectedCritical compartments equals the reported number infectedCritical_reported.
 *
-<<<<<<< HEAD
-* If the total of individuals in InfectedCritical in populations is zero and the reported number is not,
-* the reported number is distributed uniformly across the groups. 
-* Within the groups, the number is distributed equally to the subcompartments. 
-=======
 * If the total number of individuals in InfectedCritical in populations is zero and the reported number is not,
 * the reported number is distributed uniformly across the groups. 
 * Within the groups, the number is distributed uniformly to the subcompartments. 
->>>>>>> 339768e7
 * Note that especially the uniform distribution across groups is not necessarily realistic, 
 * because the need for intensive care can differ by group.
 *
@@ -553,17 +539,9 @@
 * @param[in] infectedCritical_populations The current total number of individuals in the InfectedCritical compartment 
 *   in populations. You can calculate this value with the get_total_InfectedCritical_from_populations() function.
 * @tparam Populations is expected to be an LctPopulations defined in epidemiology/lct_populations. 
-<<<<<<< HEAD
-*   This defined the number of age groups and the number of subcompartments used.
-=======
 *   This defines the number of age groups and the numbers of subcompartments.
->>>>>>> 339768e7
 * @tparam Group The age group for which the entries of InfectedCritical should be scaled. 
-*   The function is called recursively for the groups. The total number in the InfectedCritical compartments is only 
-*   equal to infectedCritical_reported after the function call if Group is set to zero in the beginning.
-* @returns Any io errors that happen during the scaling.
 */
-template <class Populations, size_t Group = 0>
 IOResult<void> rescale_to_divi_data(Populations& populations, const ScalarType infectedCritical_reported,
                                     const ScalarType infectedCritical_populations)
 {
@@ -602,15 +580,9 @@
     else {
         // Adjust number of Recovered by adding the old number in InfectedCritical
         // and subtracting the new number (= scaling_factor * old number).
-<<<<<<< HEAD
-        ScalarType scaling_factor = infectedCritical_reported / infectedCritical_populations;
-        populations[first_index_group + LctStateGroup::template get_first_index<InfectionState::Recovered>()] +=
-            (1 - scaling_factor) *
-=======
         ScalarType scaling_factor_infectedCritical = infectedCritical_reported / infectedCritical_populations;
         populations[first_index_group + LctStateGroup::template get_first_index<InfectionState::Recovered>()] +=
             (1 - scaling_factor_infectedCritical) *
->>>>>>> 339768e7
             populations.get_compartments()
                 .segment(first_index_group +
                              LctStateGroup::template get_first_index<InfectionState::InfectedCritical>(),
@@ -622,11 +594,7 @@
              subcompartment++) {
             populations[first_index_group +
                         LctStateGroup::template get_first_index<InfectionState::InfectedCritical>() + subcompartment] *=
-<<<<<<< HEAD
-                scaling_factor;
-=======
                 scaling_factor_infectedCritical;
->>>>>>> 339768e7
         }
         // Number of Susceptibles is not affected because Recovered is adjusted accordingly.
     }
@@ -651,11 +619,7 @@
 } // namespace details
 
 /**
-<<<<<<< HEAD
-* @brief Computes an initialization vector for an LCT population with case data from RKI (and DIVI data).
-=======
 * @brief Computes an initialization vector for an LCT population with case data from RKI (and possibly DIVI data).
->>>>>>> 339768e7
 *   
 * Use just one group in the definition of the populations to not divide between age groups.
 * Otherwise, the number of groups has to match the number of RKI age groups.
