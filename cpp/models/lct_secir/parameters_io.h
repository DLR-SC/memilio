--- conflicted
+++ resolved
@@ -48,311 +48,6 @@
 { // Use namespace to hide functions that are not intended to be used outside this file.
 
 /**
-<<<<<<< HEAD
-* @brief Processes one entry of an RKI data set for the definition of an initial value vector for an LCT model.
-*   
-* Takes one entry of an RKI data vector and changes the value of an initial value vector accordingly.
-* @param[in, out] init The initial value vector (updated according to the data entry).
-* @param[in] entry The entry of the RKI data set.
-* @param[in] offset The offset between the date of the entry and the date for which the 
-*   initial value vector is calculated.
-* @param[in] staytimes A vector of the average time spent in each compartment defined in InfectionState,
-*    as given by the model (for the group under consideration) for which the initial value vector is calculated.
-* @param[in] inv_prob_SymptomsPerNoSymptoms The inverse of the probability InfectedSymptomsPerInfectedNoSymptoms as
-*   given by the model (for the group under consideration) for which the initial value vector is calculated.
-* @param[in] severePerInfectedSymptoms Probability as given by the model (for the group under consideration)
-*    for which the initial value vector is calculated.
-* @param[in] criticalPerSevere Probability as given by the model (for the group under consideration)
-*    for which the initial value vector is calculated.
-* @param[in] scale_confirmed_cases Factor by which to scale the confirmed cases of rki data to consider unreported cases.
-* @tparam LctState The LctState of the group under consideration.
-* @tparam EntryType The type of the data entry of the RKI data.
-*/
-template <class LctState, class EntryType>
-void process_entry(Eigen::VectorXd& init, const EntryType& entry, int offset, const std::vector<ScalarType> staytimes,
-                   ScalarType inv_prob_SymptomsPerNoSymptoms, ScalarType severePerInfectedSymptoms,
-                   ScalarType criticalPerSevere, ScalarType scale_confirmed_cases)
-{
-
-    // Add confirmed cases at date to compartment Recovered.
-    if (offset == 0) {
-        init[LctState::template get_first_index<InfectionState::Recovered>()] +=
-            scale_confirmed_cases * entry.num_confirmed;
-    }
-
-    // Compute initial values for compartment InfectedNoSymptoms.
-    if (offset >= 0 && offset <= std::ceil(staytimes[(size_t)InfectionState::InfectedNoSymptoms])) {
-        // Mean stay time in each subcompartment.
-        ScalarType time_INS_per_subcomp =
-            staytimes[(size_t)InfectionState::InfectedNoSymptoms] /
-            (ScalarType)LctState::template get_num_subcompartments<InfectionState::InfectedNoSymptoms>();
-        // Index of the last subcompartment of InfectedNoSymptoms.
-        size_t last_index_INS = LctState::template get_first_index<InfectionState::InfectedNoSymptoms>() +
-                                LctState::template get_num_subcompartments<InfectionState::InfectedNoSymptoms>() - 1;
-        for (int i = 0; i < (int)LctState::template get_num_subcompartments<InfectionState::InfectedNoSymptoms>();
-             i++) {
-            if (offset == std::floor(i * time_INS_per_subcomp)) {
-                init[last_index_INS - i] -= (1 - (i * time_INS_per_subcomp - std::floor(i * time_INS_per_subcomp))) *
-                                            inv_prob_SymptomsPerNoSymptoms * scale_confirmed_cases *
-                                            entry.num_confirmed;
-            }
-            if (offset == std::ceil(i * time_INS_per_subcomp)) {
-                init[last_index_INS - i] -= (i * time_INS_per_subcomp - std::floor(i * time_INS_per_subcomp)) *
-                                            inv_prob_SymptomsPerNoSymptoms * scale_confirmed_cases *
-                                            entry.num_confirmed;
-            }
-            if (offset == std::floor((i + 1) * time_INS_per_subcomp)) {
-                init[last_index_INS - i] +=
-                    (1 - ((i + 1) * time_INS_per_subcomp - std::floor((i + 1) * time_INS_per_subcomp))) *
-                    inv_prob_SymptomsPerNoSymptoms * scale_confirmed_cases * entry.num_confirmed;
-            }
-            if (offset == std::ceil((i + 1) * time_INS_per_subcomp)) {
-                init[last_index_INS - i] +=
-                    ((i + 1) * time_INS_per_subcomp - std::floor((i + 1) * time_INS_per_subcomp)) *
-                    inv_prob_SymptomsPerNoSymptoms * scale_confirmed_cases * entry.num_confirmed;
-            }
-        }
-    }
-
-    // Compute initial values for compartment Exposed.
-    if (offset >= std::floor(staytimes[(size_t)InfectionState::InfectedNoSymptoms]) &&
-        offset <= std::ceil(staytimes[(size_t)InfectionState::Exposed] +
-                            staytimes[(size_t)InfectionState::InfectedNoSymptoms])) {
-        // Mean stay time in each subcompartment.
-        ScalarType time_Exposed_per_subcomp =
-            staytimes[(size_t)InfectionState::Exposed] /
-            (ScalarType)LctState::template get_num_subcompartments<InfectionState::Exposed>();
-        // Index of the last subcompartment of Exposed.
-        size_t last_index_Exposed = LctState::template get_first_index<InfectionState::Exposed>() +
-                                    LctState::template get_num_subcompartments<InfectionState::Exposed>() - 1;
-        for (int i = 0; i < (int)LctState::template get_num_subcompartments<InfectionState::Exposed>(); i++) {
-            if (offset ==
-                std::floor(staytimes[(size_t)InfectionState::InfectedNoSymptoms] + i * time_Exposed_per_subcomp)) {
-                init[last_index_Exposed - i] -=
-                    (1 - (staytimes[(size_t)InfectionState::InfectedNoSymptoms] + i * time_Exposed_per_subcomp -
-                          std::floor(staytimes[(size_t)InfectionState::InfectedNoSymptoms] +
-                                     i * time_Exposed_per_subcomp))) *
-                    inv_prob_SymptomsPerNoSymptoms * scale_confirmed_cases * entry.num_confirmed;
-            }
-            if (offset ==
-                std::ceil(staytimes[(size_t)InfectionState::InfectedNoSymptoms] + i * time_Exposed_per_subcomp)) {
-                init[last_index_Exposed - i] -=
-                    (staytimes[(size_t)InfectionState::InfectedNoSymptoms] + i * time_Exposed_per_subcomp -
-                     std::floor(staytimes[(size_t)InfectionState::InfectedNoSymptoms] + i * time_Exposed_per_subcomp)) *
-                    inv_prob_SymptomsPerNoSymptoms * scale_confirmed_cases * entry.num_confirmed;
-            }
-            if (offset == std::floor(staytimes[(size_t)InfectionState::InfectedNoSymptoms] +
-                                     (i + 1) * time_Exposed_per_subcomp)) {
-                init[last_index_Exposed - i] +=
-                    (1 - (staytimes[(size_t)InfectionState::InfectedNoSymptoms] + (i + 1) * time_Exposed_per_subcomp -
-                          std::floor(staytimes[(size_t)InfectionState::InfectedNoSymptoms] +
-                                     (i + 1) * time_Exposed_per_subcomp))) *
-                    inv_prob_SymptomsPerNoSymptoms * scale_confirmed_cases * entry.num_confirmed;
-            }
-            if (offset ==
-                std::ceil(staytimes[(size_t)InfectionState::InfectedNoSymptoms] + (i + 1) * time_Exposed_per_subcomp)) {
-                init[last_index_Exposed - i] +=
-                    (staytimes[(size_t)InfectionState::InfectedNoSymptoms] + (i + 1) * time_Exposed_per_subcomp -
-                     std::floor(staytimes[(size_t)InfectionState::InfectedNoSymptoms] +
-                                (i + 1) * time_Exposed_per_subcomp)) *
-                    inv_prob_SymptomsPerNoSymptoms * scale_confirmed_cases * entry.num_confirmed;
-            }
-        }
-    }
-
-    // Compute initial values for compartment InfectedSymptoms.
-    if (offset >= std::floor(-staytimes[(size_t)InfectionState::InfectedSymptoms]) && offset <= 0) {
-        // Mean stay time in each subcompartment.
-        ScalarType time_IS_per_subcomp =
-            staytimes[(size_t)InfectionState::InfectedSymptoms] /
-            (ScalarType)LctState::template get_num_subcompartments<InfectionState::InfectedSymptoms>();
-        // Index of the first subcompartment of InfectedSymptoms.
-        size_t first_index_IS = LctState::template get_first_index<InfectionState::InfectedSymptoms>();
-        for (int i = 0; i < (int)LctState::template get_num_subcompartments<InfectionState::InfectedSymptoms>(); i++) {
-            if (offset == std::floor(-time_IS_per_subcomp * (i + 1))) {
-                init[first_index_IS + i] -=
-                    (1 - (-(i + 1.) * time_IS_per_subcomp - std::floor(-(i + 1) * time_IS_per_subcomp))) *
-                    scale_confirmed_cases * entry.num_confirmed;
-            }
-            if (offset == std::ceil(-time_IS_per_subcomp * (i + 1))) {
-                init[first_index_IS + i] -=
-                    (-(i + 1) * time_IS_per_subcomp - std::floor(-(i + 1) * time_IS_per_subcomp)) *
-                    scale_confirmed_cases * entry.num_confirmed;
-            }
-            if (offset == std::floor(-time_IS_per_subcomp * i)) {
-                init[first_index_IS + i] += (1 - (-i * time_IS_per_subcomp - std::floor(-i * time_IS_per_subcomp))) *
-                                            scale_confirmed_cases * entry.num_confirmed;
-            }
-            if (offset == std::ceil(-time_IS_per_subcomp * i)) {
-                init[first_index_IS + i] += (-i * time_IS_per_subcomp - std::floor(-i * time_IS_per_subcomp)) *
-                                            scale_confirmed_cases * entry.num_confirmed;
-            }
-        }
-    }
-
-    // Compute initial values for compartment InfectedSevere.
-    if (offset >= std::floor(-staytimes[(size_t)InfectionState::InfectedSymptoms] -
-                             staytimes[(size_t)InfectionState::InfectedSevere]) &&
-        offset <= std::ceil(-staytimes[(size_t)InfectionState::InfectedSymptoms])) {
-        // Mean stay time in each subcompartment.
-        ScalarType time_ISev_per_subcomp =
-            staytimes[(size_t)InfectionState::InfectedSevere] /
-            (ScalarType)LctState::template get_num_subcompartments<InfectionState::InfectedSevere>();
-        // Index of the first subcompartment of InfectedSevere.
-        size_t first_index_ISev = LctState::template get_first_index<InfectionState::InfectedSevere>();
-        for (int i = 0; i < (int)LctState::template get_num_subcompartments<InfectionState::InfectedSevere>(); i++) {
-            if (offset ==
-                std::floor(-staytimes[(size_t)InfectionState::InfectedSymptoms] - time_ISev_per_subcomp * (i + 1))) {
-                init[first_index_ISev + i] -=
-                    severePerInfectedSymptoms *
-                    (1 - (-staytimes[(size_t)InfectionState::InfectedSymptoms] - (i + 1) * time_ISev_per_subcomp -
-                          std::floor(-staytimes[(size_t)InfectionState::InfectedSymptoms] -
-                                     (i + 1) * time_ISev_per_subcomp))) *
-                    scale_confirmed_cases * entry.num_confirmed;
-            }
-            if (offset ==
-                std::ceil(-staytimes[(size_t)InfectionState::InfectedSymptoms] - time_ISev_per_subcomp * (i + 1))) {
-                init[first_index_ISev + i] -=
-                    severePerInfectedSymptoms *
-                    (-staytimes[(size_t)InfectionState::InfectedSymptoms] - (i + 1) * time_ISev_per_subcomp -
-                     std::floor(-staytimes[(size_t)InfectionState::InfectedSymptoms] -
-                                (i + 1) * time_ISev_per_subcomp)) *
-                    scale_confirmed_cases * entry.num_confirmed;
-            }
-            if (offset ==
-                std::floor(-staytimes[(size_t)InfectionState::InfectedSymptoms] - time_ISev_per_subcomp * i)) {
-                init[first_index_ISev + i] +=
-                    severePerInfectedSymptoms *
-                    (1 -
-                     (-staytimes[(size_t)InfectionState::InfectedSymptoms] - i * time_ISev_per_subcomp -
-                      std::floor(-staytimes[(size_t)InfectionState::InfectedSymptoms] - i * time_ISev_per_subcomp))) *
-                    scale_confirmed_cases * entry.num_confirmed;
-            }
-            if (offset == std::ceil(-staytimes[(size_t)InfectionState::InfectedSymptoms] - time_ISev_per_subcomp * i)) {
-                init[first_index_ISev + i] +=
-                    severePerInfectedSymptoms *
-                    (-staytimes[(size_t)InfectionState::InfectedSymptoms] - i * time_ISev_per_subcomp -
-                     std::floor(-staytimes[(size_t)InfectionState::InfectedSymptoms] - i * time_ISev_per_subcomp)) *
-                    scale_confirmed_cases * entry.num_confirmed;
-            }
-        }
-    }
-
-    // Compute initial values for compartment InfectedCritical.
-    if (offset >= std::floor(-staytimes[(size_t)InfectionState::InfectedSymptoms] -
-                             staytimes[(size_t)InfectionState::InfectedSevere] -
-                             staytimes[(size_t)InfectionState::InfectedCritical]) &&
-        offset <= std::ceil(-staytimes[(size_t)InfectionState::InfectedSymptoms] -
-                            staytimes[(size_t)InfectionState::InfectedSevere])) {
-        // Mean stay time in each subcompartment.
-        ScalarType time_ICri_per_subcomp =
-            staytimes[(size_t)InfectionState::InfectedCritical] /
-            (ScalarType)LctState::template get_num_subcompartments<InfectionState::InfectedCritical>();
-        // Index of the first subcompartment of InfectedCritical.
-        size_t first_index_ICri = LctState::template get_first_index<InfectionState::InfectedCritical>();
-        for (int i = 0; i < (int)LctState::template get_num_subcompartments<InfectionState::InfectedCritical>(); i++) {
-            if (offset ==
-                std::floor(-staytimes[(size_t)InfectionState::InfectedSymptoms] -
-                           staytimes[(size_t)InfectionState::InfectedSevere] - time_ICri_per_subcomp * (i + 1))) {
-                init[first_index_ICri + i] -=
-                    severePerInfectedSymptoms * criticalPerSevere *
-                    (1 - (-staytimes[(size_t)InfectionState::InfectedSymptoms] -
-                          staytimes[(size_t)InfectionState::InfectedSevere] - (i + 1) * time_ICri_per_subcomp -
-                          std::floor(-staytimes[(size_t)InfectionState::InfectedSymptoms] -
-                                     staytimes[(size_t)InfectionState::InfectedSevere] -
-                                     (i + 1) * time_ICri_per_subcomp))) *
-                    scale_confirmed_cases * entry.num_confirmed;
-            }
-            if (offset ==
-                std::ceil(-staytimes[(size_t)InfectionState::InfectedSymptoms] -
-                          staytimes[(size_t)InfectionState::InfectedSevere] - time_ICri_per_subcomp * (i + 1))) {
-                init[first_index_ICri + i] -=
-                    severePerInfectedSymptoms * criticalPerSevere *
-                    (-staytimes[(size_t)InfectionState::InfectedSymptoms] -
-                     staytimes[(size_t)InfectionState::InfectedSevere] - (i + 1) * time_ICri_per_subcomp -
-                     std::floor(-staytimes[(size_t)InfectionState::InfectedSymptoms] -
-                                staytimes[(size_t)InfectionState::InfectedSevere] - (i + 1) * time_ICri_per_subcomp)) *
-                    scale_confirmed_cases * entry.num_confirmed;
-            }
-            if (offset == std::floor(-staytimes[(size_t)InfectionState::InfectedSymptoms] -
-                                     staytimes[(size_t)InfectionState::InfectedSevere] - time_ICri_per_subcomp * i)) {
-                init[first_index_ICri + i] +=
-                    severePerInfectedSymptoms * criticalPerSevere *
-                    (1 - (-staytimes[(size_t)InfectionState::InfectedSymptoms] -
-                          staytimes[(size_t)InfectionState::InfectedSevere] - i * time_ICri_per_subcomp -
-                          std::floor(-staytimes[(size_t)InfectionState::InfectedSymptoms] -
-                                     staytimes[(size_t)InfectionState::InfectedSevere] - i * time_ICri_per_subcomp))) *
-                    scale_confirmed_cases * entry.num_confirmed;
-            }
-            if (offset == std::ceil(-staytimes[(size_t)InfectionState::InfectedSymptoms] -
-                                    staytimes[(size_t)InfectionState::InfectedSevere] - time_ICri_per_subcomp * i)) {
-                init[first_index_ICri + i] +=
-                    severePerInfectedSymptoms * criticalPerSevere *
-                    (-staytimes[(size_t)InfectionState::InfectedSymptoms] -
-                     staytimes[(size_t)InfectionState::InfectedSevere] - i * time_ICri_per_subcomp -
-                     std::floor(-staytimes[(size_t)InfectionState::InfectedSymptoms] -
-                                staytimes[(size_t)InfectionState::InfectedSevere] - i * time_ICri_per_subcomp)) *
-                    scale_confirmed_cases * entry.num_confirmed;
-            }
-        }
-    }
-
-    // Compute Dead.
-    if (offset == std::floor(-staytimes[(size_t)InfectionState::InfectedSymptoms] -
-                             staytimes[(size_t)InfectionState::InfectedSevere] -
-                             staytimes[(size_t)InfectionState::InfectedCritical])) {
-        init[LctState::template get_first_index<InfectionState::Dead>()] +=
-            (1 -
-             (-staytimes[(size_t)InfectionState::InfectedSymptoms] - staytimes[(size_t)InfectionState::InfectedSevere] -
-              staytimes[(size_t)InfectionState::InfectedCritical] -
-              std::floor(-staytimes[(size_t)InfectionState::InfectedSymptoms] -
-                         staytimes[(size_t)InfectionState::InfectedSevere] -
-                         staytimes[(size_t)InfectionState::InfectedCritical]))) *
-            entry.num_deaths;
-    }
-    if (offset == std::ceil(-staytimes[(size_t)InfectionState::InfectedSymptoms] -
-                            staytimes[(size_t)InfectionState::InfectedSevere] -
-                            staytimes[(size_t)InfectionState::InfectedCritical])) {
-        init[LctState::template get_first_index<InfectionState::Dead>()] +=
-            (-staytimes[(size_t)InfectionState::InfectedSymptoms] - staytimes[(size_t)InfectionState::InfectedSevere] -
-             staytimes[(size_t)InfectionState::InfectedCritical] -
-             std::floor(-staytimes[(size_t)InfectionState::InfectedSymptoms] -
-                        staytimes[(size_t)InfectionState::InfectedSevere] -
-                        staytimes[(size_t)InfectionState::InfectedCritical])) *
-            entry.num_deaths;
-    }
-}
-
-/**
-* @brief Computes an initialization vector for an LCT model with case data from RKI without age groups.
-*   
-* Please use the set_initial_data_from_confirmed_cases() function, which calls this function automatically!
-* Calculates an initial value vector for an LCT model with one group and updates the initial value vector in the model.
-* For the computation expected stay times in the subcompartments are used. To calculate the initial values, 
-* we assume for simplicity that individuals stay in the subcompartment for exactly the expected time.
-* The RKI data are linearly interpolated within one day to match the expected stay time in a subcompartment.
-* The RKI data should contain data for each needed day without division of age groups, the completeness of the dates is
-* not verified.
-* Data can be downloaded e.g. with the file pycode/memilio-epidata/memilio/epidata/getCaseData.py, 
-* which creates a file named cases_all_germany.json or a similar name. One should set impute_dates=True such 
-* that missing dates are imputed.
-*
-* @param[in, out] model The model for which the inital data should be computed and set.
-* @param[in] path Path to the RKI file.
-* @param[in] date Date for which the initial values should be computed. date is the start date of the simulation.
-* @param[in] total_population Total size of the population of Germany. 
-*       The sum of all values in the vector of subcompartments will be equal to that value.
-* @param[in] scale_confirmed_cases Factor by which to scale the confirmed cases of rki data to consider unreported cases.
-* @tparam Model is expected to be an LCT-SECIR model defined in models/lct_secir/model.h with one group.
-* @returns Any io errors that happen during reading of the files and the calculation.
-*/
-template <class Model>
-IOResult<void> set_initial_data_from_confirmed_cases_notageres(Model& model, const std::string& path, Date date,
-                                                               ScalarType total_population,
-                                                               ScalarType scale_confirmed_cases)
-{
-    using LctState = typename std::tuple_element_t<0, typename Model::tupleLctStates>;
-=======
 * @brief Processes one entry of an RKI data set for the definition of an initial value vector for an LCT population.
 *   
 * Takes one entry of an RKI data vector and changes the value in populations accordingly.
@@ -381,40 +76,12 @@
 {
     using LctStateGroup      = type_at_index_t<Group, typename Populations::LctStatesGroups>;
     size_t first_index_group = populations.template get_first_index_of_group<Group>();
->>>>>>> 125e1d23
 
     // Add confirmed cases at date to compartment Recovered.
     if (offset == 0) {
         populations[first_index_group + LctStateGroup::template get_first_index<InfectionState::Recovered>()] +=
             scale_confirmed_cases * entry.num_confirmed;
     }
-<<<<<<< HEAD
-    auto max_date = max_date_entry->date;
-    if (max_date < date) {
-        log_error("Specified date does not exist in RKI data.");
-        return failure(StatusCode::OutOfRange, path + ", specified date does not exist in RKI data.");
-    }
-    // Compute initial values for all subcompartments.
-    Eigen::VectorXd init = Eigen::VectorXd::Zero(LctState::Count);
-
-    // Define variables for parameters.
-    std::vector<ScalarType> staytimes((size_t)InfectionState::Count, -1.);
-    staytimes[(size_t)InfectionState::Exposed]            = model.parameters.template get<TimeExposed>()[0];
-    staytimes[(size_t)InfectionState::InfectedNoSymptoms] = model.parameters.template get<TimeInfectedNoSymptoms>()[0];
-    staytimes[(size_t)InfectionState::InfectedSymptoms]   = model.parameters.template get<TimeInfectedSymptoms>()[0];
-    staytimes[(size_t)InfectionState::InfectedSevere]     = model.parameters.template get<TimeInfectedSevere>()[0];
-    staytimes[(size_t)InfectionState::InfectedCritical]   = model.parameters.template get<TimeInfectedCritical>()[0];
-    ScalarType inv_prob_SymptomsPerNoSymptoms =
-        1 / (1 - model.parameters.template get<RecoveredPerInfectedNoSymptoms>()[0]);
-    ScalarType prob_SeverePerInfectedSymptoms = model.parameters.template get<SeverePerInfectedSymptoms>()[0];
-    ScalarType prob_CriticalPerSevere         = model.parameters.template get<CriticalPerSevere>()[0];
-
-    ScalarType min_offset_needed = std::floor(-staytimes[(size_t)InfectionState::InfectedSymptoms] -
-                                              staytimes[(size_t)InfectionState::InfectedSevere] -
-                                              staytimes[(size_t)InfectionState::InfectedCritical]);
-    ScalarType max_offset_needed =
-        std::ceil(staytimes[(size_t)InfectionState::Exposed] + staytimes[(size_t)InfectionState::InfectedNoSymptoms]);
-=======
 
     // Compute initial values for compartment InfectedNoSymptoms.
     if (offset >= 0 && offset <= std::ceil(staytimes[(size_t)InfectionState::InfectedNoSymptoms])) {
@@ -450,7 +117,6 @@
             }
         }
     }
->>>>>>> 125e1d23
 
     // Compute initial values for compartment Exposed.
     if (offset >= std::floor(staytimes[(size_t)InfectionState::InfectedNoSymptoms]) &&
@@ -499,121 +165,6 @@
         }
     }
 
-<<<<<<< HEAD
-    // Go through the entries of rki_data and check if date is needed for calculation. Confirmed cases are scaled by scale_confirmed_cases.
-    for (auto&& entry : rki_data) {
-        int offset = get_offset_in_days(entry.date, date);
-        if ((offset >= min_offset_needed) && (offset <= max_offset_needed)) {
-            if (offset == max_offset_needed) {
-                max_offset_needed_avail = true;
-            }
-            if (offset == min_offset_needed) {
-                min_offset_needed_avail = true;
-            }
-            process_entry<LctState, ConfirmedCasesNoAgeEntry>(
-                init, entry, offset, staytimes, inv_prob_SymptomsPerNoSymptoms, prob_SeverePerInfectedSymptoms,
-                prob_CriticalPerSevere, scale_confirmed_cases);
-        }
-    }
-
-    // Compute Recovered.
-    init[LctState::template get_first_index<InfectionState::Recovered>()] -=
-        init.segment(LctState::template get_first_index<InfectionState::InfectedSymptoms>(),
-                     LctState::template get_num_subcompartments<InfectionState::InfectedSymptoms>() +
-                         LctState::template get_num_subcompartments<InfectionState::InfectedSevere>() +
-                         LctState::template get_num_subcompartments<InfectionState::InfectedCritical>())
-            .sum();
-    init[LctState::template get_first_index<InfectionState::Recovered>()] -=
-        init[LctState::template get_first_index<InfectionState::Dead>()];
-
-    // Compute Susceptibles.
-    init[LctState::template get_first_index<InfectionState::Susceptible>()] =
-        total_population - init.segment(1, LctState::Count - 1).sum();
-
-    // Check whether all necessary dates are available.
-    if (!max_offset_needed_avail || !min_offset_needed_avail) {
-        log_error("Necessary range of dates needed to compute initial values does not exist in RKI data.");
-        return failure(StatusCode::OutOfRange, path + ", necessary range of dates does not exist in RKI data.");
-    }
-
-    // Set computed initial value vector.
-    for (size_t i = 0; i < LctState::Count; i++) {
-        model.populations[i] = init[i];
-    }
-
-    if (model.check_constraints()) {
-        return failure(StatusCode::InvalidValue,
-                       "One or more constraint(s) of the model are not fulfilled. Please check the model setup. "
-                       "Otherwise, the data are not fitting the input variables.");
-    }
-    else {
-        return mio::success();
-    }
-}
-
-/**
-* @brief Computes an initialization vector for an age-resolved LCT model with case data from RKI with age groups.
-*   
-* Please use the set_initial_data_from_confirmed_cases() function, which calls this function automatically!
-* Calculates an initial value vector for an LCT model and updates the initial value vector in the model.
-* The number of groups in the LCT model has to be the same as the number of RKI age groups. 
-* For the computation expected stay times in the subcompartments are used. To calculate the initial values, 
-* we assume for simplicity that individuals stay in the subcompartment for exactly the expected time.
-* The RKI data are linearly interpolated within one day to match the expected stay time in a subcompartment.
-* The RKI data should contain data for each required day with division in age groups, the completeness 
-* of the dates is not verified.
-* Data can be downloaded e.g. with the file pycode/memilio-epidata/memilio/epidata/getCaseData.py, 
-* which creates a file named cases_all_age.json or a similar name. 
-* One should set impute_dates=True so that missing dates are imputed.
-*
-* @param[in, out] model The model for which the inital data should be computed and set.
-* @param[in] rki_data Vector with the RKI data.
-* @param[in] date Date for which the initial values should be computed. date is the start date of the simulation.
-* @param[in] total_population Total size of the population for every age group. 
-* @param[in] scale_confirmed_cases Factor for each age group by which to scale the confirmed cases of the rki data to consider 
-*       unreported cases.
-* @tparam Model is expected to be an LCT-SECIR model defined in models/lct_secir/model.h.
-* @tparam Group The age group for which the initial values should be calculted. The function is called recursively 
-*   such that the initial values are calculated for every age group if Group is zero at the beginning.
-* @returns Any io errors that happen during reading of the files and the calculation.
-*/
-template <class Model, size_t Group = 0, std::enable_if_t<(Group < Model::m_groups) && (Group >= 0), bool> = true>
-IOResult<void> set_initial_data_from_confirmed_cases_ageres(Model& model,
-                                                            const std::vector<ConfirmedCasesDataEntry>& rki_data,
-                                                            Date date, const std::vector<ScalarType>& total_population,
-                                                            const std::vector<ScalarType>& scale_confirmed_cases)
-{
-    using LctState = typename std::tuple_element_t<Group, typename Model::tupleLctStates>;
-
-    auto max_date_entry = std::max_element(rki_data.begin(), rki_data.end(), [](auto&& a, auto&& b) {
-        return a.date < b.date;
-    });
-    if (max_date_entry == rki_data.end()) {
-        log_error("RKI data file is empty.");
-        return failure(StatusCode::InvalidFileFormat, "RKI data file is empty.");
-    }
-    auto max_date = max_date_entry->date;
-    if (max_date < date) {
-        log_error("Specified date does not exist in RKI data.");
-        return failure(StatusCode::OutOfRange, "Specified date does not exist in RKI data.");
-    }
-
-    // Compute initial values for all subcompartments of the group.
-    Eigen::VectorXd init = Eigen::VectorXd::Zero(LctState::Count);
-
-    // Define variables for parameters.
-    std::vector<ScalarType> staytimes((size_t)InfectionState::Count, -1.);
-    staytimes[(size_t)InfectionState::Exposed] = model.parameters.template get<TimeExposed>()[Group];
-    staytimes[(size_t)InfectionState::InfectedNoSymptoms] =
-        model.parameters.template get<TimeInfectedNoSymptoms>()[Group];
-    staytimes[(size_t)InfectionState::InfectedSymptoms] = model.parameters.template get<TimeInfectedSymptoms>()[Group];
-    staytimes[(size_t)InfectionState::InfectedSevere]   = model.parameters.template get<TimeInfectedSevere>()[Group];
-    staytimes[(size_t)InfectionState::InfectedCritical] = model.parameters.template get<TimeInfectedCritical>()[Group];
-    ScalarType inv_prob_SymptomsPerNoSymptoms =
-        1 / (1 - model.parameters.template get<RecoveredPerInfectedNoSymptoms>()[Group]);
-    ScalarType prob_SeverePerInfectedSymptoms = model.parameters.template get<SeverePerInfectedSymptoms>()[Group];
-    ScalarType prob_CriticalPerSevere         = model.parameters.template get<CriticalPerSevere>()[Group];
-=======
     // Compute initial values for compartment InfectedSymptoms.
     if (offset >= std::floor(-staytimes[(size_t)InfectionState::InfectedSymptoms]) && offset <= 0) {
         // Mean stay time in each subcompartment.
@@ -831,7 +382,6 @@
         1 / (1 - parameters.template get<RecoveredPerInfectedNoSymptoms>()[Group]);
     ScalarType prob_SeverePerInfectedSymptoms = parameters.template get<SeverePerInfectedSymptoms>()[Group];
     ScalarType prob_CriticalPerSevere         = parameters.template get<CriticalPerSevere>()[Group];
->>>>>>> 125e1d23
 
     ScalarType min_offset_needed = std::floor(-staytimes[(size_t)InfectionState::InfectedSymptoms] -
                                               staytimes[(size_t)InfectionState::InfectedSevere] -
@@ -842,23 +392,6 @@
     bool min_offset_needed_avail = false;
     bool max_offset_needed_avail = false;
 
-<<<<<<< HEAD
-    // Go through the entries of rki_data and check if the entry has the age_group Group and if the date is
-    // needed for calculation. Confirmed cases are scaled by scale_confirmed_cases.
-    for (auto&& entry : rki_data) {
-        if ((size_t)entry.age_group == Group) {
-            int offset = get_offset_in_days(entry.date, date);
-            if ((offset >= min_offset_needed) && (offset <= max_offset_needed)) {
-                if (offset == max_offset_needed) {
-                    max_offset_needed_avail = true;
-                }
-                if (offset == min_offset_needed) {
-                    min_offset_needed_avail = true;
-                }
-                process_entry<LctState, ConfirmedCasesDataEntry>(
-                    init, entry, offset, staytimes, inv_prob_SymptomsPerNoSymptoms, prob_SeverePerInfectedSymptoms,
-                    prob_CriticalPerSevere, scale_confirmed_cases[Group]);
-=======
     // Go through the entries of rki_data and check if the entry is age resolved and is referring to
     // the age_group Group in the case with age resolution. If the date is
     // needed for calculation, another function to handle the entry is called. Confirmed cases are scaled by scale_confirmed_cases.
@@ -872,7 +405,6 @@
         if ((offset >= min_offset_needed) && (offset <= max_offset_needed)) {
             if (offset == max_offset_needed) {
                 max_offset_needed_avail = true;
->>>>>>> 125e1d23
             }
             if (offset == min_offset_needed) {
                 min_offset_needed_avail = true;
@@ -895,14 +427,6 @@
         populations[first_index_group + LctStateGroup::template get_first_index<InfectionState::Dead>()];
 
     // Compute Susceptibles.
-<<<<<<< HEAD
-    init[LctState::template get_first_index<InfectionState::Susceptible>()] =
-        total_population[Group] - init.segment(1, LctState::Count - 1).sum();
-
-    // Check whether all necessary dates are available.
-    if (!max_offset_needed_avail || !min_offset_needed_avail) {
-        log_error("Necessary range of dates needed to compute initial values does not exist in RKI data.");
-=======
     populations[first_index_group + LctStateGroup::template get_first_index<InfectionState::Susceptible>()] =
         total_population[Group] -
         populations.get_compartments().segment(first_index_group + 1, LctStateGroup::Count - 1).sum();
@@ -912,21 +436,10 @@
         log_error(
             "Necessary range of dates needed to compute initial values does not exist in RKI data for group {:d}.",
             Group);
->>>>>>> 125e1d23
         return failure(StatusCode::OutOfRange,
                        "Necessary range of dates needed to compute initial values does not exist in RKI data.");
     }
 
-<<<<<<< HEAD
-    // Set computed initial value vector.
-    size_t first_index = model.populations.template get_first_index_group<Group>();
-    for (size_t i = 0; i < LctState::Count; i++) {
-        model.populations[first_index + i] = init[i];
-    }
-    if constexpr (Group + 1 < Model::m_groups) {
-        return set_initial_data_from_confirmed_cases_ageres<Model, Group + 1>(model, rki_data, date, total_population,
-                                                                              scale_confirmed_cases);
-=======
     // Check if all values for populations are valid.
     for (size_t i = first_index_group; i < LctStateGroup::Count; i++) {
         if (floating_point_less((ScalarType)populations[i], 0., 1e-14)) {
@@ -935,67 +448,8 @@
             return failure(StatusCode::InvalidValue,
                            "Something went wrong in the initialization as at least one entry is negative.");
         }
->>>>>>> 125e1d23
-    }
-    else {
-        if (model.check_constraints()) {
-            return failure(StatusCode::InvalidValue,
-                           "One or more constraint(s) of the model are not fulfilled. Please check the model setup. "
-                           "Otherwise, the data are not fitting the input variables.");
-        }
-        else {
-            return mio::success();
-        }
-    }
-}
-} // namespace details
-
-/**
-* @brief Computes an initialization vector for an LCT model with case data from RKI.
-*   
-* Use just one group in the model definition to not divide between age groups.
-* Otherwise, the number of groups has to match the number of RKI age groups.
-* The function calculates an initial value vector for an LCT model and updates the initial value vector in the model.
-* For the computation expected stay times in the subcompartments are used. To calculate the initial values, 
-* we assume for simplicity that individuals stay in the subcompartment for exactly the expected time.
-* The RKI data are linearly interpolated within one day to match the expected stay time in a subcompartment.
-* The RKI data should contain data for each needed day with or without division of age groups, 
-*   the completeness of the dates is not verified.
-* Data can be downloaded e.g. with the file pycode/memilio-epidata/memilio/epidata/getCaseData.py, which creates files
-* named e.g. cases_all_germany.json for no groups or cases_all_age.json with division in age groups or similar names.
-* One should set impute_dates=True so that missing dates are imputed.
-* The data and the number of entries in the total_population and scale_confirmed_cases vectors have to match the 
-*   number of groups used in Model.
-*
-* @param[in, out] model The model for which the inital data should be computed and set.
-* @param[in] path Path to the RKI data file.
-* @param[in] date Date for which the initial values should be computed. date is the start date of the simulation.
-* @param[in] total_population Total size of the population of Germany or of every age group. 
-* @param[in] scale_confirmed_cases Factor(s for each age group) by which to scale the confirmed cases of the rki data 
-*   to consider unreported cases.
-* @tparam Model is expected to be an LCT-SECIR model defined in models/lct_secir/model.h.
-* @returns Any io errors that happen during reading of the files.
-*/
-template <class Model>
-IOResult<void> set_initial_data_from_confirmed_cases(Model& model, const std::string& path, const Date date,
-                                                     const std::vector<ScalarType>& total_population,
-                                                     const std::vector<ScalarType>& scale_confirmed_cases)
-{
-
-<<<<<<< HEAD
-    assert(total_population.size() == Model::m_groups);
-    assert(scale_confirmed_cases.size() == Model::m_groups);
-    if constexpr (Model::m_groups > 1) {
-        assert(ConfirmedCasesDataEntry::age_group_names.size() == Model::m_groups);
-        BOOST_OUTCOME_TRY(auto&& rki_data, mio::read_confirmed_cases_data(path));
-        return details::set_initial_data_from_confirmed_cases_ageres<Model>(model, rki_data, date, total_population,
-                                                                            scale_confirmed_cases);
-    }
-    else {
-        return details::set_initial_data_from_confirmed_cases_notageres<Model>(model, path, date, total_population[0],
-                                                                               scale_confirmed_cases[0]);
-    }
-=======
+    }
+
     if constexpr (Group + 1 < Populations::num_groups) {
         return set_initial_data_from_confirmed_cases_impl<Populations, EntryType, Group + 1>(
             populations, rki_data, parameters, date, total_population, scale_confirmed_cases);
@@ -1074,7 +528,6 @@
     }
     return details::set_initial_data_from_confirmed_cases_impl<Populations, EntryType>(
         populations, rki_data, parameters, date, total_population, scale_confirmed_cases);
->>>>>>> 125e1d23
 }
 
 } // namespace lsecir
