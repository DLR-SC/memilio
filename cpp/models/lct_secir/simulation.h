--- conflicted
+++ resolved
@@ -51,7 +51,8 @@
      */
     Simulation(Model const& model, ScalarType t0 = 0., ScalarType dt = 0.1)
         : m_integratorCore(
-              std::make_shared<mio::ControlledStepperWrapper<boost::numeric::odeint::runge_kutta_cash_karp54>>())
+              std::make_shared<
+                  mio::ControlledStepperWrapper<ScalarType, boost::numeric::odeint::runge_kutta_cash_karp54>>())
         , m_model(std::make_unique<Model>(model))
         , m_integrator(m_integratorCore)
         , m_result(t0, m_model->get_initial_values())
@@ -179,10 +180,8 @@
  */
 template <class Model, class Sim = Simulation<Model>>
 TimeSeries<ScalarType> simulate(ScalarType t0, ScalarType tmax, ScalarType dt, Model const& model,
-<<<<<<< HEAD
-                                std::shared_ptr<IntegratorCore<ScalarType>> integrator = nullptr);
-=======
-                                std::shared_ptr<IntegratorCore> integrator = nullptr)
+
+                                std::shared_ptr<IntegratorCore<ScalarType>> integrator = nullptr)
 {
     model.check_constraints();
     Sim sim(model, t0, dt);
@@ -192,7 +191,6 @@
     sim.advance(tmax);
     return sim.get_result();
 }
->>>>>>> afd49822
 
 } // namespace lsecir
 } // namespace mio
