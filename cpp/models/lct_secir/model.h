/* 
* Copyright (C) 2020-2024 MEmilio
*
* Authors: Lena Ploetzke
*
* Contact: Martin J. Kuehn <Martin.Kuehn@DLR.de>
*
* Licensed under the Apache License, Version 2.0 (the "License");
* you may not use this file except in compliance with the License.
* You may obtain a copy of the License at
*
*     http://www.apache.org/licenses/LICENSE-2.0
*
* Unless required by applicable law or agreed to in writing, software
* distributed under the License is distributed on an "AS IS" BASIS,
* WITHOUT WARRANTIES OR CONDITIONS OF ANY KIND, either express or implied.
* See the License for the specific language governing permissions and
* limitations under the License.
*/

#ifndef LCT_SECIR_MODEL_H
#define LCT_SECIR_MODEL_H

#include "lct_secir/parameters.h"
#include "lct_secir/infection_state.h"
#include "memilio/compartments/compartmentalmodel.h"
#include "memilio/epidemiology/populations.h"
#include "memilio/epidemiology/lct_infection_state.h"
#include "memilio/config.h"
#include "memilio/utils/time_series.h"
#include "memilio/utils/logging.h"
#include "memilio/math/eigen.h"

namespace mio
{
namespace lsecir
{

/**
 * @brief Class that defines an LCT-SECIR model.
 *
 * @tparam NumExposed The number of subcompartents used for the Exposed compartment.
 * @tparam NumInfectedNoSymptoms The number of subcompartents used for the InfectedNoSymptoms compartment. 
 * @tparam NumInfectedSymptoms The number of subcompartents used for the InfectedSymptoms compartment.
 * @tparam NumInfectedSevere The number of subcompartents used for the InfectedSevere compartment.
 * @tparam NumInfectedCritical The number of subcompartents used for the InfectedCritical compartment.
 */
template <size_t NumExposed, size_t NumInfectedNoSymptoms, size_t NumInfectedSymptoms, size_t NumInfectedSevere,
          size_t NumInfectedCritical>
class Model
    : public CompartmentalModel<
          ScalarType,
          LctInfectionState<InfectionState, 1, NumExposed, NumInfectedNoSymptoms, NumInfectedSymptoms,
                            NumInfectedSevere, NumInfectedCritical, 1, 1>,
          mio::Populations<ScalarType,
                           LctInfectionState<InfectionState, 1, NumExposed, NumInfectedNoSymptoms, NumInfectedSymptoms,
                                             NumInfectedSevere, NumInfectedCritical, 1, 1>>,
          Parameters>
{
public:
    using LctState = LctInfectionState<InfectionState, 1, NumExposed, NumInfectedNoSymptoms, NumInfectedSymptoms,
                                       NumInfectedSevere, NumInfectedCritical, 1, 1>;
    using Base     = CompartmentalModel<ScalarType, LctState, mio::Populations<ScalarType, LctState>, Parameters>;
    using typename Base::ParameterSet;
    using typename Base::Populations;

    /// @brief Default constructor.
    Model()
        : Base(Populations({Index<LctState>(LctState::Count)}, 0.), ParameterSet())
    {
    }

    /**
     * @brief Evaluates the right-hand-side f of the LCT dydt = f(y, t).
     *
     * The LCT-SECIR model is defined through ordinary differential equations of the form dydt = f(y, t). 
     * y is a vector containing number of individuals for each (sub-) compartment.
     * This function evaluates the right-hand-side f of the ODE and can be used in an ODE solver.
<<<<<<< HEAD
     * @param pop the current state of the population in the geographic unit we are considering
     * @param y the current state of the model (or a subpopulation) as a flat array
     * @param t the current time
     * @param dydt a reference to the calculated output
=======
     * @param[in] pop the current state of the population in the geographic unit we are considering
     * @param[in] y the current state of the model (or a subpopulation) as a flat array
     * @param[in] t the current time
     * @param[out] dydt a reference to the calculated output
>>>>>>> d439941b
     */
    void get_derivatives(Eigen::Ref<const Eigen::VectorXd> pop, Eigen::Ref<const Eigen::VectorXd> y, ScalarType t,
                         Eigen::Ref<Eigen::VectorXd> dydt) const override
    {
        dydt.setZero();

        auto params           = this->parameters;
        auto total_population = pop.sum() - pop[LctState::template get_first_index<InfectionState::Dead>()];

        ScalarType infectedNoSymptoms = 0;
        ScalarType infectedSymptoms   = 0;
<<<<<<< HEAD
        ScalarType dummy              = 0;
=======
        ScalarType flow               = 0;
>>>>>>> d439941b

        // Calculate sum of all subcompartments for InfectedNoSymptoms.
        infectedNoSymptoms =
            pop.segment(LctState::template get_first_index<InfectionState::InfectedNoSymptoms>(),
                        LctState::template get_num_subcompartments<InfectionState::InfectedNoSymptoms>())
                .sum();
        // Calculate sum of all subcompartments for InfectedSymptoms.
        infectedSymptoms = pop.segment(LctState::template get_first_index<InfectionState::InfectedSymptoms>(),
                                       LctState::template get_num_subcompartments<InfectionState::InfectedSymptoms>())
                               .sum();

<<<<<<< HEAD
        // Susceptibles.
=======
        // S'
>>>>>>> d439941b
        ScalarType season_val = 1 + params.template get<Seasonality>() *
                                        sin(3.141592653589793 * ((params.template get<StartDay>() + t) / 182.5 + 0.5));
        dydt[0] = -y[0] / total_population * season_val * params.template get<TransmissionProbabilityOnContact>() *
                  params.template get<ContactPatterns>().get_cont_freq_mat().get_matrix_at(t)(0, 0) *
                  (params.template get<RelativeTransmissionNoSymptoms>() * infectedNoSymptoms +
                   params.template get<RiskOfInfectionFromSymptomatic>() * infectedSymptoms);

<<<<<<< HEAD
        // Exposed.
        dydt[1] = -dydt[0];
        for (Eigen::Index i = 0;
             i < Eigen::Index(LctState::template get_num_subcompartments<InfectionState::Exposed>()); i++) {
            // Dummy stores the value of the flow from dydt[1 + i] to dydt[2 + i].
            // 1+i is always the index of a (sub-)compartment of E and 2+i can also be the index of the first (sub-)compartment of C.
            dummy = (ScalarType)LctState::template get_num_subcompartments<InfectionState::Exposed>() *
                    (1 / params.template get<TimeExposed>()) * y[1 + i];
=======
        // E'
        dydt[1] = -dydt[0];
        for (size_t i = 0; i < LctState::template get_num_subcompartments<InfectionState::Exposed>(); i++) {
            // Dummy stores the value of the flow from dydt[1 + i] to dydt[2 + i].
            // 1+i is always the index of a (sub-)compartment of E and 2+i can also be the index of the first (sub-)compartment of C.
            flow = (ScalarType)LctState::template get_num_subcompartments<InfectionState::Exposed>() *
                   (1 / params.template get<TimeExposed>()) * y[1 + i];
>>>>>>> d439941b
            // Subtract flow from dydt[1 + i] and add to dydt[2 + i].
            dydt[1 + i] = dydt[1 + i] - flow;
            dydt[2 + i] = flow;
        }

<<<<<<< HEAD
        // InfectedNoSymptoms.

        for (Eigen::Index i = 0;
             i < Eigen::Index(LctState::template get_num_subcompartments<InfectionState::InfectedNoSymptoms>()); i++) {
            dummy = (ScalarType)LctState::template get_num_subcompartments<InfectionState::InfectedNoSymptoms>() *
                    (1 / params.template get<TimeInfectedNoSymptoms>()) *
                    y[LctState::template get_first_index<InfectionState::InfectedNoSymptoms>() + i];
=======
        // C'
        for (size_t i = 0; i < LctState::template get_num_subcompartments<InfectionState::InfectedNoSymptoms>(); i++) {
            flow = (ScalarType)LctState::template get_num_subcompartments<InfectionState::InfectedNoSymptoms>() *
                   (1 / params.template get<TimeInfectedNoSymptoms>()) *
                   y[LctState::template get_first_index<InfectionState::InfectedNoSymptoms>() + i];
>>>>>>> d439941b
            dydt[LctState::template get_first_index<InfectionState::InfectedNoSymptoms>() + i] =
                dydt[LctState::template get_first_index<InfectionState::InfectedNoSymptoms>() + i] - flow;
            dydt[LctState::template get_first_index<InfectionState::InfectedNoSymptoms>() + i + 1] = flow;
        }

        // InfectedSymptoms.
        // Flow from last (sub-) compartment of InfectedNoSymptoms must be split between InfectedSymptoms_1 and Recovered.
        dydt[LctState::template get_first_index<InfectionState::Recovered>()] =
            dydt[LctState::template get_first_index<InfectionState::InfectedSymptoms>()] *
            params.template get<RecoveredPerInfectedNoSymptoms>();
        dydt[LctState::template get_first_index<InfectionState::InfectedSymptoms>()] =
            dydt[LctState::template get_first_index<InfectionState::InfectedSymptoms>()] *
            (1 - params.template get<RecoveredPerInfectedNoSymptoms>());

<<<<<<< HEAD
        for (Eigen::Index i = 0;
             i < Eigen::Index(LctState::template get_num_subcompartments<InfectionState::InfectedSymptoms>()); i++) {
            dummy = (ScalarType)LctState::template get_num_subcompartments<InfectionState::InfectedSymptoms>() *
                    (1 / params.template get<TimeInfectedSymptoms>()) *
                    y[LctState::template get_first_index<InfectionState::InfectedSymptoms>() + i];
=======
        for (size_t i = 0; i < LctState::template get_num_subcompartments<InfectionState::InfectedSymptoms>(); i++) {
            flow = (ScalarType)LctState::template get_num_subcompartments<InfectionState::InfectedSymptoms>() *
                   (1 / params.template get<TimeInfectedSymptoms>()) *
                   y[LctState::template get_first_index<InfectionState::InfectedSymptoms>() + i];
>>>>>>> d439941b
            dydt[LctState::template get_first_index<InfectionState::InfectedSymptoms>() + i] =
                dydt[LctState::template get_first_index<InfectionState::InfectedSymptoms>() + i] - flow;
            dydt[LctState::template get_first_index<InfectionState::InfectedSymptoms>() + i + 1] = flow;
        }

        // InfectedSevere.
        dydt[LctState::template get_first_index<InfectionState::Recovered>()] =
            dydt[LctState::template get_first_index<InfectionState::Recovered>()] +
            dydt[LctState::template get_first_index<InfectionState::InfectedSevere>()] *
                (1 - params.template get<SeverePerInfectedSymptoms>());
        dydt[LctState::template get_first_index<InfectionState::InfectedSevere>()] =
            dydt[LctState::template get_first_index<InfectionState::InfectedSevere>()] *
            params.template get<SeverePerInfectedSymptoms>();
<<<<<<< HEAD
        for (Eigen::Index i = 0;
             i < Eigen::Index(LctState::template get_num_subcompartments<InfectionState::InfectedSevere>()); i++) {
            dummy = (ScalarType)LctState::template get_num_subcompartments<InfectionState::InfectedSevere>() *
                    (1 / params.template get<TimeInfectedSevere>()) *
                    y[LctState::template get_first_index<InfectionState::InfectedSevere>() + i];
=======
        for (size_t i = 0; i < LctState::template get_num_subcompartments<InfectionState::InfectedSevere>(); i++) {
            flow = (ScalarType)LctState::template get_num_subcompartments<InfectionState::InfectedSevere>() *
                   (1 / params.template get<TimeInfectedSevere>()) *
                   y[LctState::template get_first_index<InfectionState::InfectedSevere>() + i];
>>>>>>> d439941b
            dydt[LctState::template get_first_index<InfectionState::InfectedSevere>() + i] =
                dydt[LctState::template get_first_index<InfectionState::InfectedSevere>() + i] - flow;
            dydt[LctState::template get_first_index<InfectionState::InfectedSevere>() + i + 1] = flow;
        }

        // InfectedCritical.
        dydt[LctState::template get_first_index<InfectionState::Recovered>()] =
            dydt[LctState::template get_first_index<InfectionState::Recovered>()] +
            dydt[LctState::template get_first_index<InfectionState::InfectedCritical>()] *
                (1 - params.template get<CriticalPerSevere>());
        dydt[LctState::template get_first_index<InfectionState::InfectedCritical>()] =
            dydt[LctState::template get_first_index<InfectionState::InfectedCritical>()] *
            params.template get<CriticalPerSevere>();
<<<<<<< HEAD
        for (Eigen::Index i = 0;
             i < Eigen::Index(LctState::template get_num_subcompartments<InfectionState::InfectedCritical>() - 1);
             i++) {
            dummy = (ScalarType)LctState::template get_num_subcompartments<InfectionState::InfectedCritical>() *
                    (1 / params.template get<TimeInfectedCritical>()) *
                    y[LctState::template get_first_index<InfectionState::InfectedCritical>() + i];
=======
        for (size_t i = 0; i < LctState::template get_num_subcompartments<InfectionState::InfectedCritical>() - 1;
             i++) {
            flow = (ScalarType)LctState::template get_num_subcompartments<InfectionState::InfectedCritical>() *
                   (1 / params.template get<TimeInfectedCritical>()) *
                   y[LctState::template get_first_index<InfectionState::InfectedCritical>() + i];
>>>>>>> d439941b
            dydt[LctState::template get_first_index<InfectionState::InfectedCritical>() + i] =
                dydt[LctState::template get_first_index<InfectionState::InfectedCritical>() + i] - flow;
            dydt[LctState::template get_first_index<InfectionState::InfectedCritical>() + i + 1] = flow;
        }
<<<<<<< HEAD

        // Last flow from InfectedCritical has to be divided between Recovered and Dead.
        // Must be calculated separately in order not to overwrite the already calculated values ​​for Recovered.
        dummy = (ScalarType)LctState::template get_num_subcompartments<InfectionState::InfectedCritical>() *
                (1 / params.template get<TimeInfectedCritical>()) *
                y[LctState::template get_first_index<InfectionState::Recovered>() - 1];
=======
        // Last flow from U has to be divided between R and D.
        // Must be calculated separately in order not to overwrite the already calculated values ​​for R.
        flow = (ScalarType)LctState::template get_num_subcompartments<InfectionState::InfectedCritical>() *
               (1 / params.template get<TimeInfectedCritical>()) *
               y[LctState::template get_first_index<InfectionState::Recovered>() - 1];
>>>>>>> d439941b
        dydt[LctState::template get_first_index<InfectionState::Recovered>() - 1] =
            dydt[LctState::template get_first_index<InfectionState::Recovered>() - 1] - flow;
        dydt[LctState::template get_first_index<InfectionState::Recovered>()] =
            dydt[LctState::template get_first_index<InfectionState::Recovered>()] +
<<<<<<< HEAD
            (1 - params.template get<DeathsPerCritical>()) * dummy;
        dydt[LctState::template get_first_index<InfectionState::Dead>()] =
            params.template get<DeathsPerCritical>() * dummy;
    }
=======
            (1 - params.template get<DeathsPerCritical>()) * flow;
        dydt[LctState::template get_first_index<InfectionState::Dead>()] =
            params.template get<DeathsPerCritical>() * flow;
    }

    /**
     * @brief Cumulates a simulation result with subcompartments to produce a result that divides the population only
     *   into the infection states defined in InfectionState.
     *
     * If the model is used for simulation, we will get a result in form of a TimeSeries with infection states divided 
     * in subcompartments.
     * The function calculates a TimeSeries without subcompartmens from another TimeSeries with subcompartments. 
     * This is done by summing up the numbers in the subcompartments.
     * @param[in] subcompartments_ts Result of a simulation with the model.
     * @return Result of the simulation divided in infection states without subcompartments. 
     *  Returns TimeSeries with values -1 if calculation is not possible.
     */
    TimeSeries<ScalarType> calculate_compartments(const TimeSeries<ScalarType>& subcompartments_ts) const
    {
        TimeSeries<ScalarType> compartments_ts((Eigen::Index)InfectionState::Count);
        if (!(LctState::Count == subcompartments_ts.get_num_elements())) {
            log_error("Result does not match infectionState of the Model.");
            Eigen::VectorXd wrong_size = Eigen::VectorXd::Constant((Eigen::Index)InfectionState::Count, -1);
            compartments_ts.add_time_point(-1, wrong_size);
            return compartments_ts;
        }
        Eigen::VectorXd compartments((Eigen::Index)InfectionState::Count);
        for (Eigen::Index i = 0; i < subcompartments_ts.get_num_time_points(); ++i) {
            // Use segment of vector of the result with subcompartments of InfectionState with index j and sum up values of subcompartments.
            compartments[(Eigen::Index)InfectionState::Susceptible] = subcompartments_ts[i][0];
            compartments[(Eigen::Index)InfectionState::Exposed] =
                subcompartments_ts[i]
                    .segment(LctState::template get_first_index<InfectionState::Exposed>(),
                             LctState::template get_num_subcompartments<InfectionState::Exposed>())
                    .sum();
            compartments[(Eigen::Index)InfectionState::InfectedNoSymptoms] =
                subcompartments_ts[i]
                    .segment(LctState::template get_first_index<InfectionState::InfectedNoSymptoms>(),
                             LctState::template get_num_subcompartments<InfectionState::InfectedNoSymptoms>())
                    .sum();
            compartments[(Eigen::Index)InfectionState::InfectedSymptoms] =
                subcompartments_ts[i]
                    .segment(LctState::template get_first_index<InfectionState::InfectedSymptoms>(),
                             LctState::template get_num_subcompartments<InfectionState::InfectedSymptoms>())
                    .sum();
            compartments[(Eigen::Index)InfectionState::InfectedSevere] =
                subcompartments_ts[i]
                    .segment(LctState::template get_first_index<InfectionState::InfectedSevere>(),
                             LctState::template get_num_subcompartments<InfectionState::InfectedSevere>())
                    .sum();
            compartments[(Eigen::Index)InfectionState::InfectedCritical] =
                subcompartments_ts[i]
                    .segment(LctState::template get_first_index<InfectionState::InfectedCritical>(),
                             LctState::template get_num_subcompartments<InfectionState::InfectedCritical>())
                    .sum();
            compartments[(Eigen::Index)InfectionState::Recovered] =
                subcompartments_ts[i][LctState::template get_first_index<InfectionState::Recovered>()];
            compartments[(Eigen::Index)InfectionState::Dead] =
                subcompartments_ts[i][LctState::template get_first_index<InfectionState::Dead>()];

            compartments_ts.add_time_point(subcompartments_ts.get_time(i), compartments);
        }

        return compartments_ts;
    }
>>>>>>> d439941b
};

} // namespace lsecir
} // namespace mio

#endif // LCTSECIR_MODEL_H<|MERGE_RESOLUTION|>--- conflicted
+++ resolved
@@ -76,17 +76,10 @@
      * The LCT-SECIR model is defined through ordinary differential equations of the form dydt = f(y, t). 
      * y is a vector containing number of individuals for each (sub-) compartment.
      * This function evaluates the right-hand-side f of the ODE and can be used in an ODE solver.
-<<<<<<< HEAD
-     * @param pop the current state of the population in the geographic unit we are considering
-     * @param y the current state of the model (or a subpopulation) as a flat array
-     * @param t the current time
-     * @param dydt a reference to the calculated output
-=======
      * @param[in] pop the current state of the population in the geographic unit we are considering
      * @param[in] y the current state of the model (or a subpopulation) as a flat array
      * @param[in] t the current time
      * @param[out] dydt a reference to the calculated output
->>>>>>> d439941b
      */
     void get_derivatives(Eigen::Ref<const Eigen::VectorXd> pop, Eigen::Ref<const Eigen::VectorXd> y, ScalarType t,
                          Eigen::Ref<Eigen::VectorXd> dydt) const override
@@ -98,11 +91,7 @@
 
         ScalarType infectedNoSymptoms = 0;
         ScalarType infectedSymptoms   = 0;
-<<<<<<< HEAD
-        ScalarType dummy              = 0;
-=======
         ScalarType flow               = 0;
->>>>>>> d439941b
 
         // Calculate sum of all subcompartments for InfectedNoSymptoms.
         infectedNoSymptoms =
@@ -114,11 +103,7 @@
                                        LctState::template get_num_subcompartments<InfectionState::InfectedSymptoms>())
                                .sum();
 
-<<<<<<< HEAD
         // Susceptibles.
-=======
-        // S'
->>>>>>> d439941b
         ScalarType season_val = 1 + params.template get<Seasonality>() *
                                         sin(3.141592653589793 * ((params.template get<StartDay>() + t) / 182.5 + 0.5));
         dydt[0] = -y[0] / total_population * season_val * params.template get<TransmissionProbabilityOnContact>() *
@@ -126,44 +111,23 @@
                   (params.template get<RelativeTransmissionNoSymptoms>() * infectedNoSymptoms +
                    params.template get<RiskOfInfectionFromSymptomatic>() * infectedSymptoms);
 
-<<<<<<< HEAD
         // Exposed.
-        dydt[1] = -dydt[0];
-        for (Eigen::Index i = 0;
-             i < Eigen::Index(LctState::template get_num_subcompartments<InfectionState::Exposed>()); i++) {
-            // Dummy stores the value of the flow from dydt[1 + i] to dydt[2 + i].
-            // 1+i is always the index of a (sub-)compartment of E and 2+i can also be the index of the first (sub-)compartment of C.
-            dummy = (ScalarType)LctState::template get_num_subcompartments<InfectionState::Exposed>() *
-                    (1 / params.template get<TimeExposed>()) * y[1 + i];
-=======
-        // E'
         dydt[1] = -dydt[0];
         for (size_t i = 0; i < LctState::template get_num_subcompartments<InfectionState::Exposed>(); i++) {
             // Dummy stores the value of the flow from dydt[1 + i] to dydt[2 + i].
             // 1+i is always the index of a (sub-)compartment of E and 2+i can also be the index of the first (sub-)compartment of C.
             flow = (ScalarType)LctState::template get_num_subcompartments<InfectionState::Exposed>() *
                    (1 / params.template get<TimeExposed>()) * y[1 + i];
->>>>>>> d439941b
             // Subtract flow from dydt[1 + i] and add to dydt[2 + i].
             dydt[1 + i] = dydt[1 + i] - flow;
             dydt[2 + i] = flow;
         }
 
-<<<<<<< HEAD
         // InfectedNoSymptoms.
-
-        for (Eigen::Index i = 0;
-             i < Eigen::Index(LctState::template get_num_subcompartments<InfectionState::InfectedNoSymptoms>()); i++) {
-            dummy = (ScalarType)LctState::template get_num_subcompartments<InfectionState::InfectedNoSymptoms>() *
-                    (1 / params.template get<TimeInfectedNoSymptoms>()) *
-                    y[LctState::template get_first_index<InfectionState::InfectedNoSymptoms>() + i];
-=======
-        // C'
         for (size_t i = 0; i < LctState::template get_num_subcompartments<InfectionState::InfectedNoSymptoms>(); i++) {
             flow = (ScalarType)LctState::template get_num_subcompartments<InfectionState::InfectedNoSymptoms>() *
                    (1 / params.template get<TimeInfectedNoSymptoms>()) *
                    y[LctState::template get_first_index<InfectionState::InfectedNoSymptoms>() + i];
->>>>>>> d439941b
             dydt[LctState::template get_first_index<InfectionState::InfectedNoSymptoms>() + i] =
                 dydt[LctState::template get_first_index<InfectionState::InfectedNoSymptoms>() + i] - flow;
             dydt[LctState::template get_first_index<InfectionState::InfectedNoSymptoms>() + i + 1] = flow;
@@ -178,18 +142,10 @@
             dydt[LctState::template get_first_index<InfectionState::InfectedSymptoms>()] *
             (1 - params.template get<RecoveredPerInfectedNoSymptoms>());
 
-<<<<<<< HEAD
-        for (Eigen::Index i = 0;
-             i < Eigen::Index(LctState::template get_num_subcompartments<InfectionState::InfectedSymptoms>()); i++) {
-            dummy = (ScalarType)LctState::template get_num_subcompartments<InfectionState::InfectedSymptoms>() *
-                    (1 / params.template get<TimeInfectedSymptoms>()) *
-                    y[LctState::template get_first_index<InfectionState::InfectedSymptoms>() + i];
-=======
         for (size_t i = 0; i < LctState::template get_num_subcompartments<InfectionState::InfectedSymptoms>(); i++) {
             flow = (ScalarType)LctState::template get_num_subcompartments<InfectionState::InfectedSymptoms>() *
                    (1 / params.template get<TimeInfectedSymptoms>()) *
                    y[LctState::template get_first_index<InfectionState::InfectedSymptoms>() + i];
->>>>>>> d439941b
             dydt[LctState::template get_first_index<InfectionState::InfectedSymptoms>() + i] =
                 dydt[LctState::template get_first_index<InfectionState::InfectedSymptoms>() + i] - flow;
             dydt[LctState::template get_first_index<InfectionState::InfectedSymptoms>() + i + 1] = flow;
@@ -203,18 +159,10 @@
         dydt[LctState::template get_first_index<InfectionState::InfectedSevere>()] =
             dydt[LctState::template get_first_index<InfectionState::InfectedSevere>()] *
             params.template get<SeverePerInfectedSymptoms>();
-<<<<<<< HEAD
-        for (Eigen::Index i = 0;
-             i < Eigen::Index(LctState::template get_num_subcompartments<InfectionState::InfectedSevere>()); i++) {
-            dummy = (ScalarType)LctState::template get_num_subcompartments<InfectionState::InfectedSevere>() *
-                    (1 / params.template get<TimeInfectedSevere>()) *
-                    y[LctState::template get_first_index<InfectionState::InfectedSevere>() + i];
-=======
         for (size_t i = 0; i < LctState::template get_num_subcompartments<InfectionState::InfectedSevere>(); i++) {
             flow = (ScalarType)LctState::template get_num_subcompartments<InfectionState::InfectedSevere>() *
                    (1 / params.template get<TimeInfectedSevere>()) *
                    y[LctState::template get_first_index<InfectionState::InfectedSevere>() + i];
->>>>>>> d439941b
             dydt[LctState::template get_first_index<InfectionState::InfectedSevere>() + i] =
                 dydt[LctState::template get_first_index<InfectionState::InfectedSevere>() + i] - flow;
             dydt[LctState::template get_first_index<InfectionState::InfectedSevere>() + i + 1] = flow;
@@ -228,114 +176,29 @@
         dydt[LctState::template get_first_index<InfectionState::InfectedCritical>()] =
             dydt[LctState::template get_first_index<InfectionState::InfectedCritical>()] *
             params.template get<CriticalPerSevere>();
-<<<<<<< HEAD
-        for (Eigen::Index i = 0;
-             i < Eigen::Index(LctState::template get_num_subcompartments<InfectionState::InfectedCritical>() - 1);
-             i++) {
-            dummy = (ScalarType)LctState::template get_num_subcompartments<InfectionState::InfectedCritical>() *
-                    (1 / params.template get<TimeInfectedCritical>()) *
-                    y[LctState::template get_first_index<InfectionState::InfectedCritical>() + i];
-=======
         for (size_t i = 0; i < LctState::template get_num_subcompartments<InfectionState::InfectedCritical>() - 1;
              i++) {
             flow = (ScalarType)LctState::template get_num_subcompartments<InfectionState::InfectedCritical>() *
                    (1 / params.template get<TimeInfectedCritical>()) *
                    y[LctState::template get_first_index<InfectionState::InfectedCritical>() + i];
->>>>>>> d439941b
             dydt[LctState::template get_first_index<InfectionState::InfectedCritical>() + i] =
                 dydt[LctState::template get_first_index<InfectionState::InfectedCritical>() + i] - flow;
             dydt[LctState::template get_first_index<InfectionState::InfectedCritical>() + i + 1] = flow;
         }
-<<<<<<< HEAD
 
         // Last flow from InfectedCritical has to be divided between Recovered and Dead.
         // Must be calculated separately in order not to overwrite the already calculated values ​​for Recovered.
-        dummy = (ScalarType)LctState::template get_num_subcompartments<InfectionState::InfectedCritical>() *
-                (1 / params.template get<TimeInfectedCritical>()) *
-                y[LctState::template get_first_index<InfectionState::Recovered>() - 1];
-=======
-        // Last flow from U has to be divided between R and D.
-        // Must be calculated separately in order not to overwrite the already calculated values ​​for R.
         flow = (ScalarType)LctState::template get_num_subcompartments<InfectionState::InfectedCritical>() *
                (1 / params.template get<TimeInfectedCritical>()) *
                y[LctState::template get_first_index<InfectionState::Recovered>() - 1];
->>>>>>> d439941b
         dydt[LctState::template get_first_index<InfectionState::Recovered>() - 1] =
             dydt[LctState::template get_first_index<InfectionState::Recovered>() - 1] - flow;
         dydt[LctState::template get_first_index<InfectionState::Recovered>()] =
             dydt[LctState::template get_first_index<InfectionState::Recovered>()] +
-<<<<<<< HEAD
-            (1 - params.template get<DeathsPerCritical>()) * dummy;
-        dydt[LctState::template get_first_index<InfectionState::Dead>()] =
-            params.template get<DeathsPerCritical>() * dummy;
-    }
-=======
             (1 - params.template get<DeathsPerCritical>()) * flow;
         dydt[LctState::template get_first_index<InfectionState::Dead>()] =
             params.template get<DeathsPerCritical>() * flow;
     }
-
-    /**
-     * @brief Cumulates a simulation result with subcompartments to produce a result that divides the population only
-     *   into the infection states defined in InfectionState.
-     *
-     * If the model is used for simulation, we will get a result in form of a TimeSeries with infection states divided 
-     * in subcompartments.
-     * The function calculates a TimeSeries without subcompartmens from another TimeSeries with subcompartments. 
-     * This is done by summing up the numbers in the subcompartments.
-     * @param[in] subcompartments_ts Result of a simulation with the model.
-     * @return Result of the simulation divided in infection states without subcompartments. 
-     *  Returns TimeSeries with values -1 if calculation is not possible.
-     */
-    TimeSeries<ScalarType> calculate_compartments(const TimeSeries<ScalarType>& subcompartments_ts) const
-    {
-        TimeSeries<ScalarType> compartments_ts((Eigen::Index)InfectionState::Count);
-        if (!(LctState::Count == subcompartments_ts.get_num_elements())) {
-            log_error("Result does not match infectionState of the Model.");
-            Eigen::VectorXd wrong_size = Eigen::VectorXd::Constant((Eigen::Index)InfectionState::Count, -1);
-            compartments_ts.add_time_point(-1, wrong_size);
-            return compartments_ts;
-        }
-        Eigen::VectorXd compartments((Eigen::Index)InfectionState::Count);
-        for (Eigen::Index i = 0; i < subcompartments_ts.get_num_time_points(); ++i) {
-            // Use segment of vector of the result with subcompartments of InfectionState with index j and sum up values of subcompartments.
-            compartments[(Eigen::Index)InfectionState::Susceptible] = subcompartments_ts[i][0];
-            compartments[(Eigen::Index)InfectionState::Exposed] =
-                subcompartments_ts[i]
-                    .segment(LctState::template get_first_index<InfectionState::Exposed>(),
-                             LctState::template get_num_subcompartments<InfectionState::Exposed>())
-                    .sum();
-            compartments[(Eigen::Index)InfectionState::InfectedNoSymptoms] =
-                subcompartments_ts[i]
-                    .segment(LctState::template get_first_index<InfectionState::InfectedNoSymptoms>(),
-                             LctState::template get_num_subcompartments<InfectionState::InfectedNoSymptoms>())
-                    .sum();
-            compartments[(Eigen::Index)InfectionState::InfectedSymptoms] =
-                subcompartments_ts[i]
-                    .segment(LctState::template get_first_index<InfectionState::InfectedSymptoms>(),
-                             LctState::template get_num_subcompartments<InfectionState::InfectedSymptoms>())
-                    .sum();
-            compartments[(Eigen::Index)InfectionState::InfectedSevere] =
-                subcompartments_ts[i]
-                    .segment(LctState::template get_first_index<InfectionState::InfectedSevere>(),
-                             LctState::template get_num_subcompartments<InfectionState::InfectedSevere>())
-                    .sum();
-            compartments[(Eigen::Index)InfectionState::InfectedCritical] =
-                subcompartments_ts[i]
-                    .segment(LctState::template get_first_index<InfectionState::InfectedCritical>(),
-                             LctState::template get_num_subcompartments<InfectionState::InfectedCritical>())
-                    .sum();
-            compartments[(Eigen::Index)InfectionState::Recovered] =
-                subcompartments_ts[i][LctState::template get_first_index<InfectionState::Recovered>()];
-            compartments[(Eigen::Index)InfectionState::Dead] =
-                subcompartments_ts[i][LctState::template get_first_index<InfectionState::Dead>()];
-
-            compartments_ts.add_time_point(subcompartments_ts.get_time(i), compartments);
-        }
-
-        return compartments_ts;
-    }
->>>>>>> d439941b
 };
 
 } // namespace lsecir
