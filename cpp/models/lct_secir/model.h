/* 
* Copyright (C) 2020-2024 MEmilio
*
* Authors: Lena Ploetzke
*
* Contact: Martin J. Kuehn <Martin.Kuehn@DLR.de>
*
* Licensed under the Apache License, Version 2.0 (the "License");
* you may not use this file except in compliance with the License.
* You may obtain a copy of the License at
*
*     http://www.apache.org/licenses/LICENSE-2.0
*
* Unless required by applicable law or agreed to in writing, software
* distributed under the License is distributed on an "AS IS" BASIS,
* WITHOUT WARRANTIES OR CONDITIONS OF ANY KIND, either express or implied.
* See the License for the specific language governing permissions and
* limitations under the License.
*/

#ifndef LCT_SECIR_MODEL_H
#define LCT_SECIR_MODEL_H

#include "lct_secir/parameters.h"
#include "lct_secir/infection_state.h"
#include "memilio/compartments/compartmentalmodel.h"
#include "memilio/epidemiology/lct_populations.h"
#include "memilio/epidemiology/lct_infection_state.h"
#include "memilio/config.h"
#include "memilio/utils/time_series.h"
#include "memilio/utils/logging.h"
#include "memilio/math/eigen.h"
#include "memilio/utils/type_list.h"
#include "memilio/utils/metaprogramming.h"
namespace mio
{
namespace lsecir
{
/**
 * @brief Class that defines an LCT-SECIR model.
 *
 * @tparam LctStates The LCT model can work with any number of LctStates, where each LctState corresponds to a group,
<<<<<<< HEAD
 * e.g. one AgeGroup. If you do not want to divide the population into groups, just use one LctState.
=======
 * e.g. one AgeGroup. The purpose of the LctStates is to define the number of subcompartments for each InfectionState.
 * If you do not want to divide the population into groups, just use one LctState.
>>>>>>> 125e1d23
 * If you want to divide the population according to more than one category, e.g. sex and age, 
 * you have to specify one LctState for each pair of groups, e.g. for (female, A00-A04), (female, A05-A14) etc. 
 * This is because the number of subcompartments can be different for each group.
 * Therefore, the number of LctStates also determines the number of groups. 
 */
template <class... LctStates>
class Model
    : public CompartmentalModel<ScalarType, InfectionState, LctPopulations<ScalarType, LctStates...>, Parameters>
{
public:
<<<<<<< HEAD
    using tupleLctStates = std::tuple<LctStates...>;
    using Base = CompartmentalModel<ScalarType, InfectionState, LctPopulations<ScalarType, LctStates...>, Parameters>;
    using typename Base::ParameterSet;
    using typename Base::Populations;
    static size_t constexpr m_groups = sizeof...(LctStates);
    static_assert(m_groups >= 1, "The number of LctStates provided should be at least one.");

    /// @brief Default constructor.
    Model()
        : Base(Populations(), ParameterSet(m_groups))
=======
    using LctStatesGroups = TypeList<LctStates...>;
    using Base = CompartmentalModel<ScalarType, InfectionState, LctPopulations<ScalarType, LctStates...>, Parameters>;
    using typename Base::ParameterSet;
    using typename Base::Populations;
    static size_t constexpr num_groups = sizeof...(LctStates);
    static_assert(num_groups >= 1, "The number of LctStates provided should be at least one.");

    /// @brief Default constructor.
    Model()
        : Base(Populations(), ParameterSet(num_groups))
>>>>>>> 125e1d23
    {
    }

    /** @brief Constructor using Populations and ParameterSet.
     * @param[in] pop An instance of the Populations class.
     * @param[in] params Parameters used to be used in the simulation.
     */
    Model(const Populations& pop, const ParameterSet& params)
        : Base(pop, params)
    {
    }

    /**
     * @brief Evaluates the right-hand-side f of the ODE dydt = f(y, t).
     *
     * The LCT-SECIR model is defined through ordinary differential equations of the form dydt = f(y, t). 
     * y is a vector containing the number of individuals for each (sub-) compartment.
     * This function evaluates the right-hand-side f of the ODE and can be used in an ODE solver.
     * @param[in] pop The current state of the population in the geographic unit we are considering.
     * @param[in] y The current state of the model (or a subpopulation) as a flat array.
     * @param[in] t The current time.
     * @param[out] dydt A reference to the calculated output.
     */
    void get_derivatives(Eigen::Ref<const Vector<ScalarType>> pop, Eigen::Ref<const Vector<ScalarType>> y, ScalarType t,
                         Eigen::Ref<Vector<ScalarType>> dydt) const override
    {
        // Vectors are sorted such that we first have all InfectionState%s for AgeGroup 0,
        // afterwards all for AgeGroup 1 and so on.
        dydt.setZero();
        get_derivatives_impl(pop, y, t, dydt);
    }
<<<<<<< HEAD

    /**
     * @brief Cumulates a simulation result with subcompartments to produce a result that divides the population only
     *   into the infection states defined in InfectionState.
     *
     * If the model is used for simulation, we will get a result in form of a TimeSeries with infection states divided 
     * in subcompartments.
     * The function calculates a TimeSeries without subcompartmens from another TimeSeries with subcompartments. 
     * This is done by summing up the numbers in the subcompartments.
     * @param[in] subcompartments_ts Result of a simulation with the model.
     * @return Result of the simulation divided in infection states without subcompartments. 
     *  Returns TimeSeries with values -1 if calculation is not possible.
     */
    TimeSeries<ScalarType> calculate_compartments(const TimeSeries<ScalarType>& subcompartments_ts) const
    {
        Eigen::Index count_InfStates  = (Eigen::Index)InfectionState::Count;
        Eigen::Index num_compartments = count_InfStates * m_groups;
        TimeSeries<ScalarType> compartments_ts(num_compartments);
        if (!(this->populations.get_num_compartments() == (size_t)subcompartments_ts.get_num_elements())) {
            log_error("Result does not match infectionState of the Model.");
            Eigen::VectorXd wrong_size = Eigen::VectorXd::Constant(num_compartments, -1);
            compartments_ts.add_time_point(-1, wrong_size);
            return compartments_ts;
        }
        Eigen::VectorXd compartments(num_compartments);
        for (Eigen::Index timepoint = 0; timepoint < subcompartments_ts.get_num_time_points(); ++timepoint) {
            compress_vector(subcompartments_ts[timepoint], compartments);
            compartments_ts.add_time_point(subcompartments_ts.get_time(timepoint), compartments);
        }

        return compartments_ts;
    }

    /**
     * @brief Checks that the model satisfies all constraints (e.g. parameter or population constraints).
     * @return Returns true if one or more constraints are not satisfied, false otherwise.
     */
    bool check_constraints() const
    {

        return (check_constraints_impl() || this->parameters.check_constraints() ||
                this->populations.check_constraints());
    }

private:
    /**
     * @brief Converts a vector with subcompartments in a vector without subcompartments 
     * by summing up subcompartment values.
     * This is done recusively for each group which corresponds to a slice of the vector.
     *
     * @tparam group The group specifying the slice of the vector being considered. 
     * @param[in] subcompartments The vector that should be converted.
     * @param[out] compartments Reference to the vector where the output is stored.
     */
    template <size_t Group = 0, std::enable_if_t<(Group < m_groups) && (Group >= 0), bool> = true>
    void compress_vector(const Eigen::VectorXd& subcompartments, Eigen::VectorXd& compartments) const
    {
        using LctState = typename std::tuple_element_t<Group, tupleLctStates>;

        // Specify first indices of the vector slices considered.
        Eigen::Index first_index_subcomps = this->populations.template get_first_index_group<Group>();
        Eigen::Index count_InfStates      = (Eigen::Index)InfectionState::Count;
        Eigen::Index first_index_comps    = Group * count_InfStates;

        // Use segment of the vector subcompartments of each InfectionState and sum up the values of subcompartments.
        compartments[first_index_comps + (Eigen::Index)InfectionState::Susceptible] =
            subcompartments[first_index_subcomps];
        compartments[first_index_comps + (Eigen::Index)InfectionState::Exposed] =
            subcompartments
                .segment(
                    first_index_subcomps +
                        std::tuple_element_t<Group,
                                             tupleLctStates>::template get_first_index<InfectionState::Exposed>(),
                    std::tuple_element_t<Group,
                                         tupleLctStates>::template get_num_subcompartments<InfectionState::Exposed>())
                .sum();
        compartments[first_index_comps + (Eigen::Index)InfectionState::InfectedNoSymptoms] =
            subcompartments
                .segment(first_index_subcomps +
                             LctState::template get_first_index<InfectionState::InfectedNoSymptoms>(),
                         LctState::template get_num_subcompartments<InfectionState::InfectedNoSymptoms>())
                .sum();
        compartments[first_index_comps + (Eigen::Index)InfectionState::InfectedSymptoms] =
            subcompartments
                .segment(first_index_subcomps + LctState::template get_first_index<InfectionState::InfectedSymptoms>(),
                         LctState::template get_num_subcompartments<InfectionState::InfectedSymptoms>())
                .sum();
        compartments[first_index_comps + (Eigen::Index)InfectionState::InfectedSevere] =
            subcompartments
                .segment(first_index_subcomps + LctState::template get_first_index<InfectionState::InfectedSevere>(),
                         LctState::template get_num_subcompartments<InfectionState::InfectedSevere>())
                .sum();
        compartments[first_index_comps + (Eigen::Index)InfectionState::InfectedCritical] =
            subcompartments
                .segment(first_index_subcomps + LctState::template get_first_index<InfectionState::InfectedCritical>(),
                         LctState::template get_num_subcompartments<InfectionState::InfectedCritical>())
                .sum();
        compartments[first_index_comps + (Eigen::Index)InfectionState::Recovered] =
            subcompartments[first_index_subcomps + LctState::template get_first_index<InfectionState::Recovered>()];
        compartments[first_index_comps + (Eigen::Index)InfectionState::Dead] =
            subcompartments[first_index_subcomps +
                            std::tuple_element_t<Group,
                                                 tupleLctStates>::template get_first_index<InfectionState::Dead>()];
        // Function call for next group if applicable.
        if constexpr (Group + 1 < m_groups) {
=======

    /**
     * @brief Cumulates a simulation result with subcompartments to produce a result that divides the population only
     *   into the infection states defined in InfectionState.
     *
     * If the model is used for simulation, we will get a result in form of a TimeSeries with infection states divided 
     * in subcompartments.
     * The function calculates a TimeSeries without subcompartments from another TimeSeries with subcompartments. 
     * This is done by summing up the numbers in the subcompartments.
     * @param[in] subcompartments_ts Result of a simulation with the model.
     * @return Result of the simulation divided in infection states without subcompartments. 
     *  Returns TimeSeries with values -1 if calculation is not possible.
     */
    TimeSeries<ScalarType> calculate_compartments(const TimeSeries<ScalarType>& subcompartments_ts) const
    {
        Eigen::Index count_InfStates  = (Eigen::Index)InfectionState::Count;
        Eigen::Index num_compartments = count_InfStates * num_groups;
        TimeSeries<ScalarType> compartments_ts(num_compartments);
        if (!(this->populations.get_num_compartments() == (size_t)subcompartments_ts.get_num_elements())) {
            log_error("Result does not match InfectionState of the Model.");
            Vector<ScalarType> wrong_size = Vector<ScalarType>::Constant(num_compartments, -1);
            compartments_ts.add_time_point(-1, wrong_size);
            return compartments_ts;
        }
        Vector<ScalarType> compartments(num_compartments);
        for (Eigen::Index timepoint = 0; timepoint < subcompartments_ts.get_num_time_points(); ++timepoint) {
            compress_vector(subcompartments_ts[timepoint], compartments);
            compartments_ts.add_time_point(subcompartments_ts.get_time(timepoint), compartments);
        }

        return compartments_ts;
    }

    /**
     * @brief Checks that the model satisfies all constraints (e.g. parameter or population constraints).
     * @return Returns true if one or more constraints are not satisfied, false otherwise.
     */
    bool check_constraints() const
    {

        return (check_constraints_impl() || this->parameters.check_constraints() ||
                this->populations.check_constraints());
    }

private:
    /**
     * @brief Converts a vector with subcompartments in a vector without subcompartments 
     * by summing up subcompartment values.
     * This is done recursively for each group which corresponds to a slice of the vector.
     *
     * @tparam group The group specifying the slice of the vector being considered. 
     * @param[in] subcompartments The vector that should be converted.
     * @param[out] compartments Reference to the vector where the output is stored.
     */
    template <size_t Group = 0>
    void compress_vector(const Vector<ScalarType>& subcompartments, Vector<ScalarType>& compartments) const
    {
        static_assert((Group < num_groups) && (Group >= 0), "The template parameter Group should be valid.");
        using LctStateGroup = type_at_index_t<Group, LctStates...>;

        // Specify first indices of the vector slices considered.
        // First index of the group Group in an vector including all subcompartments.
        Eigen::Index first_index_group_subcomps = this->populations.template get_first_index_of_group<Group>();
        Eigen::Index count_InfStates            = (Eigen::Index)InfectionState::Count;
        // First index of the group Group in an vector including all compartments without a resolution
        // in subcompartments.
        Eigen::Index first_index_group_comps = Group * count_InfStates;

        // Use segment of the vector subcompartments of each InfectionState and sum up the values of subcompartments.
        compartments[first_index_group_comps + (Eigen::Index)InfectionState::Susceptible] =
            subcompartments[first_index_group_subcomps];
        compartments[first_index_group_comps + (Eigen::Index)InfectionState::Exposed] =
            subcompartments
                .segment(first_index_group_subcomps +
                             LctStateGroup::template get_first_index<InfectionState::Exposed>(),
                         LctStateGroup::template get_num_subcompartments<InfectionState::Exposed>())
                .sum();
        compartments[first_index_group_comps + (Eigen::Index)InfectionState::InfectedNoSymptoms] =
            subcompartments
                .segment(first_index_group_subcomps +
                             LctStateGroup::template get_first_index<InfectionState::InfectedNoSymptoms>(),
                         LctStateGroup::template get_num_subcompartments<InfectionState::InfectedNoSymptoms>())
                .sum();
        compartments[first_index_group_comps + (Eigen::Index)InfectionState::InfectedSymptoms] =
            subcompartments
                .segment(first_index_group_subcomps +
                             LctStateGroup::template get_first_index<InfectionState::InfectedSymptoms>(),
                         LctStateGroup::template get_num_subcompartments<InfectionState::InfectedSymptoms>())
                .sum();
        compartments[first_index_group_comps + (Eigen::Index)InfectionState::InfectedSevere] =
            subcompartments
                .segment(first_index_group_subcomps +
                             LctStateGroup::template get_first_index<InfectionState::InfectedSevere>(),
                         LctStateGroup::template get_num_subcompartments<InfectionState::InfectedSevere>())
                .sum();
        compartments[first_index_group_comps + (Eigen::Index)InfectionState::InfectedCritical] =
            subcompartments
                .segment(first_index_group_subcomps +
                             LctStateGroup::template get_first_index<InfectionState::InfectedCritical>(),
                         LctStateGroup::template get_num_subcompartments<InfectionState::InfectedCritical>())
                .sum();
        compartments[first_index_group_comps + (Eigen::Index)InfectionState::Recovered] =
            subcompartments[first_index_group_subcomps +
                            LctStateGroup::template get_first_index<InfectionState::Recovered>()];
        compartments[first_index_group_comps + (Eigen::Index)InfectionState::Dead] =
            subcompartments[first_index_group_subcomps +
                            LctStateGroup::template get_first_index<InfectionState::Dead>()];
        // Function call for next group if applicable.
        if constexpr (Group + 1 < num_groups) {
>>>>>>> 125e1d23
            compress_vector<Group + 1>(subcompartments, compartments);
        }
    }

    /**
<<<<<<< HEAD
     * @brief Evaluates the right-hand-side f of the ODE dydt = f(y, t) recusively for each group.
=======
     * @brief Evaluates the right-hand-side f of the ODE dydt = f(y, t) recursively for each group.
>>>>>>> 125e1d23
     *
     * See also the function get_derivative.
     * For each group, one slice of the output vector is calculated.
     * @tparam group The group specifying the slice of the vector being considered.  
     * @param[in] pop The current state of the population in the geographic unit we are considering.
     * @param[in] y The current state of the model (or a subpopulation) as a flat array.
     * @param[in] t The current time.
     * @param[out] dydt A reference to the calculated output.
     */
<<<<<<< HEAD
    template <size_t Group = 0, std::enable_if_t<(Group < m_groups) && (Group >= 0), bool> = true>
    void get_derivatives_impl(Eigen::Ref<const Eigen::VectorXd> pop, Eigen::Ref<const Eigen::VectorXd> y, ScalarType t,
                              Eigen::Ref<Eigen::VectorXd> dydt) const
    {
        using LctState = typename std::tuple_element_t<Group, tupleLctStates>;

        size_t first_index = this->populations.template get_first_index_group<Group>();
        auto params        = this->parameters;
        ScalarType flow    = 0;

        // Indizes of first subcompartment of the InfectionState for the group in the vectors.
        size_t Ei_first_index = first_index + LctState::template get_first_index<InfectionState::Exposed>();
        size_t INSi_first_index =
            first_index + LctState::template get_first_index<InfectionState::InfectedNoSymptoms>();
        size_t ISyi_first_index  = first_index + LctState::template get_first_index<InfectionState::InfectedSymptoms>();
        size_t ISevi_first_index = first_index + LctState::template get_first_index<InfectionState::InfectedSevere>();
        size_t ICri_first_index  = first_index + LctState::template get_first_index<InfectionState::InfectedCritical>();
        size_t Ri                = first_index + LctState::template get_first_index<InfectionState::Recovered>();
        size_t Di                = first_index + LctState::template get_first_index<InfectionState::Dead>();
=======
    template <size_t Group = 0>
    void get_derivatives_impl(Eigen::Ref<const Vector<ScalarType>> pop, Eigen::Ref<const Vector<ScalarType>> y,
                              ScalarType t, Eigen::Ref<Vector<ScalarType>> dydt) const
    {
        static_assert((Group < num_groups) && (Group >= 0), "The template parameter Group should be valid.");
        using LctStateGroup = type_at_index_t<Group, LctStates...>;

        size_t first_index_group = this->populations.template get_first_index_of_group<Group>();
        auto params              = this->parameters;
        ScalarType flow          = 0;

        // Indices of first subcompartment of the InfectionState for the group in the vectors.
        size_t Ei_first_index = first_index_group + LctStateGroup::template get_first_index<InfectionState::Exposed>();
        size_t INSi_first_index =
            first_index_group + LctStateGroup::template get_first_index<InfectionState::InfectedNoSymptoms>();
        size_t ISyi_first_index =
            first_index_group + LctStateGroup::template get_first_index<InfectionState::InfectedSymptoms>();
        size_t ISevi_first_index =
            first_index_group + LctStateGroup::template get_first_index<InfectionState::InfectedSevere>();
        size_t ICri_first_index =
            first_index_group + LctStateGroup::template get_first_index<InfectionState::InfectedCritical>();
        size_t Ri = first_index_group + LctStateGroup::template get_first_index<InfectionState::Recovered>();
        size_t Di = first_index_group + LctStateGroup::template get_first_index<InfectionState::Dead>();
>>>>>>> 125e1d23

        // Calculate derivative of the Susceptible compartment.
        interact<Group, 0>(pop, y, t, dydt);

        // Calculate derivative of the Exposed compartment.
<<<<<<< HEAD
        dydt[Ei_first_index] = -dydt[first_index];
        for (size_t subcomp = 0; subcomp < LctState::template get_num_subcompartments<InfectionState::Exposed>();
             subcomp++) {
            // Variable flow stores the value of the flow from one subcompartment to the next one.
            // Ei_first_index+subcomp is always the index of a (sub-)compartment of Exposed and Ei_first_index
            // + subcomp + 1 can also be the index of the first (sub-)compartment of InfectedNoSymptoms.
            flow = (ScalarType)LctState::template get_num_subcompartments<InfectionState::Exposed>() *
                   (1 / params.template get<TimeExposed>()[Group]) * y[Ei_first_index + subcomp];
            // Subtract flow from dydt[Ei_first_index + subcomp] and add to next subcompartment.
            dydt[Ei_first_index + subcomp]     = dydt[Ei_first_index + subcomp] - flow;
=======
        dydt[Ei_first_index] = -dydt[first_index_group];
        for (size_t subcomp = 0; subcomp < LctStateGroup::template get_num_subcompartments<InfectionState::Exposed>();
             subcomp++) {
            // Variable flow stores the value of the flow from one subcompartment to the next one.
            // Ei_first_index + subcomp is always the index of a (sub-)compartment of Exposed and Ei_first_index
            // + subcomp + 1 can also be the index of the first (sub-)compartment of InfectedNoSymptoms.
            flow = (ScalarType)LctStateGroup::template get_num_subcompartments<InfectionState::Exposed>() *
                   (1 / params.template get<TimeExposed>()[Group]) * y[Ei_first_index + subcomp];
            // Subtract flow from dydt[Ei_first_index + subcomp] and add to next subcompartment.
            dydt[Ei_first_index + subcomp] -= flow;
>>>>>>> 125e1d23
            dydt[Ei_first_index + subcomp + 1] = flow;
        }

        // Calculate derivative of the InfectedNoSymptoms compartment.
        for (size_t subcomp = 0;
<<<<<<< HEAD
             subcomp < LctState::template get_num_subcompartments<InfectionState::InfectedNoSymptoms>(); subcomp++) {
            flow = (ScalarType)LctState::template get_num_subcompartments<InfectionState::InfectedNoSymptoms>() *
=======
             subcomp < LctStateGroup::template get_num_subcompartments<InfectionState::InfectedNoSymptoms>();
             subcomp++) {
            flow = (ScalarType)LctStateGroup::template get_num_subcompartments<InfectionState::InfectedNoSymptoms>() *
>>>>>>> 125e1d23
                   (1 / params.template get<TimeInfectedNoSymptoms>()[Group]) * y[INSi_first_index + subcomp];
            dydt[INSi_first_index + subcomp] -= flow;
            dydt[INSi_first_index + subcomp + 1] = flow;
        }

        // Calculate derivative of the InfectedSymptoms compartment.
        // Flow from last (sub-) compartment of C must be split between
        // the first subcompartment of InfectedSymptoms and Recovered.
        dydt[Ri] = dydt[ISyi_first_index] * params.template get<RecoveredPerInfectedNoSymptoms>()[Group];
        dydt[ISyi_first_index] =
            dydt[ISyi_first_index] * (1 - params.template get<RecoveredPerInfectedNoSymptoms>()[Group]);
        for (size_t subcomp = 0;
<<<<<<< HEAD
             subcomp <
             std::tuple_element_t<Group,
                                  tupleLctStates>::template get_num_subcompartments<InfectionState::InfectedSymptoms>();
             subcomp++) {
            flow = (ScalarType)LctState::template get_num_subcompartments<InfectionState::InfectedSymptoms>() *
                   (1 / params.template get<TimeInfectedSymptoms>()[Group]) * y[ISyi_first_index + subcomp];
            dydt[ISyi_first_index + subcomp] -= flow;
            dydt[ISyi_first_index + subcomp + 1] = flow;
        }

        // Calculate derivative of the InfectedSevere compartment.
        dydt[Ri] += dydt[ISevi_first_index] * (1 - params.template get<SeverePerInfectedSymptoms>()[Group]);
        dydt[ISevi_first_index] = dydt[ISevi_first_index] * params.template get<SeverePerInfectedSymptoms>()[Group];
        for (size_t subcomp = 0;
             subcomp <
             std::tuple_element_t<Group,
                                  tupleLctStates>::template get_num_subcompartments<InfectionState::InfectedSevere>();
             subcomp++) {
            flow = (ScalarType)LctState::template get_num_subcompartments<InfectionState::InfectedSevere>() *
                   (1 / params.template get<TimeInfectedSevere>()[Group]) * y[ISevi_first_index + subcomp];
            dydt[ISevi_first_index + subcomp] -= flow;
            dydt[ISevi_first_index + subcomp + 1] = flow;
=======
             subcomp < LctStateGroup::template get_num_subcompartments<InfectionState::InfectedSymptoms>(); subcomp++) {
            flow = (ScalarType)LctStateGroup::template get_num_subcompartments<InfectionState::InfectedSymptoms>() *
                   (1 / params.template get<TimeInfectedSymptoms>()[Group]) * y[ISyi_first_index + subcomp];
            dydt[ISyi_first_index + subcomp] -= flow;
            dydt[ISyi_first_index + subcomp + 1] = flow;
        }

        // Calculate derivative of the InfectedSevere compartment.
        dydt[Ri] += dydt[ISevi_first_index] * (1 - params.template get<SeverePerInfectedSymptoms>()[Group]);
        dydt[ISevi_first_index] = dydt[ISevi_first_index] * params.template get<SeverePerInfectedSymptoms>()[Group];
        for (size_t subcomp = 0;
             subcomp < LctStateGroup::template get_num_subcompartments<InfectionState::InfectedSevere>(); subcomp++) {
            flow = (ScalarType)LctStateGroup::template get_num_subcompartments<InfectionState::InfectedSevere>() *
                   (1 / params.template get<TimeInfectedSevere>()[Group]) * y[ISevi_first_index + subcomp];
            dydt[ISevi_first_index + subcomp] -= flow;
            dydt[ISevi_first_index + subcomp + 1] = flow;
        }

        // Calculate derivative of the InfectedCritical compartment.
        dydt[Ri] += dydt[ICri_first_index] * (1 - params.template get<CriticalPerSevere>()[Group]);
        dydt[ICri_first_index] = dydt[ICri_first_index] * params.template get<CriticalPerSevere>()[Group];
        for (size_t subcomp = 0;
             subcomp < LctStateGroup::template get_num_subcompartments<InfectionState::InfectedCritical>() - 1;
             subcomp++) {
            flow = (ScalarType)LctStateGroup::template get_num_subcompartments<InfectionState::InfectedCritical>() *
                   (1 / params.template get<TimeInfectedCritical>()[Group]) * y[ICri_first_index + subcomp];
            dydt[ICri_first_index + subcomp] -= flow;
            dydt[ICri_first_index + subcomp + 1] = flow;
>>>>>>> 125e1d23
        }
        // Last flow from InfectedCritical has to be divided between Recovered and Dead.
        // Must be calculated separately in order not to overwrite the already calculated values ​​for Recovered.
        flow = (ScalarType)LctStateGroup::template get_num_subcompartments<InfectionState::InfectedCritical>() *
               (1 / params.template get<TimeInfectedCritical>()[Group]) * y[Ri - 1];
        dydt[Ri - 1] -= flow;
        dydt[Ri] = dydt[Ri] + (1 - params.template get<DeathsPerCritical>()[Group]) * flow;
        dydt[Di] = params.template get<DeathsPerCritical>()[Group] * flow;

<<<<<<< HEAD
        // Calculate derivative of the InfectedCritical compartment.
        dydt[Ri] += dydt[ICri_first_index] * (1 - params.template get<CriticalPerSevere>()[Group]);
        dydt[ICri_first_index] = dydt[ICri_first_index] * params.template get<CriticalPerSevere>()[Group];
        for (size_t subcomp = 0;
             subcomp < LctState::template get_num_subcompartments<InfectionState::InfectedCritical>() - 1; subcomp++) {
            flow = (ScalarType)LctState::template get_num_subcompartments<InfectionState::InfectedCritical>() *
                   (1 / params.template get<TimeInfectedCritical>()[Group]) * y[ICri_first_index + subcomp];
            dydt[ICri_first_index + subcomp] -= flow;
            dydt[ICri_first_index + subcomp + 1] = flow;
        }
        // Last flow from InfectedCritical has to be divided between Recovered and Dead.
        // Must be calculated separately in order not to overwrite the already calculated values ​​for Recovered.
        flow = (ScalarType)LctState::template get_num_subcompartments<InfectionState::InfectedCritical>() *
               (1 / params.template get<TimeInfectedCritical>()[Group]) * y[Ri - 1];
        dydt[Ri - 1] -= flow;
        dydt[Ri] = dydt[Ri] + (1 - params.template get<DeathsPerCritical>()[Group]) * flow;
        dydt[Di] = params.template get<DeathsPerCritical>()[Group] * flow;

        // Function call for next group if applicable.
        if constexpr (Group + 1 < m_groups) {
            get_derivatives_impl<Group + 1>(pop, y, t, dydt);
        }
    }

    /**
     * @brief Calculated the derivative of the Susceptible compartment for Group1.
=======
        // Function call for next group if applicable.
        if constexpr (Group + 1 < num_groups) {
            get_derivatives_impl<Group + 1>(pop, y, t, dydt);
        }
    }

    /**
     * @brief Calculates the derivative of the Susceptible compartment for Group1.
>>>>>>> 125e1d23
     *
     * This is done recursively by calculating the interaction terms with each group.
     * @tparam Group1 The group for which the derivative of the Susceptible compartment should be calculated. 
     * @tparam Group2 The group that Group1 interacts with. 
     * @param[in] pop The current state of the population in the geographic unit we are considering.
     * @param[in] y The current state of the model (or a subpopulation) as a flat array.
     * @param[in] t The current time.
     * @param[out] dydt A reference to the calculated output.
     */
<<<<<<< HEAD
    template <
        size_t Group1, size_t Group2 = 0,
        std::enable_if_t<(Group1 < m_groups) && (Group1 >= 0) && (Group2 < m_groups) && (Group2 >= 0), bool> = true>
    void interact(Eigen::Ref<const Eigen::VectorXd> pop, Eigen::Ref<const Eigen::VectorXd> y, ScalarType t,
                  Eigen::Ref<Eigen::VectorXd> dydt) const
    {
        using LctState2                 = typename std::tuple_element_t<Group2, tupleLctStates>;
        size_t Si                       = this->populations.template get_first_index_group<Group1>();
=======
    template <size_t Group1, size_t Group2 = 0>
    void interact(Eigen::Ref<const Vector<ScalarType>> pop, Eigen::Ref<const Vector<ScalarType>> y, ScalarType t,
                  Eigen::Ref<Vector<ScalarType>> dydt) const
    {
        static_assert((Group1 < num_groups) && (Group1 >= 0) && (Group2 < num_groups) && (Group2 >= 0),
                      "The template parameters Group1 & Group2 should be valid.");
        using LctStateGroup2            = type_at_index_t<Group2, LctStates...>;
        size_t Si_1                     = this->populations.template get_first_index_of_group<Group1>();
>>>>>>> 125e1d23
        ScalarType infectedNoSymptoms_2 = 0;
        ScalarType infectedSymptoms_2   = 0;
        auto params                     = this->parameters;

<<<<<<< HEAD
        size_t elem2_first_index = this->populations.template get_first_index_group<Group2>();

        // Calculate sum of all subcompartments for InfectedNoSymptoms of Group2.
        infectedNoSymptoms_2 =
            pop.segment(elem2_first_index + LctState2::template get_first_index<InfectionState::InfectedNoSymptoms>(),
                        LctState2::template get_num_subcompartments<InfectionState::InfectedNoSymptoms>())
                .sum();
        // Calculate sum of all subcompartments for InfectedSymptoms of Group2.
        infectedSymptoms_2 =
            pop.segment(elem2_first_index + LctState2::template get_first_index<InfectionState::InfectedSymptoms>(),
                        LctState2::template get_num_subcompartments<InfectionState::InfectedSymptoms>())
                .sum();
        // Size of the Subpopulation Group2 without dead people.
        double N_2            = pop.segment(elem2_first_index, LctState2::Count - 1).sum();
        ScalarType season_val = 1 + params.template get<Seasonality>() *
                                        sin(3.141592653589793 * ((params.template get<StartDay>() + t) / 182.5 + 0.5));
        dydt[Si] += -y[Si] / N_2 * season_val * params.template get<TransmissionProbabilityOnContact>()[Group1] *
                    params.template get<ContactPatterns>().get_cont_freq_mat().get_matrix_at(t)(
                        static_cast<Eigen::Index>(Group1), static_cast<Eigen::Index>(Group2)) *
                    (params.template get<RelativeTransmissionNoSymptoms>()[Group2] * infectedNoSymptoms_2 +
                     params.template get<RiskOfInfectionFromSymptomatic>()[Group2] * infectedSymptoms_2);
        // Function call for next interacting group if applicable.
        if constexpr (Group2 + 1 < m_groups) {
=======
        size_t first_index_group2 = this->populations.template get_first_index_of_group<Group2>();

        // Calculate sum of all subcompartments for InfectedNoSymptoms of Group2.
        infectedNoSymptoms_2 =
            pop.segment(first_index_group2 +
                            LctStateGroup2::template get_first_index<InfectionState::InfectedNoSymptoms>(),
                        LctStateGroup2::template get_num_subcompartments<InfectionState::InfectedNoSymptoms>())
                .sum();
        // Calculate sum of all subcompartments for InfectedSymptoms of Group2.
        infectedSymptoms_2 =
            pop.segment(first_index_group2 +
                            LctStateGroup2::template get_first_index<InfectionState::InfectedSymptoms>(),
                        LctStateGroup2::template get_num_subcompartments<InfectionState::InfectedSymptoms>())
                .sum();
        // Size of the Subpopulation Group2 without dead people.
        double N_2            = pop.segment(first_index_group2, LctStateGroup2::Count - 1).sum();
        ScalarType season_val = 1 + params.template get<Seasonality>() *
                                        sin(3.141592653589793 * ((params.template get<StartDay>() + t) / 182.5 + 0.5));
        dydt[Si_1] += -y[Si_1] / N_2 * season_val * params.template get<TransmissionProbabilityOnContact>()[Group1] *
                      params.template get<ContactPatterns>().get_cont_freq_mat().get_matrix_at(t)(
                          static_cast<Eigen::Index>(Group1), static_cast<Eigen::Index>(Group2)) *
                      (params.template get<RelativeTransmissionNoSymptoms>()[Group2] * infectedNoSymptoms_2 +
                       params.template get<RiskOfInfectionFromSymptomatic>()[Group2] * infectedSymptoms_2);
        // Function call for next interacting group if applicable.
        if constexpr (Group2 + 1 < num_groups) {
>>>>>>> 125e1d23
            interact<Group1, Group2 + 1>(pop, y, t, dydt);
        }
    }

    /**
     * @brief Checks whether LctState of a group satisfies all constraints. 
     *  Recursively, it checks that all groups satisfy the constraints.
     *
     * @tparam group The group for which the constraints should be checked.
     * @return Returns true if one or more constraints are not satisfied, false otherwise.
     */
<<<<<<< HEAD
    template <size_t Group = 0, std::enable_if_t<(Group < m_groups) && (Group >= 0), bool> = true>
    bool check_constraints_impl() const
    {
        using LctState = typename std::tuple_element_t<Group, tupleLctStates>;

        if (LctState::template get_num_subcompartments<InfectionState::Susceptible>() != 1) {
            log_warning(
                "Constraint check: The number of subcompartments for Susceptibles of group {} is should be one!",
                Group);
            return true;
        }
        if (LctState::template get_num_subcompartments<InfectionState::Recovered>() != 1) {
            log_warning("Constraint check: The number of subcompartments for Recovered of group {} is should be one!",
                        Group);
            return true;
        }
        if (LctState::template get_num_subcompartments<InfectionState::Dead>() != 1) {
            log_warning("Constraint check: The number of subcompartments for Dead of group {} is should be one!",
                        Group);
            return true;
        }

        if constexpr (Group == m_groups - 1) {
=======
    template <size_t Group = 0>
    bool check_constraints_impl() const
    {
        static_assert((Group < num_groups) && (Group >= 0), "The template parameter Group should be valid.");
        using LctStateGroup = type_at_index_t<Group, LctStates...>;

        if (LctStateGroup::template get_num_subcompartments<InfectionState::Susceptible>() != 1) {
            log_warning("Constraint check: The number of subcompartments for Susceptibles of group {} should be one!",
                        Group);
            return true;
        }
        if (LctStateGroup::template get_num_subcompartments<InfectionState::Recovered>() != 1) {
            log_warning("Constraint check: The number of subcompartments for Recovered of group {} should be one!",
                        Group);
            return true;
        }
        if (LctStateGroup::template get_num_subcompartments<InfectionState::Dead>() != 1) {
            log_warning("Constraint check: The number of subcompartments for Dead of group {} should be one!", Group);
            return true;
        }

        if constexpr (Group == num_groups - 1) {
>>>>>>> 125e1d23
            return false;
        }
        else {
            return check_constraints_impl<Group + 1>();
        }
    }
};

} // namespace lsecir
} // namespace mio

#endif // LCTSECIR_MODEL_H<|MERGE_RESOLUTION|>--- conflicted
+++ resolved
@@ -40,12 +40,8 @@
  * @brief Class that defines an LCT-SECIR model.
  *
  * @tparam LctStates The LCT model can work with any number of LctStates, where each LctState corresponds to a group,
-<<<<<<< HEAD
- * e.g. one AgeGroup. If you do not want to divide the population into groups, just use one LctState.
-=======
  * e.g. one AgeGroup. The purpose of the LctStates is to define the number of subcompartments for each InfectionState.
  * If you do not want to divide the population into groups, just use one LctState.
->>>>>>> 125e1d23
  * If you want to divide the population according to more than one category, e.g. sex and age, 
  * you have to specify one LctState for each pair of groups, e.g. for (female, A00-A04), (female, A05-A14) etc. 
  * This is because the number of subcompartments can be different for each group.
@@ -56,18 +52,6 @@
     : public CompartmentalModel<ScalarType, InfectionState, LctPopulations<ScalarType, LctStates...>, Parameters>
 {
 public:
-<<<<<<< HEAD
-    using tupleLctStates = std::tuple<LctStates...>;
-    using Base = CompartmentalModel<ScalarType, InfectionState, LctPopulations<ScalarType, LctStates...>, Parameters>;
-    using typename Base::ParameterSet;
-    using typename Base::Populations;
-    static size_t constexpr m_groups = sizeof...(LctStates);
-    static_assert(m_groups >= 1, "The number of LctStates provided should be at least one.");
-
-    /// @brief Default constructor.
-    Model()
-        : Base(Populations(), ParameterSet(m_groups))
-=======
     using LctStatesGroups = TypeList<LctStates...>;
     using Base = CompartmentalModel<ScalarType, InfectionState, LctPopulations<ScalarType, LctStates...>, Parameters>;
     using typename Base::ParameterSet;
@@ -78,7 +62,6 @@
     /// @brief Default constructor.
     Model()
         : Base(Populations(), ParameterSet(num_groups))
->>>>>>> 125e1d23
     {
     }
 
@@ -110,113 +93,6 @@
         dydt.setZero();
         get_derivatives_impl(pop, y, t, dydt);
     }
-<<<<<<< HEAD
-
-    /**
-     * @brief Cumulates a simulation result with subcompartments to produce a result that divides the population only
-     *   into the infection states defined in InfectionState.
-     *
-     * If the model is used for simulation, we will get a result in form of a TimeSeries with infection states divided 
-     * in subcompartments.
-     * The function calculates a TimeSeries without subcompartmens from another TimeSeries with subcompartments. 
-     * This is done by summing up the numbers in the subcompartments.
-     * @param[in] subcompartments_ts Result of a simulation with the model.
-     * @return Result of the simulation divided in infection states without subcompartments. 
-     *  Returns TimeSeries with values -1 if calculation is not possible.
-     */
-    TimeSeries<ScalarType> calculate_compartments(const TimeSeries<ScalarType>& subcompartments_ts) const
-    {
-        Eigen::Index count_InfStates  = (Eigen::Index)InfectionState::Count;
-        Eigen::Index num_compartments = count_InfStates * m_groups;
-        TimeSeries<ScalarType> compartments_ts(num_compartments);
-        if (!(this->populations.get_num_compartments() == (size_t)subcompartments_ts.get_num_elements())) {
-            log_error("Result does not match infectionState of the Model.");
-            Eigen::VectorXd wrong_size = Eigen::VectorXd::Constant(num_compartments, -1);
-            compartments_ts.add_time_point(-1, wrong_size);
-            return compartments_ts;
-        }
-        Eigen::VectorXd compartments(num_compartments);
-        for (Eigen::Index timepoint = 0; timepoint < subcompartments_ts.get_num_time_points(); ++timepoint) {
-            compress_vector(subcompartments_ts[timepoint], compartments);
-            compartments_ts.add_time_point(subcompartments_ts.get_time(timepoint), compartments);
-        }
-
-        return compartments_ts;
-    }
-
-    /**
-     * @brief Checks that the model satisfies all constraints (e.g. parameter or population constraints).
-     * @return Returns true if one or more constraints are not satisfied, false otherwise.
-     */
-    bool check_constraints() const
-    {
-
-        return (check_constraints_impl() || this->parameters.check_constraints() ||
-                this->populations.check_constraints());
-    }
-
-private:
-    /**
-     * @brief Converts a vector with subcompartments in a vector without subcompartments 
-     * by summing up subcompartment values.
-     * This is done recusively for each group which corresponds to a slice of the vector.
-     *
-     * @tparam group The group specifying the slice of the vector being considered. 
-     * @param[in] subcompartments The vector that should be converted.
-     * @param[out] compartments Reference to the vector where the output is stored.
-     */
-    template <size_t Group = 0, std::enable_if_t<(Group < m_groups) && (Group >= 0), bool> = true>
-    void compress_vector(const Eigen::VectorXd& subcompartments, Eigen::VectorXd& compartments) const
-    {
-        using LctState = typename std::tuple_element_t<Group, tupleLctStates>;
-
-        // Specify first indices of the vector slices considered.
-        Eigen::Index first_index_subcomps = this->populations.template get_first_index_group<Group>();
-        Eigen::Index count_InfStates      = (Eigen::Index)InfectionState::Count;
-        Eigen::Index first_index_comps    = Group * count_InfStates;
-
-        // Use segment of the vector subcompartments of each InfectionState and sum up the values of subcompartments.
-        compartments[first_index_comps + (Eigen::Index)InfectionState::Susceptible] =
-            subcompartments[first_index_subcomps];
-        compartments[first_index_comps + (Eigen::Index)InfectionState::Exposed] =
-            subcompartments
-                .segment(
-                    first_index_subcomps +
-                        std::tuple_element_t<Group,
-                                             tupleLctStates>::template get_first_index<InfectionState::Exposed>(),
-                    std::tuple_element_t<Group,
-                                         tupleLctStates>::template get_num_subcompartments<InfectionState::Exposed>())
-                .sum();
-        compartments[first_index_comps + (Eigen::Index)InfectionState::InfectedNoSymptoms] =
-            subcompartments
-                .segment(first_index_subcomps +
-                             LctState::template get_first_index<InfectionState::InfectedNoSymptoms>(),
-                         LctState::template get_num_subcompartments<InfectionState::InfectedNoSymptoms>())
-                .sum();
-        compartments[first_index_comps + (Eigen::Index)InfectionState::InfectedSymptoms] =
-            subcompartments
-                .segment(first_index_subcomps + LctState::template get_first_index<InfectionState::InfectedSymptoms>(),
-                         LctState::template get_num_subcompartments<InfectionState::InfectedSymptoms>())
-                .sum();
-        compartments[first_index_comps + (Eigen::Index)InfectionState::InfectedSevere] =
-            subcompartments
-                .segment(first_index_subcomps + LctState::template get_first_index<InfectionState::InfectedSevere>(),
-                         LctState::template get_num_subcompartments<InfectionState::InfectedSevere>())
-                .sum();
-        compartments[first_index_comps + (Eigen::Index)InfectionState::InfectedCritical] =
-            subcompartments
-                .segment(first_index_subcomps + LctState::template get_first_index<InfectionState::InfectedCritical>(),
-                         LctState::template get_num_subcompartments<InfectionState::InfectedCritical>())
-                .sum();
-        compartments[first_index_comps + (Eigen::Index)InfectionState::Recovered] =
-            subcompartments[first_index_subcomps + LctState::template get_first_index<InfectionState::Recovered>()];
-        compartments[first_index_comps + (Eigen::Index)InfectionState::Dead] =
-            subcompartments[first_index_subcomps +
-                            std::tuple_element_t<Group,
-                                                 tupleLctStates>::template get_first_index<InfectionState::Dead>()];
-        // Function call for next group if applicable.
-        if constexpr (Group + 1 < m_groups) {
-=======
 
     /**
      * @brief Cumulates a simulation result with subcompartments to produce a result that divides the population only
@@ -326,17 +202,12 @@
                             LctStateGroup::template get_first_index<InfectionState::Dead>()];
         // Function call for next group if applicable.
         if constexpr (Group + 1 < num_groups) {
->>>>>>> 125e1d23
             compress_vector<Group + 1>(subcompartments, compartments);
         }
     }
 
     /**
-<<<<<<< HEAD
-     * @brief Evaluates the right-hand-side f of the ODE dydt = f(y, t) recusively for each group.
-=======
      * @brief Evaluates the right-hand-side f of the ODE dydt = f(y, t) recursively for each group.
->>>>>>> 125e1d23
      *
      * See also the function get_derivative.
      * For each group, one slice of the output vector is calculated.
@@ -346,27 +217,6 @@
      * @param[in] t The current time.
      * @param[out] dydt A reference to the calculated output.
      */
-<<<<<<< HEAD
-    template <size_t Group = 0, std::enable_if_t<(Group < m_groups) && (Group >= 0), bool> = true>
-    void get_derivatives_impl(Eigen::Ref<const Eigen::VectorXd> pop, Eigen::Ref<const Eigen::VectorXd> y, ScalarType t,
-                              Eigen::Ref<Eigen::VectorXd> dydt) const
-    {
-        using LctState = typename std::tuple_element_t<Group, tupleLctStates>;
-
-        size_t first_index = this->populations.template get_first_index_group<Group>();
-        auto params        = this->parameters;
-        ScalarType flow    = 0;
-
-        // Indizes of first subcompartment of the InfectionState for the group in the vectors.
-        size_t Ei_first_index = first_index + LctState::template get_first_index<InfectionState::Exposed>();
-        size_t INSi_first_index =
-            first_index + LctState::template get_first_index<InfectionState::InfectedNoSymptoms>();
-        size_t ISyi_first_index  = first_index + LctState::template get_first_index<InfectionState::InfectedSymptoms>();
-        size_t ISevi_first_index = first_index + LctState::template get_first_index<InfectionState::InfectedSevere>();
-        size_t ICri_first_index  = first_index + LctState::template get_first_index<InfectionState::InfectedCritical>();
-        size_t Ri                = first_index + LctState::template get_first_index<InfectionState::Recovered>();
-        size_t Di                = first_index + LctState::template get_first_index<InfectionState::Dead>();
-=======
     template <size_t Group = 0>
     void get_derivatives_impl(Eigen::Ref<const Vector<ScalarType>> pop, Eigen::Ref<const Vector<ScalarType>> y,
                               ScalarType t, Eigen::Ref<Vector<ScalarType>> dydt) const
@@ -390,24 +240,11 @@
             first_index_group + LctStateGroup::template get_first_index<InfectionState::InfectedCritical>();
         size_t Ri = first_index_group + LctStateGroup::template get_first_index<InfectionState::Recovered>();
         size_t Di = first_index_group + LctStateGroup::template get_first_index<InfectionState::Dead>();
->>>>>>> 125e1d23
 
         // Calculate derivative of the Susceptible compartment.
         interact<Group, 0>(pop, y, t, dydt);
 
         // Calculate derivative of the Exposed compartment.
-<<<<<<< HEAD
-        dydt[Ei_first_index] = -dydt[first_index];
-        for (size_t subcomp = 0; subcomp < LctState::template get_num_subcompartments<InfectionState::Exposed>();
-             subcomp++) {
-            // Variable flow stores the value of the flow from one subcompartment to the next one.
-            // Ei_first_index+subcomp is always the index of a (sub-)compartment of Exposed and Ei_first_index
-            // + subcomp + 1 can also be the index of the first (sub-)compartment of InfectedNoSymptoms.
-            flow = (ScalarType)LctState::template get_num_subcompartments<InfectionState::Exposed>() *
-                   (1 / params.template get<TimeExposed>()[Group]) * y[Ei_first_index + subcomp];
-            // Subtract flow from dydt[Ei_first_index + subcomp] and add to next subcompartment.
-            dydt[Ei_first_index + subcomp]     = dydt[Ei_first_index + subcomp] - flow;
-=======
         dydt[Ei_first_index] = -dydt[first_index_group];
         for (size_t subcomp = 0; subcomp < LctStateGroup::template get_num_subcompartments<InfectionState::Exposed>();
              subcomp++) {
@@ -418,20 +255,14 @@
                    (1 / params.template get<TimeExposed>()[Group]) * y[Ei_first_index + subcomp];
             // Subtract flow from dydt[Ei_first_index + subcomp] and add to next subcompartment.
             dydt[Ei_first_index + subcomp] -= flow;
->>>>>>> 125e1d23
             dydt[Ei_first_index + subcomp + 1] = flow;
         }
 
         // Calculate derivative of the InfectedNoSymptoms compartment.
         for (size_t subcomp = 0;
-<<<<<<< HEAD
-             subcomp < LctState::template get_num_subcompartments<InfectionState::InfectedNoSymptoms>(); subcomp++) {
-            flow = (ScalarType)LctState::template get_num_subcompartments<InfectionState::InfectedNoSymptoms>() *
-=======
              subcomp < LctStateGroup::template get_num_subcompartments<InfectionState::InfectedNoSymptoms>();
              subcomp++) {
             flow = (ScalarType)LctStateGroup::template get_num_subcompartments<InfectionState::InfectedNoSymptoms>() *
->>>>>>> 125e1d23
                    (1 / params.template get<TimeInfectedNoSymptoms>()[Group]) * y[INSi_first_index + subcomp];
             dydt[INSi_first_index + subcomp] -= flow;
             dydt[INSi_first_index + subcomp + 1] = flow;
@@ -444,30 +275,6 @@
         dydt[ISyi_first_index] =
             dydt[ISyi_first_index] * (1 - params.template get<RecoveredPerInfectedNoSymptoms>()[Group]);
         for (size_t subcomp = 0;
-<<<<<<< HEAD
-             subcomp <
-             std::tuple_element_t<Group,
-                                  tupleLctStates>::template get_num_subcompartments<InfectionState::InfectedSymptoms>();
-             subcomp++) {
-            flow = (ScalarType)LctState::template get_num_subcompartments<InfectionState::InfectedSymptoms>() *
-                   (1 / params.template get<TimeInfectedSymptoms>()[Group]) * y[ISyi_first_index + subcomp];
-            dydt[ISyi_first_index + subcomp] -= flow;
-            dydt[ISyi_first_index + subcomp + 1] = flow;
-        }
-
-        // Calculate derivative of the InfectedSevere compartment.
-        dydt[Ri] += dydt[ISevi_first_index] * (1 - params.template get<SeverePerInfectedSymptoms>()[Group]);
-        dydt[ISevi_first_index] = dydt[ISevi_first_index] * params.template get<SeverePerInfectedSymptoms>()[Group];
-        for (size_t subcomp = 0;
-             subcomp <
-             std::tuple_element_t<Group,
-                                  tupleLctStates>::template get_num_subcompartments<InfectionState::InfectedSevere>();
-             subcomp++) {
-            flow = (ScalarType)LctState::template get_num_subcompartments<InfectionState::InfectedSevere>() *
-                   (1 / params.template get<TimeInfectedSevere>()[Group]) * y[ISevi_first_index + subcomp];
-            dydt[ISevi_first_index + subcomp] -= flow;
-            dydt[ISevi_first_index + subcomp + 1] = flow;
-=======
              subcomp < LctStateGroup::template get_num_subcompartments<InfectionState::InfectedSymptoms>(); subcomp++) {
             flow = (ScalarType)LctStateGroup::template get_num_subcompartments<InfectionState::InfectedSymptoms>() *
                    (1 / params.template get<TimeInfectedSymptoms>()[Group]) * y[ISyi_first_index + subcomp];
@@ -496,7 +303,6 @@
                    (1 / params.template get<TimeInfectedCritical>()[Group]) * y[ICri_first_index + subcomp];
             dydt[ICri_first_index + subcomp] -= flow;
             dydt[ICri_first_index + subcomp + 1] = flow;
->>>>>>> 125e1d23
         }
         // Last flow from InfectedCritical has to be divided between Recovered and Dead.
         // Must be calculated separately in order not to overwrite the already calculated values ​​for Recovered.
@@ -506,34 +312,6 @@
         dydt[Ri] = dydt[Ri] + (1 - params.template get<DeathsPerCritical>()[Group]) * flow;
         dydt[Di] = params.template get<DeathsPerCritical>()[Group] * flow;
 
-<<<<<<< HEAD
-        // Calculate derivative of the InfectedCritical compartment.
-        dydt[Ri] += dydt[ICri_first_index] * (1 - params.template get<CriticalPerSevere>()[Group]);
-        dydt[ICri_first_index] = dydt[ICri_first_index] * params.template get<CriticalPerSevere>()[Group];
-        for (size_t subcomp = 0;
-             subcomp < LctState::template get_num_subcompartments<InfectionState::InfectedCritical>() - 1; subcomp++) {
-            flow = (ScalarType)LctState::template get_num_subcompartments<InfectionState::InfectedCritical>() *
-                   (1 / params.template get<TimeInfectedCritical>()[Group]) * y[ICri_first_index + subcomp];
-            dydt[ICri_first_index + subcomp] -= flow;
-            dydt[ICri_first_index + subcomp + 1] = flow;
-        }
-        // Last flow from InfectedCritical has to be divided between Recovered and Dead.
-        // Must be calculated separately in order not to overwrite the already calculated values ​​for Recovered.
-        flow = (ScalarType)LctState::template get_num_subcompartments<InfectionState::InfectedCritical>() *
-               (1 / params.template get<TimeInfectedCritical>()[Group]) * y[Ri - 1];
-        dydt[Ri - 1] -= flow;
-        dydt[Ri] = dydt[Ri] + (1 - params.template get<DeathsPerCritical>()[Group]) * flow;
-        dydt[Di] = params.template get<DeathsPerCritical>()[Group] * flow;
-
-        // Function call for next group if applicable.
-        if constexpr (Group + 1 < m_groups) {
-            get_derivatives_impl<Group + 1>(pop, y, t, dydt);
-        }
-    }
-
-    /**
-     * @brief Calculated the derivative of the Susceptible compartment for Group1.
-=======
         // Function call for next group if applicable.
         if constexpr (Group + 1 < num_groups) {
             get_derivatives_impl<Group + 1>(pop, y, t, dydt);
@@ -542,7 +320,6 @@
 
     /**
      * @brief Calculates the derivative of the Susceptible compartment for Group1.
->>>>>>> 125e1d23
      *
      * This is done recursively by calculating the interaction terms with each group.
      * @tparam Group1 The group for which the derivative of the Susceptible compartment should be calculated. 
@@ -552,16 +329,6 @@
      * @param[in] t The current time.
      * @param[out] dydt A reference to the calculated output.
      */
-<<<<<<< HEAD
-    template <
-        size_t Group1, size_t Group2 = 0,
-        std::enable_if_t<(Group1 < m_groups) && (Group1 >= 0) && (Group2 < m_groups) && (Group2 >= 0), bool> = true>
-    void interact(Eigen::Ref<const Eigen::VectorXd> pop, Eigen::Ref<const Eigen::VectorXd> y, ScalarType t,
-                  Eigen::Ref<Eigen::VectorXd> dydt) const
-    {
-        using LctState2                 = typename std::tuple_element_t<Group2, tupleLctStates>;
-        size_t Si                       = this->populations.template get_first_index_group<Group1>();
-=======
     template <size_t Group1, size_t Group2 = 0>
     void interact(Eigen::Ref<const Vector<ScalarType>> pop, Eigen::Ref<const Vector<ScalarType>> y, ScalarType t,
                   Eigen::Ref<Vector<ScalarType>> dydt) const
@@ -570,36 +337,10 @@
                       "The template parameters Group1 & Group2 should be valid.");
         using LctStateGroup2            = type_at_index_t<Group2, LctStates...>;
         size_t Si_1                     = this->populations.template get_first_index_of_group<Group1>();
->>>>>>> 125e1d23
         ScalarType infectedNoSymptoms_2 = 0;
         ScalarType infectedSymptoms_2   = 0;
         auto params                     = this->parameters;
 
-<<<<<<< HEAD
-        size_t elem2_first_index = this->populations.template get_first_index_group<Group2>();
-
-        // Calculate sum of all subcompartments for InfectedNoSymptoms of Group2.
-        infectedNoSymptoms_2 =
-            pop.segment(elem2_first_index + LctState2::template get_first_index<InfectionState::InfectedNoSymptoms>(),
-                        LctState2::template get_num_subcompartments<InfectionState::InfectedNoSymptoms>())
-                .sum();
-        // Calculate sum of all subcompartments for InfectedSymptoms of Group2.
-        infectedSymptoms_2 =
-            pop.segment(elem2_first_index + LctState2::template get_first_index<InfectionState::InfectedSymptoms>(),
-                        LctState2::template get_num_subcompartments<InfectionState::InfectedSymptoms>())
-                .sum();
-        // Size of the Subpopulation Group2 without dead people.
-        double N_2            = pop.segment(elem2_first_index, LctState2::Count - 1).sum();
-        ScalarType season_val = 1 + params.template get<Seasonality>() *
-                                        sin(3.141592653589793 * ((params.template get<StartDay>() + t) / 182.5 + 0.5));
-        dydt[Si] += -y[Si] / N_2 * season_val * params.template get<TransmissionProbabilityOnContact>()[Group1] *
-                    params.template get<ContactPatterns>().get_cont_freq_mat().get_matrix_at(t)(
-                        static_cast<Eigen::Index>(Group1), static_cast<Eigen::Index>(Group2)) *
-                    (params.template get<RelativeTransmissionNoSymptoms>()[Group2] * infectedNoSymptoms_2 +
-                     params.template get<RiskOfInfectionFromSymptomatic>()[Group2] * infectedSymptoms_2);
-        // Function call for next interacting group if applicable.
-        if constexpr (Group2 + 1 < m_groups) {
-=======
         size_t first_index_group2 = this->populations.template get_first_index_of_group<Group2>();
 
         // Calculate sum of all subcompartments for InfectedNoSymptoms of Group2.
@@ -625,7 +366,6 @@
                        params.template get<RiskOfInfectionFromSymptomatic>()[Group2] * infectedSymptoms_2);
         // Function call for next interacting group if applicable.
         if constexpr (Group2 + 1 < num_groups) {
->>>>>>> 125e1d23
             interact<Group1, Group2 + 1>(pop, y, t, dydt);
         }
     }
@@ -637,31 +377,6 @@
      * @tparam group The group for which the constraints should be checked.
      * @return Returns true if one or more constraints are not satisfied, false otherwise.
      */
-<<<<<<< HEAD
-    template <size_t Group = 0, std::enable_if_t<(Group < m_groups) && (Group >= 0), bool> = true>
-    bool check_constraints_impl() const
-    {
-        using LctState = typename std::tuple_element_t<Group, tupleLctStates>;
-
-        if (LctState::template get_num_subcompartments<InfectionState::Susceptible>() != 1) {
-            log_warning(
-                "Constraint check: The number of subcompartments for Susceptibles of group {} is should be one!",
-                Group);
-            return true;
-        }
-        if (LctState::template get_num_subcompartments<InfectionState::Recovered>() != 1) {
-            log_warning("Constraint check: The number of subcompartments for Recovered of group {} is should be one!",
-                        Group);
-            return true;
-        }
-        if (LctState::template get_num_subcompartments<InfectionState::Dead>() != 1) {
-            log_warning("Constraint check: The number of subcompartments for Dead of group {} is should be one!",
-                        Group);
-            return true;
-        }
-
-        if constexpr (Group == m_groups - 1) {
-=======
     template <size_t Group = 0>
     bool check_constraints_impl() const
     {
@@ -684,7 +399,6 @@
         }
 
         if constexpr (Group == num_groups - 1) {
->>>>>>> 125e1d23
             return false;
         }
         else {
