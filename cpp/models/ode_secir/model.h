--- conflicted
+++ resolved
@@ -284,86 +284,66 @@
      */
     Eigen::Ref<Vector<FP>> advance(FP tmax)
     {
-<<<<<<< HEAD
         auto& t_end_dyn_npis   = this->get_model().parameters.get_end_dynamic_npis();
-        auto& dyn_npis         = this->get_model().parameters.template get<DynamicNPIsInfectedSymptoms>();
-        auto& contact_patterns = this->get_model().parameters.template get<ContactPatterns>();
-=======
         auto& dyn_npis         = this->get_model().parameters.template get<DynamicNPIsInfectedSymptoms<FP>>();
         auto& contact_patterns = this->get_model().parameters.template get<ContactPatterns<FP>>();
         if (dyn_npis.get_thresholds().size() > 0) {
             auto t        = BaseT::get_result().get_last_time();
             const auto dt = dyn_npis.get_interval().get();
->>>>>>> 8f9a34c1
-
-        ScalarType delay_npi_implementation; // delay which is needed to implement a NPI that is criterion-dependent
-        auto t        = BaseT::get_result().get_last_time();
-        const auto dt = dyn_npis.get_interval().get();
-
-        while (t < tmax) {
-            auto dt_eff = std::min({dt, tmax - t, m_t_last_npi_check + dt - t});
-
-            BaseT::advance(t + dt_eff);
-            if (t > 0) {
-                delay_npi_implementation = this->get_model().parameters.template get<DynamicNPIsImplementationDelay>();
-            }
-            else { // DynamicNPIs for t=0 are 'misused' to be from-start NPIs. I.e., do not enforce delay.
-                delay_npi_implementation = 0;
-            }
-            t = t + dt_eff;
-
-            if (dyn_npis.get_thresholds().size() > 0) {
-                if (floating_point_greater_equal(t, m_t_last_npi_check + dt)) {
-<<<<<<< HEAD
-                    if (t < t_end_dyn_npis) {
-                        auto inf_rel = get_infections_relative(*this, t, this->get_result().get_last_value()) *
-                                       dyn_npis.get_base_value();
-                        auto exceeded_threshold = dyn_npis.get_max_exceeded_threshold(inf_rel);
-                        if (exceeded_threshold != dyn_npis.get_thresholds().end() &&
-                            (exceeded_threshold->first > m_dynamic_npi.first ||
-                             t > ScalarType(m_dynamic_npi.second))) { //old npi was weaker or is expired
-
-                            auto t_start  = SimulationTime(t + delay_npi_implementation);
-                            auto t_end    = t_start + SimulationTime(ScalarType(dyn_npis.get_duration()));
-                            m_dynamic_npi = std::make_pair(exceeded_threshold->first, t_end);
-                            implement_dynamic_npis(contact_patterns.get_cont_freq_mat(), exceeded_threshold->second,
-                                                   t_start, t_end, [](auto& g) {
-                                                       return make_contact_damping_matrix(g);
-                                                   });
+
+            ScalarType delay_npi_implementation; // delay which is needed to implement a NPI that is criterion-dependent
+            auto t        = BaseT::get_result().get_last_time();
+            const auto dt = dyn_npis.get_interval().get();
+
+            while (t < tmax) {
+                auto dt_eff = std::min({dt, tmax - t, m_t_last_npi_check + dt - t});
+
+                BaseT::advance(t + dt_eff);
+                if (t > 0) {
+                    delay_npi_implementation =
+                        this->get_model().parameters.template get<DynamicNPIsImplementationDelay>();
+                }
+                else { // DynamicNPIs for t=0 are 'misused' to be from-start NPIs. I.e., do not enforce delay.
+                    delay_npi_implementation = 0;
+                }
+                t = t + dt_eff;
+
+                if (dyn_npis.get_thresholds().size() > 0) {
+                    if (floating_point_greater_equal(t, m_t_last_npi_check + dt)) {
+                        if (t < t_end_dyn_npis) {
+                            auto inf_rel = get_infections_relative<FP>(*this, t, this->get_result().get_last_value()) *
+                                           dyn_npis.get_base_value();
+                            auto exceeded_threshold = dyn_npis.get_max_exceeded_threshold(inf_rel);
+                            if (exceeded_threshold != dyn_npis.get_thresholds().end() &&
+                                (exceeded_threshold->first > m_dynamic_npi.first ||
+                                 t > ScalarType(m_dynamic_npi.second))) { //old npi was weaker or is expired
+
+                                auto t_start  = SimulationTime(t + delay_npi_implementation);
+                                auto t_end    = t_start + SimulationTime(ScalarType(dyn_npis.get_duration()));
+                                m_dynamic_npi = std::make_pair(exceeded_threshold->first, t_end);
+                                implement_dynamic_npis(contact_patterns.get_cont_freq_mat(), exceeded_threshold->second,
+                                                       t_start, t_end, [](auto& g) {
+                                                           return make_contact_damping_matrix(g);
+                                                       });
+                            }
                         }
-=======
-                    auto inf_rel =
-                        mio::osecir::get_infections_relative<FP>(*this, t, this->get_result().get_last_value()) *
-                        dyn_npis.get_base_value();
-                    auto exceeded_threshold = dyn_npis.get_max_exceeded_threshold(inf_rel);
-                    if (exceeded_threshold != dyn_npis.get_thresholds().end() &&
-                        (exceeded_threshold->first > m_dynamic_npi.first ||
-                         t > double(m_dynamic_npi.second))) { //old npi was weaker or is expired
-                        auto t_end    = mio::SimulationTime(t + double(dyn_npis.get_duration()));
-                        m_dynamic_npi = std::make_pair(exceeded_threshold->first, t_end);
-                        mio::implement_dynamic_npis(contact_patterns.get_cont_freq_mat(), exceeded_threshold->second,
-                                                    SimulationTime(t), t_end, [](auto& g) {
-                                                        return mio::make_contact_damping_matrix(g);
-                                                    });
->>>>>>> 8f9a34c1
+                        m_t_last_npi_check = t;
                     }
+                }
+                else {
                     m_t_last_npi_check = t;
                 }
             }
-            else {
-                m_t_last_npi_check = t;
-            }
-        }
-
-        return this->get_result().get_last_value();
-    }
-
-private:
-    double m_t_last_npi_check;
-    std::pair<double, SimulationTime> m_dynamic_npi = {-std::numeric_limits<double>::max(), mio::SimulationTime(0)};
-};
-
-/**
+
+            return this->get_result().get_last_value();
+        }
+
+    private:
+        double m_t_last_npi_check;
+        std::pair<double, SimulationTime> m_dynamic_npi = {-std::numeric_limits<double>::max(), mio::SimulationTime(0)};
+    }; // namespace osecir
+
+    /**
  * @brief Specialization of simulate for SECIR models using Simulation.
  *
  * @tparam FP floating point type, e.g., double.
@@ -375,14 +355,14 @@
  * 
  * @return Returns the result of the simulation.
  */
-template <typename FP = ScalarType>
-inline auto simulate(FP t0, FP tmax, FP dt, const Model<FP>& model,
-                     std::shared_ptr<IntegratorCore<FP>> integrator = nullptr)
-{
-    return mio::simulate<FP, Model<FP>, Simulation<>>(t0, tmax, dt, model, integrator);
-}
-
-/**
+    template <typename FP = ScalarType>
+    inline auto simulate(FP t0, FP tmax, FP dt, const Model<FP>& model,
+                         std::shared_ptr<IntegratorCore<FP>> integrator = nullptr)
+    {
+        return mio::simulate<FP, Model<FP>, Simulation<>>(t0, tmax, dt, model, integrator);
+    }
+
+    /**
  * @brief Specialization of simulate for SECIR models using the FlowSimulation.
  * 
  * @tparam FP floating point type, e.g., double.
@@ -394,28 +374,28 @@
  * 
  * @return Returns the result of the Flowsimulation.
  */
-template <typename FP = ScalarType>
-inline auto simulate_flows(FP t0, FP tmax, FP dt, const Model<FP>& model,
-                           std::shared_ptr<IntegratorCore<FP>> integrator = nullptr)
-{
-    return mio::simulate_flows<FP, Model<FP>, Simulation<FP, mio::FlowSimulation<FP, Model<FP>>>>(t0, tmax, dt, model,
-                                                                                                  integrator);
-}
-
-//see declaration above.
-template <typename FP, class Base>
-double get_infections_relative(const Simulation<FP, Base>& sim, FP /* t*/, const Eigen::Ref<const Vector<FP>>& y)
-{
-    double sum_inf = 0;
-    for (auto i = AgeGroup(0); i < sim.get_model().parameters.get_num_groups(); ++i) {
-        sum_inf += sim.get_model().populations.get_from(y, {i, InfectionState::InfectedSymptoms});
-    }
-    auto inf_rel = sum_inf / sim.get_model().populations.get_total();
-
-    return inf_rel;
-}
-
-/**
+    template <typename FP = ScalarType>
+    inline auto simulate_flows(FP t0, FP tmax, FP dt, const Model<FP>& model,
+                               std::shared_ptr<IntegratorCore<FP>> integrator = nullptr)
+    {
+        return mio::simulate_flows<FP, Model<FP>, Simulation<FP, mio::FlowSimulation<FP, Model<FP>>>>(
+            t0, tmax, dt, model, integrator);
+    }
+
+    //see declaration above.
+    template <typename FP, class Base>
+    double get_infections_relative(const Simulation<FP, Base>& sim, FP /* t*/, const Eigen::Ref<const Vector<FP>>& y)
+    {
+        double sum_inf = 0;
+        for (auto i = AgeGroup(0); i < sim.get_model().parameters.get_num_groups(); ++i) {
+            sum_inf += sim.get_model().populations.get_from(y, {i, InfectionState::InfectedSymptoms});
+        }
+        auto inf_rel = sum_inf / sim.get_model().populations.get_total();
+
+        return inf_rel;
+    }
+
+    /**
 *@brief Computes the reproduction number at a given index time of the Model output obtained by the Simulation.
 *@param t_idx The index time at which the reproduction number is computed.
 *@param sim The simulation holding the SECIR model
@@ -423,253 +403,256 @@
 *@returns The computed reproduction number at the provided index time.
 */
 
-template <typename FP, class Base>
-IOResult<FP> get_reproduction_number(size_t t_idx, const Simulation<FP, Base>& sim)
-{
-
-    if (!(t_idx < static_cast<size_t>(sim.get_result().get_num_time_points()))) {
-        return mio::failure(mio::StatusCode::OutOfRange, "t_idx is not a valid index for the TimeSeries");
-    }
-
-    auto const& params      = sim.get_model().parameters;
-    const size_t num_groups = (size_t)sim.get_model().parameters.get_num_groups();
-    //The infected compartments in the SECIR Model are: Exposed, Carrier, Infected, Hospitalized, ICU in respective agegroups
-    const size_t num_infected_compartments   = 5;
-    const size_t total_infected_compartments = num_infected_compartments * num_groups;
-    const double pi                          = std::acos(-1);
-
-    //F encodes new Infections and V encodes transition times in the next-generation matrix calculation of R_t
-    Eigen::MatrixXd F(total_infected_compartments, total_infected_compartments);
-    Eigen::MatrixXd V(total_infected_compartments, total_infected_compartments);
-    F = Eigen::MatrixXd::Zero(total_infected_compartments,
-                              total_infected_compartments); //Initialize matrices F and V with zeroes
-    V = Eigen::MatrixXd::Zero(total_infected_compartments, total_infected_compartments);
-
-    auto test_and_trace_required = 0.0;
-    auto icu_occupancy           = 0.0;
-    for (auto i = AgeGroup(0); i < (mio::AgeGroup)num_groups; ++i) {
-        test_and_trace_required +=
-            (1 - params.template get<RecoveredPerInfectedNoSymptoms<FP>>()[i]) /
-            params.template get<TimeInfectedNoSymptoms<FP>>()[i] *
-            sim.get_result().get_value(
-                t_idx)[sim.get_model().populations.get_flat_index({i, InfectionState::InfectedNoSymptoms})];
-        icu_occupancy += sim.get_result().get_value(
-            t_idx)[sim.get_model().populations.get_flat_index({i, InfectionState::InfectedCritical})];
-    }
-
-    double season_val =
-        (1 + params.template get<Seasonality<FP>>() *
+    template <typename FP, class Base>
+    IOResult<FP> get_reproduction_number(size_t t_idx, const Simulation<FP, Base>& sim)
+    {
+
+        if (!(t_idx < static_cast<size_t>(sim.get_result().get_num_time_points()))) {
+            return mio::failure(mio::StatusCode::OutOfRange, "t_idx is not a valid index for the TimeSeries");
+        }
+
+        auto const& params      = sim.get_model().parameters;
+        const size_t num_groups = (size_t)sim.get_model().parameters.get_num_groups();
+        //The infected compartments in the SECIR Model are: Exposed, Carrier, Infected, Hospitalized, ICU in respective agegroups
+        const size_t num_infected_compartments   = 5;
+        const size_t total_infected_compartments = num_infected_compartments * num_groups;
+        const double pi                          = std::acos(-1);
+
+        //F encodes new Infections and V encodes transition times in the next-generation matrix calculation of R_t
+        Eigen::MatrixXd F(total_infected_compartments, total_infected_compartments);
+        Eigen::MatrixXd V(total_infected_compartments, total_infected_compartments);
+        F = Eigen::MatrixXd::Zero(total_infected_compartments,
+                                  total_infected_compartments); //Initialize matrices F and V with zeroes
+        V = Eigen::MatrixXd::Zero(total_infected_compartments, total_infected_compartments);
+
+        auto test_and_trace_required = 0.0;
+        auto icu_occupancy           = 0.0;
+        for (auto i = AgeGroup(0); i < (mio::AgeGroup)num_groups; ++i) {
+            test_and_trace_required +=
+                (1 - params.template get<RecoveredPerInfectedNoSymptoms<FP>>()[i]) /
+                params.template get<TimeInfectedNoSymptoms<FP>>()[i] *
+                sim.get_result().get_value(
+                    t_idx)[sim.get_model().populations.get_flat_index({i, InfectionState::InfectedNoSymptoms})];
+            icu_occupancy += sim.get_result().get_value(
+                t_idx)[sim.get_model().populations.get_flat_index({i, InfectionState::InfectedCritical})];
+        }
+
+        double season_val =
+            (1 +
+             params.template get<Seasonality<FP>>() *
                  sin(pi *
                      ((sim.get_model().parameters.template get<StartDay>() + sim.get_result().get_time(t_idx)) / 182.5 +
                       0.5)));
-    ContactMatrixGroup const& contact_matrix = sim.get_model().parameters.template get<ContactPatterns<FP>>();
-
-    Eigen::MatrixXd cont_freq_eff(num_groups, num_groups);
-    Eigen::MatrixXd riskFromInfectedSymptomatic_derivatives(num_groups, num_groups);
-    Eigen::VectorXd divN(num_groups);
-    Eigen::VectorXd riskFromInfectedSymptomatic(num_groups);
-
-    for (mio::AgeGroup k = 0; k < (mio::AgeGroup)num_groups; k++) {
-        double temp = sim.get_result().get_value(
-                          t_idx)[sim.get_model().populations.get_flat_index({k, InfectionState::Susceptible})] +
-                      sim.get_result().get_value(
-                          t_idx)[sim.get_model().populations.get_flat_index({k, InfectionState::Exposed})] +
-                      sim.get_result().get_value(
-                          t_idx)[sim.get_model().populations.get_flat_index({k, InfectionState::InfectedNoSymptoms})] +
-                      sim.get_result().get_value(
-                          t_idx)[sim.get_model().populations.get_flat_index({k, InfectionState::InfectedSymptoms})] +
-                      sim.get_result().get_value(
-                          t_idx)[sim.get_model().populations.get_flat_index({k, InfectionState::InfectedSevere})] +
-                      sim.get_result().get_value(
-                          t_idx)[sim.get_model().populations.get_flat_index({k, InfectionState::InfectedCritical})] +
-                      sim.get_result().get_value(
-                          t_idx)[sim.get_model().populations.get_flat_index({k, InfectionState::Recovered})];
-        if (temp == 0) {
-            temp = 1;
-        }
-        divN[(size_t)k] = 1 / temp;
-
-        riskFromInfectedSymptomatic[(size_t)k] =
-            smoother_cosine(test_and_trace_required, params.template get<TestAndTraceCapacity<FP>>(),
-                            (params.template get<TestAndTraceCapacity<FP>>()) * 5,
-                            params.template get<RiskOfInfectionFromSymptomatic<FP>>()[k],
-                            params.template get<MaxRiskOfInfectionFromSymptomatic<FP>>()[k]);
-
-        for (mio::AgeGroup l = 0; l < (mio::AgeGroup)num_groups; l++) {
-            if (test_and_trace_required < params.template get<TestAndTraceCapacity<FP>>() ||
-                test_and_trace_required > 5 * params.template get<TestAndTraceCapacity<FP>>()) {
-                riskFromInfectedSymptomatic_derivatives((size_t)k, (size_t)l) = 0;
-            }
-            else {
-                riskFromInfectedSymptomatic_derivatives((size_t)k, (size_t)l) =
-                    -0.5 * pi *
-                    (params.template get<MaxRiskOfInfectionFromSymptomatic<FP>>()[k] -
-                     params.template get<RiskOfInfectionFromSymptomatic<FP>>()[k]) /
-                    (4 * params.template get<TestAndTraceCapacity<FP>>()) *
-                    (1 - params.template get<RecoveredPerInfectedNoSymptoms<FP>>()[l]) /
-                    params.template get<TimeInfectedNoSymptoms<FP>>()[l] *
-                    std::sin(pi / (4 * params.template get<TestAndTraceCapacity<FP>>()) *
-                             (test_and_trace_required - params.template get<TestAndTraceCapacity<FP>>()));
-            }
-        }
-
-        for (Eigen::Index l = 0; l < (Eigen::Index)num_groups; l++) {
-            cont_freq_eff(l, (size_t)k) =
-                season_val * contact_matrix.get_matrix_at(static_cast<double>(t_idx))(
-                                 static_cast<Eigen::Index>((size_t)l), static_cast<Eigen::Index>((size_t)k));
-        }
-    }
-
-    //Check criterion if matrix V will be invertible by checking if subblock J is invertible
-    Eigen::MatrixXd J(num_groups, num_groups);
-    J = Eigen::MatrixXd::Zero(num_groups, num_groups);
-    for (size_t i = 0; i < num_groups; i++) {
-        J(i, i) = 1 / (params.template get<TimeInfectedCritical<FP>>()[(mio::AgeGroup)i]);
-
-        if (!(icu_occupancy < 0.9 * params.template get<ICUCapacity<FP>>() ||
-              icu_occupancy > (double)(params.template get<ICUCapacity<FP>>()))) {
+        ContactMatrixGroup const& contact_matrix = sim.get_model().parameters.template get<ContactPatterns<FP>>();
+
+        Eigen::MatrixXd cont_freq_eff(num_groups, num_groups);
+        Eigen::MatrixXd riskFromInfectedSymptomatic_derivatives(num_groups, num_groups);
+        Eigen::VectorXd divN(num_groups);
+        Eigen::VectorXd riskFromInfectedSymptomatic(num_groups);
+
+        for (mio::AgeGroup k = 0; k < (mio::AgeGroup)num_groups; k++) {
+            double temp =
+                sim.get_result().get_value(
+                    t_idx)[sim.get_model().populations.get_flat_index({k, InfectionState::Susceptible})] +
+                sim.get_result().get_value(
+                    t_idx)[sim.get_model().populations.get_flat_index({k, InfectionState::Exposed})] +
+                sim.get_result().get_value(
+                    t_idx)[sim.get_model().populations.get_flat_index({k, InfectionState::InfectedNoSymptoms})] +
+                sim.get_result().get_value(
+                    t_idx)[sim.get_model().populations.get_flat_index({k, InfectionState::InfectedSymptoms})] +
+                sim.get_result().get_value(
+                    t_idx)[sim.get_model().populations.get_flat_index({k, InfectionState::InfectedSevere})] +
+                sim.get_result().get_value(
+                    t_idx)[sim.get_model().populations.get_flat_index({k, InfectionState::InfectedCritical})] +
+                sim.get_result().get_value(
+                    t_idx)[sim.get_model().populations.get_flat_index({k, InfectionState::Recovered})];
+            if (temp == 0) {
+                temp = 1;
+            }
+            divN[(size_t)k] = 1 / temp;
+
+            riskFromInfectedSymptomatic[(size_t)k] =
+                smoother_cosine(test_and_trace_required, params.template get<TestAndTraceCapacity<FP>>(),
+                                (params.template get<TestAndTraceCapacity<FP>>()) * 5,
+                                params.template get<RiskOfInfectionFromSymptomatic<FP>>()[k],
+                                params.template get<MaxRiskOfInfectionFromSymptomatic<FP>>()[k]);
+
+            for (mio::AgeGroup l = 0; l < (mio::AgeGroup)num_groups; l++) {
+                if (test_and_trace_required < params.template get<TestAndTraceCapacity<FP>>() ||
+                    test_and_trace_required > 5 * params.template get<TestAndTraceCapacity<FP>>()) {
+                    riskFromInfectedSymptomatic_derivatives((size_t)k, (size_t)l) = 0;
+                }
+                else {
+                    riskFromInfectedSymptomatic_derivatives((size_t)k, (size_t)l) =
+                        -0.5 * pi *
+                        (params.template get<MaxRiskOfInfectionFromSymptomatic<FP>>()[k] -
+                         params.template get<RiskOfInfectionFromSymptomatic<FP>>()[k]) /
+                        (4 * params.template get<TestAndTraceCapacity<FP>>()) *
+                        (1 - params.template get<RecoveredPerInfectedNoSymptoms<FP>>()[l]) /
+                        params.template get<TimeInfectedNoSymptoms<FP>>()[l] *
+                        std::sin(pi / (4 * params.template get<TestAndTraceCapacity<FP>>()) *
+                                 (test_and_trace_required - params.template get<TestAndTraceCapacity<FP>>()));
+                }
+            }
+
+            for (Eigen::Index l = 0; l < (Eigen::Index)num_groups; l++) {
+                cont_freq_eff(l, (size_t)k) =
+                    season_val * contact_matrix.get_matrix_at(static_cast<double>(t_idx))(
+                                     static_cast<Eigen::Index>((size_t)l), static_cast<Eigen::Index>((size_t)k));
+            }
+        }
+
+        //Check criterion if matrix V will be invertible by checking if subblock J is invertible
+        Eigen::MatrixXd J(num_groups, num_groups);
+        J = Eigen::MatrixXd::Zero(num_groups, num_groups);
+        for (size_t i = 0; i < num_groups; i++) {
+            J(i, i) = 1 / (params.template get<TimeInfectedCritical<FP>>()[(mio::AgeGroup)i]);
+
+            if (!(icu_occupancy < 0.9 * params.template get<ICUCapacity<FP>>() ||
+                  icu_occupancy > (double)(params.template get<ICUCapacity<FP>>()))) {
+                for (size_t j = 0; j < num_groups; j++) {
+                    J(i, j) -= sim.get_result().get_value(t_idx)[sim.get_model().populations.get_flat_index(
+                                   {(mio::AgeGroup)i, InfectionState::InfectedSevere})] /
+                               params.template get<TimeInfectedSevere<FP>>()[(mio::AgeGroup)i] * 5 *
+                               params.template get<CriticalPerSevere<FP>>()[(mio::AgeGroup)i] * pi /
+                               (params.template get<ICUCapacity<FP>>()) *
+                               std::sin(pi / (0.1 * params.template get<ICUCapacity<FP>>()) *
+                                        (icu_occupancy - 0.9 * params.template get<ICUCapacity<FP>>()));
+                }
+            }
+        }
+
+        //Check, if J is invertible
+        if (J.determinant() == 0) {
+            return mio::failure(mio::StatusCode::UnknownError, "Matrix V is not invertible");
+        }
+
+        //Initialize the matrix F
+        for (size_t i = 0; i < num_groups; i++) {
             for (size_t j = 0; j < num_groups; j++) {
-                J(i, j) -= sim.get_result().get_value(t_idx)[sim.get_model().populations.get_flat_index(
-                               {(mio::AgeGroup)i, InfectionState::InfectedSevere})] /
-                           params.template get<TimeInfectedSevere<FP>>()[(mio::AgeGroup)i] * 5 *
-                           params.template get<CriticalPerSevere<FP>>()[(mio::AgeGroup)i] * pi /
-                           (params.template get<ICUCapacity<FP>>()) *
-                           std::sin(pi / (0.1 * params.template get<ICUCapacity<FP>>()) *
-                                    (icu_occupancy - 0.9 * params.template get<ICUCapacity<FP>>()));
-            }
-        }
-    }
-
-    //Check, if J is invertible
-    if (J.determinant() == 0) {
-        return mio::failure(mio::StatusCode::UnknownError, "Matrix V is not invertible");
-    }
-
-    //Initialize the matrix F
-    for (size_t i = 0; i < num_groups; i++) {
-        for (size_t j = 0; j < num_groups; j++) {
-
-            double temp = 0;
-            for (Eigen::Index k = 0; k < (Eigen::Index)num_groups; k++) {
-                temp += cont_freq_eff(i, k) *
-                        sim.get_result().get_value(t_idx)[sim.get_model().populations.get_flat_index(
-                            {(mio::AgeGroup)k, InfectionState::InfectedSymptoms})] *
-                        riskFromInfectedSymptomatic_derivatives(k, j) * divN[k];
-            }
-
-            F(i, j + num_groups) =
-                sim.get_result().get_value(t_idx)[sim.get_model().populations.get_flat_index(
-                    {(mio::AgeGroup)i, InfectionState::Susceptible})] *
-                params.template get<TransmissionProbabilityOnContact<FP>>()[(mio::AgeGroup)i] *
-                (cont_freq_eff(i, j) * params.template get<RelativeTransmissionNoSymptoms<FP>>()[(mio::AgeGroup)j] *
-                     divN[(size_t)j] +
-                 temp);
-        }
-
-        for (size_t j = 0; j < num_groups; j++) {
-            F(i, j + 2 * num_groups) = sim.get_result().get_value(t_idx)[sim.get_model().populations.get_flat_index(
-                                           {(mio::AgeGroup)i, InfectionState::Susceptible})] *
-                                       params.template get<TransmissionProbabilityOnContact<FP>>()[(mio::AgeGroup)i] *
-                                       cont_freq_eff(i, j) * riskFromInfectedSymptomatic[(size_t)j] * divN[(size_t)j];
-        }
-    }
-
-    //Initialize the matrix V
-    for (Eigen::Index i = 0; i < (Eigen::Index)num_groups; i++) {
-        double criticalPerSevereAdjusted = smoother_cosine(
-            icu_occupancy, 0.90 * params.template get<ICUCapacity<FP>>(), params.template get<ICUCapacity<FP>>(),
-            params.template get<CriticalPerSevere<FP>>()[(mio::AgeGroup)i], 0);
-
-        V(i, i)                           = 1 / params.template get<TimeExposed<FP>>()[(mio::AgeGroup)i];
-        V(i + num_groups, i)              = -1 / params.template get<TimeExposed<FP>>()[(mio::AgeGroup)i];
-        V(i + num_groups, i + num_groups) = 1 / params.template get<TimeInfectedNoSymptoms<FP>>()[(mio::AgeGroup)i];
-        V(i + 2 * num_groups, i + num_groups) =
-            -(1 - params.template get<RecoveredPerInfectedNoSymptoms<FP>>()[(mio::AgeGroup)i]) /
-            params.template get<TimeInfectedNoSymptoms<FP>>()[(mio::AgeGroup)i];
-        V(i + 2 * num_groups, i + 2 * num_groups) =
-            (1 / params.template get<TimeInfectedSymptoms<FP>>()[(mio::AgeGroup)i]);
-        V(i + 3 * num_groups, i + 2 * num_groups) =
-            -params.template get<SeverePerInfectedSymptoms<FP>>()[(mio::AgeGroup)i] /
-            params.template get<TimeInfectedSymptoms<FP>>()[(mio::AgeGroup)i];
-        V(i + 3 * num_groups, i + 3 * num_groups) =
-            1 / (params.template get<TimeInfectedSevere<FP>>()[(mio::AgeGroup)i]);
-        V(i + 4 * num_groups, i + 3 * num_groups) =
-            -criticalPerSevereAdjusted / (params.template get<TimeInfectedSevere<FP>>()[(mio::AgeGroup)i]);
-
-        for (size_t j = 0; j < num_groups; j++) {
-            V(i + 4 * num_groups, j + 4 * num_groups) = J(i, j);
-        }
-    }
-
-    V = V.inverse();
-
-    //Compute F*V
-    Eigen::MatrixXd NextGenMatrix(num_infected_compartments * num_groups, 5 * num_groups);
-    NextGenMatrix = F * V;
-
-    //Compute the largest eigenvalue in absolute value
-    Eigen::ComplexEigenSolver<Eigen::MatrixXd> ces;
-
-    ces.compute(NextGenMatrix);
-    const Eigen::VectorXcd eigen_vals = ces.eigenvalues();
-
-    Eigen::VectorXd eigen_vals_abs;
-    eigen_vals_abs.resize(eigen_vals.size());
-
-    for (int i = 0; i < eigen_vals.size(); i++) {
-        eigen_vals_abs[i] = std::abs(eigen_vals[i]);
-    }
-    return mio::success(eigen_vals_abs.maxCoeff());
-}
-/**
+
+                double temp = 0;
+                for (Eigen::Index k = 0; k < (Eigen::Index)num_groups; k++) {
+                    temp += cont_freq_eff(i, k) *
+                            sim.get_result().get_value(t_idx)[sim.get_model().populations.get_flat_index(
+                                {(mio::AgeGroup)k, InfectionState::InfectedSymptoms})] *
+                            riskFromInfectedSymptomatic_derivatives(k, j) * divN[k];
+                }
+
+                F(i, j + num_groups) =
+                    sim.get_result().get_value(t_idx)[sim.get_model().populations.get_flat_index(
+                        {(mio::AgeGroup)i, InfectionState::Susceptible})] *
+                    params.template get<TransmissionProbabilityOnContact<FP>>()[(mio::AgeGroup)i] *
+                    (cont_freq_eff(i, j) * params.template get<RelativeTransmissionNoSymptoms<FP>>()[(mio::AgeGroup)j] *
+                         divN[(size_t)j] +
+                     temp);
+            }
+
+            for (size_t j = 0; j < num_groups; j++) {
+                F(i, j + 2 * num_groups) =
+                    sim.get_result().get_value(t_idx)[sim.get_model().populations.get_flat_index(
+                        {(mio::AgeGroup)i, InfectionState::Susceptible})] *
+                    params.template get<TransmissionProbabilityOnContact<FP>>()[(mio::AgeGroup)i] *
+                    cont_freq_eff(i, j) * riskFromInfectedSymptomatic[(size_t)j] * divN[(size_t)j];
+            }
+        }
+
+        //Initialize the matrix V
+        for (Eigen::Index i = 0; i < (Eigen::Index)num_groups; i++) {
+            double criticalPerSevereAdjusted = smoother_cosine(
+                icu_occupancy, 0.90 * params.template get<ICUCapacity<FP>>(), params.template get<ICUCapacity<FP>>(),
+                params.template get<CriticalPerSevere<FP>>()[(mio::AgeGroup)i], 0);
+
+            V(i, i)                           = 1 / params.template get<TimeExposed<FP>>()[(mio::AgeGroup)i];
+            V(i + num_groups, i)              = -1 / params.template get<TimeExposed<FP>>()[(mio::AgeGroup)i];
+            V(i + num_groups, i + num_groups) = 1 / params.template get<TimeInfectedNoSymptoms<FP>>()[(mio::AgeGroup)i];
+            V(i + 2 * num_groups, i + num_groups) =
+                -(1 - params.template get<RecoveredPerInfectedNoSymptoms<FP>>()[(mio::AgeGroup)i]) /
+                params.template get<TimeInfectedNoSymptoms<FP>>()[(mio::AgeGroup)i];
+            V(i + 2 * num_groups, i + 2 * num_groups) =
+                (1 / params.template get<TimeInfectedSymptoms<FP>>()[(mio::AgeGroup)i]);
+            V(i + 3 * num_groups, i + 2 * num_groups) =
+                -params.template get<SeverePerInfectedSymptoms<FP>>()[(mio::AgeGroup)i] /
+                params.template get<TimeInfectedSymptoms<FP>>()[(mio::AgeGroup)i];
+            V(i + 3 * num_groups, i + 3 * num_groups) =
+                1 / (params.template get<TimeInfectedSevere<FP>>()[(mio::AgeGroup)i]);
+            V(i + 4 * num_groups, i + 3 * num_groups) =
+                -criticalPerSevereAdjusted / (params.template get<TimeInfectedSevere<FP>>()[(mio::AgeGroup)i]);
+
+            for (size_t j = 0; j < num_groups; j++) {
+                V(i + 4 * num_groups, j + 4 * num_groups) = J(i, j);
+            }
+        }
+
+        V = V.inverse();
+
+        //Compute F*V
+        Eigen::MatrixXd NextGenMatrix(num_infected_compartments * num_groups, 5 * num_groups);
+        NextGenMatrix = F * V;
+
+        //Compute the largest eigenvalue in absolute value
+        Eigen::ComplexEigenSolver<Eigen::MatrixXd> ces;
+
+        ces.compute(NextGenMatrix);
+        const Eigen::VectorXcd eigen_vals = ces.eigenvalues();
+
+        Eigen::VectorXd eigen_vals_abs;
+        eigen_vals_abs.resize(eigen_vals.size());
+
+        for (int i = 0; i < eigen_vals.size(); i++) {
+            eigen_vals_abs[i] = std::abs(eigen_vals[i]);
+        }
+        return mio::success(eigen_vals_abs.maxCoeff());
+    }
+    /**
 *@brief Computes the reproduction number for all time points of the Model output obtained by the Simulation.
 *@param sim The Model Simulation.
 *@tparam Base simulation type that uses a SECIR compartment model. see Simulation.
 *@returns Eigen::Vector containing all reproduction numbers
 */
 
-template <typename FP, class Base>
-Vector<FP> get_reproduction_numbers(const Simulation<FP, Base>& sim)
-{
-    Vector<FP> temp(sim.get_result().get_num_time_points());
-    for (int i = 0; i < sim.get_result().get_num_time_points(); i++) {
-        temp[i] = get_reproduction_number((size_t)i, sim).value();
-    }
-    return temp;
-}
-
-/**
+    template <typename FP, class Base>
+    Vector<FP> get_reproduction_numbers(const Simulation<FP, Base>& sim)
+    {
+        Vector<FP> temp(sim.get_result().get_num_time_points());
+        for (int i = 0; i < sim.get_result().get_num_time_points(); i++) {
+            temp[i] = get_reproduction_number((size_t)i, sim).value();
+        }
+        return temp;
+    }
+
+    /**
 *@brief @brief Computes the reproduction number at a given time point of the Simulation. If the particular time point is not part of the output, a linearly interpolated value is returned.
 *@param t_value The time point at which the reproduction number should be computed.
 *@param sim The Model Simulation.
 *@tparam Base simulation type that uses a SECIR compartment model. see Simulation.
 *@returns The computed reproduction number at the provided time point, potentially using linear interpolation.
 */
-template <class Base>
-IOResult<ScalarType> get_reproduction_number(ScalarType t_value, const Simulation<Base>& sim)
-{
-    if (t_value < sim.get_result().get_time(0) || t_value > sim.get_result().get_last_time()) {
-        return mio::failure(mio::StatusCode::OutOfRange,
-                            "Cannot interpolate reproduction number outside computed horizon of the TimeSeries");
-    }
-
-    if (t_value == sim.get_result().get_time(0)) {
-        return mio::success(get_reproduction_number((size_t)0, sim).value());
-    }
-
-    const auto& times = sim.get_result().get_times();
-
-    auto time_late = std::distance(times.begin(), std::lower_bound(times.begin(), times.end(), t_value));
-
-    ScalarType y1 = get_reproduction_number(static_cast<size_t>(time_late - 1), sim).value();
-    ScalarType y2 = get_reproduction_number(static_cast<size_t>(time_late), sim).value();
-
-    auto result = linear_interpolation(t_value, sim.get_result().get_time(time_late - 1),
-                                       sim.get_result().get_time(time_late), y1, y2);
-    return mio::success(static_cast<ScalarType>(result));
-}
-
-/**
+    template <class Base>
+    IOResult<ScalarType> get_reproduction_number(ScalarType t_value, const Simulation<Base>& sim)
+    {
+        if (t_value < sim.get_result().get_time(0) || t_value > sim.get_result().get_last_time()) {
+            return mio::failure(mio::StatusCode::OutOfRange,
+                                "Cannot interpolate reproduction number outside computed horizon of the TimeSeries");
+        }
+
+        if (t_value == sim.get_result().get_time(0)) {
+            return mio::success(get_reproduction_number((size_t)0, sim).value());
+        }
+
+        const auto& times = sim.get_result().get_times();
+
+        auto time_late = std::distance(times.begin(), std::lower_bound(times.begin(), times.end(), t_value));
+
+        ScalarType y1 = get_reproduction_number(static_cast<size_t>(time_late - 1), sim).value();
+        ScalarType y2 = get_reproduction_number(static_cast<size_t>(time_late), sim).value();
+
+        auto result = linear_interpolation(t_value, sim.get_result().get_time(time_late - 1),
+                                           sim.get_result().get_time(time_late), y1, y2);
+        return mio::success(static_cast<ScalarType>(result));
+    }
+
+    /**
  * Get migration factors.
  * Used by migration graph simulation.
  * Like infection risk, migration of infected individuals is reduced if they are well isolated.
@@ -680,62 +663,64 @@
  * @tparam FP floating point type, e.g., double.
  * @tparam Base simulation type that uses a secir compartment model; see Simulation.
  */
-template <typename FP = ScalarType, class Base = mio::Simulation<Model<FP>, FP>>
-auto get_migration_factors(const Simulation<Base>& sim, FP /*t*/, const Eigen::Ref<const Vector<FP>>& y)
-{
-    auto& params = sim.get_model().parameters;
-    //parameters as arrays
-    auto&& p_asymp   = params.template get<RecoveredPerInfectedNoSymptoms<FP>>().array().template cast<FP>();
-    auto&& p_inf     = params.template get<RiskOfInfectionFromSymptomatic<FP>>().array().template cast<FP>();
-    auto&& p_inf_max = params.template get<MaxRiskOfInfectionFromSymptomatic<FP>>().array().template cast<FP>();
-    //slice of InfectedNoSymptoms
-    auto y_INS = slice(y, {Eigen::Index(InfectionState::InfectedNoSymptoms),
-                           Eigen::Index(size_t(params.get_num_groups())), Eigen::Index(InfectionState::Count)});
-
-    //compute isolation, same as infection risk from main model
-    auto test_and_trace_required =
-        ((1 - p_asymp) / params.template get<TimeInfectedNoSymptoms<FP>>().array().template cast<FP>() * y_INS.array())
-            .sum();
-    auto test_and_trace_capacity     = double(params.template get<TestAndTraceCapacity<FP>>());
-    auto riskFromInfectedSymptomatic = smoother_cosine(test_and_trace_required, test_and_trace_capacity,
-                                                       test_and_trace_capacity * 5, p_inf.matrix(), p_inf_max.matrix());
-
-    //set factor for infected
-    auto factors = Eigen::VectorXd::Ones(y.rows()).eval();
-    slice(factors, {Eigen::Index(InfectionState::InfectedSymptoms), Eigen::Index(size_t(params.get_num_groups())),
-                    Eigen::Index(InfectionState::Count)})
-        .array() = riskFromInfectedSymptomatic;
-    return factors;
-}
-
-template <typename FP = ScalarType, class Base = mio::Simulation<Model<FP>, FP>>
-auto test_commuters(Simulation<FP, Base>& sim, Eigen::Ref<Vector<FP>> migrated, FP time)
-{
-    auto& model       = sim.get_model();
-    auto nondetection = 1.0;
-    if (time >= model.parameters.get_start_commuter_detection() &&
-        time < model.parameters.get_end_commuter_detection()) {
-        nondetection = (double)model.parameters.get_commuter_nondetection();
-    }
-    for (auto i = AgeGroup(0); i < model.parameters.get_num_groups(); ++i) {
-        auto INSi  = model.populations.get_flat_index({i, InfectionState::InfectedNoSymptoms});
-        auto INSCi = model.populations.get_flat_index({i, InfectionState::InfectedNoSymptomsConfirmed});
-        auto ISyi  = model.populations.get_flat_index({i, InfectionState::InfectedSymptoms});
-        auto ISyCi = model.populations.get_flat_index({i, InfectionState::InfectedSymptomsConfirmed});
-
-        //put detected commuters in their own compartment so they don't contribute to infections in their home node
-        sim.get_result().get_last_value()[INSi] -= migrated[INSi] * (1 - nondetection);
-        sim.get_result().get_last_value()[INSCi] += migrated[INSi] * (1 - nondetection);
-        sim.get_result().get_last_value()[ISyi] -= migrated[ISyi] * (1 - nondetection);
-        sim.get_result().get_last_value()[ISyCi] += migrated[ISyi] * (1 - nondetection);
-
-        //reduce the number of commuters
-        migrated[ISyi] *= nondetection;
-        migrated[INSi] *= nondetection;
-    }
-}
-
+    template <typename FP = ScalarType, class Base = mio::Simulation<Model<FP>, FP>>
+    auto get_migration_factors(const Simulation<Base>& sim, FP /*t*/, const Eigen::Ref<const Vector<FP>>& y)
+    {
+        auto& params = sim.get_model().parameters;
+        //parameters as arrays
+        auto&& p_asymp   = params.template get<RecoveredPerInfectedNoSymptoms<FP>>().array().template cast<FP>();
+        auto&& p_inf     = params.template get<RiskOfInfectionFromSymptomatic<FP>>().array().template cast<FP>();
+        auto&& p_inf_max = params.template get<MaxRiskOfInfectionFromSymptomatic<FP>>().array().template cast<FP>();
+        //slice of InfectedNoSymptoms
+        auto y_INS = slice(y, {Eigen::Index(InfectionState::InfectedNoSymptoms),
+                               Eigen::Index(size_t(params.get_num_groups())), Eigen::Index(InfectionState::Count)});
+
+        //compute isolation, same as infection risk from main model
+        auto test_and_trace_required =
+            ((1 - p_asymp) / params.template get<TimeInfectedNoSymptoms<FP>>().array().template cast<FP>() *
+             y_INS.array())
+                .sum();
+        auto test_and_trace_capacity = double(params.template get<TestAndTraceCapacity<FP>>());
+        auto riskFromInfectedSymptomatic =
+            smoother_cosine(test_and_trace_required, test_and_trace_capacity, test_and_trace_capacity * 5,
+                            p_inf.matrix(), p_inf_max.matrix());
+
+        //set factor for infected
+        auto factors = Eigen::VectorXd::Ones(y.rows()).eval();
+        slice(factors, {Eigen::Index(InfectionState::InfectedSymptoms), Eigen::Index(size_t(params.get_num_groups())),
+                        Eigen::Index(InfectionState::Count)})
+            .array() = riskFromInfectedSymptomatic;
+        return factors;
+    }
+
+    template <typename FP = ScalarType, class Base = mio::Simulation<Model<FP>, FP>>
+    auto test_commuters(Simulation<FP, Base>& sim, Eigen::Ref<Vector<FP>> migrated, FP time)
+    {
+        auto& model       = sim.get_model();
+        auto nondetection = 1.0;
+        if (time >= model.parameters.get_start_commuter_detection() &&
+            time < model.parameters.get_end_commuter_detection()) {
+            nondetection = (double)model.parameters.get_commuter_nondetection();
+        }
+        for (auto i = AgeGroup(0); i < model.parameters.get_num_groups(); ++i) {
+            auto INSi  = model.populations.get_flat_index({i, InfectionState::InfectedNoSymptoms});
+            auto INSCi = model.populations.get_flat_index({i, InfectionState::InfectedNoSymptomsConfirmed});
+            auto ISyi  = model.populations.get_flat_index({i, InfectionState::InfectedSymptoms});
+            auto ISyCi = model.populations.get_flat_index({i, InfectionState::InfectedSymptomsConfirmed});
+
+            //put detected commuters in their own compartment so they don't contribute to infections in their home node
+            sim.get_result().get_last_value()[INSi] -= migrated[INSi] * (1 - nondetection);
+            sim.get_result().get_last_value()[INSCi] += migrated[INSi] * (1 - nondetection);
+            sim.get_result().get_last_value()[ISyi] -= migrated[ISyi] * (1 - nondetection);
+            sim.get_result().get_last_value()[ISyCi] += migrated[ISyi] * (1 - nondetection);
+
+            //reduce the number of commuters
+            migrated[ISyi] *= nondetection;
+            migrated[INSi] *= nondetection;
+        }
+    }
+
+} // namespace mio
 } // namespace osecir
-} // namespace mio
 
 #endif // ODESECIR_MODEL_H