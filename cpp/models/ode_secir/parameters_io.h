--- conflicted
+++ resolved
@@ -84,14 +84,9 @@
      * @param day Specifies day at which the data is read
      * @param scaling_factor_inf factors by which to scale the confirmed cases of rki data
      */
-<<<<<<< HEAD
 IOResult<void> set_confirmed_cases_data(std::vector<Model>& model, const std::string& path,
                                         std::vector<int> const& region, Date date,
                                         const std::vector<double>& scaling_factor_inf);
-=======
-IOResult<void> set_confirmed_cases_data(std::vector<Model>& model, const std::string& path, std::vector<int> const& region,
-                            Date date, const std::vector<double>& scaling_factor_inf);
->>>>>>> c094758f
 
 /**
      * @brief reads number of ICU patients from DIVI register into Parameters
@@ -172,7 +167,6 @@
     for (size_t county = 0; county < model.size(); county++) {
         for (size_t group = 0; group < ConfirmedCasesDataEntry::age_group_names.size(); group++) {
 
-<<<<<<< HEAD
             t_InfectedNoSymptoms[county].push_back(static_cast<int>(
                 std::round(2 * (model[county].parameters.template get<IncubationTime>()[AgeGroup(group)] -
                                 model[county].parameters.template get<SerialInterval>()[AgeGroup(group)]))));
@@ -185,20 +179,6 @@
                 std::round(model[county].parameters.template get<TimeInfectedSevere>()[AgeGroup(group)])));
             t_InfectedCritical[county].push_back(static_cast<int>(
                 std::round(model[county].parameters.template get<TimeInfectedCritical>()[(AgeGroup)group])));
-=======
-            t_InfectedNoSymptoms[county].push_back(
-                static_cast<int>(std::round(2 * (model[county].parameters.template get<IncubationTime>()[AgeGroup(group)] -
-                                      model[county].parameters.template get<SerialInterval>()[AgeGroup(group)]))));
-            t_Exposed[county].push_back(
-                static_cast<int>(std::round(2 * model[county].parameters.template get<SerialInterval>()[AgeGroup(group)] -
-                                 model[county].parameters.template get<IncubationTime>()[AgeGroup(group)])));
-            t_InfectedSymptoms[county].push_back(
-                static_cast<int>(std::round(model[county].parameters.template get<TimeInfectedSymptoms>()[AgeGroup(group)])));
-            t_InfectedSevere[county].push_back(
-                static_cast<int>(std::round(model[county].parameters.template get<TimeInfectedSevere>()[AgeGroup(group)])));
-            t_InfectedCritical[county].push_back(
-                static_cast<int>(std::round(model[county].parameters.template get<TimeInfectedCritical>()[(AgeGroup)group])));
->>>>>>> c094758f
 
             mu_C_R[county].push_back(
                 model[county].parameters.template get<RecoveredPerInfectedNoSymptoms>()[AgeGroup(group)]);
@@ -297,13 +277,8 @@
     else {
         log_warning("No DIVI data available for this date");
     }
-<<<<<<< HEAD
     BOOST_OUTCOME_TRY(details::set_confirmed_cases_data(model, path_join(dir, "cases_all_age_ma7.json"), {0}, date,
                                                         scaling_factor_inf));
-=======
-    BOOST_OUTCOME_TRY(
-        details::set_confirmed_cases_data(model, path_join(dir, "cases_all_age_ma7.json"), {0}, date, scaling_factor_inf));
->>>>>>> c094758f
     BOOST_OUTCOME_TRY(details::set_population_data(model, path_join(dir, "county_current_population.json"), {0}));
     return success();
 }
@@ -330,13 +305,8 @@
         log_warning("No DIVI data available for this date");
     }
 
-<<<<<<< HEAD
     BOOST_OUTCOME_TRY(details::set_confirmed_cases_data(model, path_join(dir, "cases_all_state_age_ma7.json"), state,
                                                         date, scaling_factor_inf));
-=======
-    BOOST_OUTCOME_TRY(
-        details::set_confirmed_cases_data(model, path_join(dir, "cases_all_state_age_ma7.json"), state, date, scaling_factor_inf));
->>>>>>> c094758f
     BOOST_OUTCOME_TRY(details::set_population_data(model, path_join(dir, "county_current_population.json"), state));
     return success();
 }
@@ -364,13 +334,8 @@
     else {
         log_warning("No DIVI data available for this date");
     }
-<<<<<<< HEAD
     BOOST_OUTCOME_TRY(details::set_confirmed_cases_data(model, path_join(dir, "cases_all_county_age_ma7.json"), county,
                                                         date, scaling_factor_inf));
-=======
-    BOOST_OUTCOME_TRY(details::set_confirmed_cases_data(model, path_join(dir, "cases_all_county_age_ma7.json"), county, date,
-                                            scaling_factor_inf));
->>>>>>> c094758f
     BOOST_OUTCOME_TRY(details::set_population_data(model, path_join(dir, "county_current_population.json"), county));
 
     if (export_time_series) {
@@ -379,7 +344,6 @@
         // (This only represents the vectorization of the previous function over all simulation days...)
         log_warning("Exporting time series of extrapolated real data. This may take some minutes. "
                     "For simulation runs over the same time period, deactivate it.");
-<<<<<<< HEAD
         BOOST_OUTCOME_TRY(export_input_data_county_timeseries(
             model, dir, county, date, scaling_factor_inf, scaling_factor_icu, num_days,
             path_join(dir, "county_divi_ma7.json"), path_join(dir, "cases_all_county_age_ma7.json"),
@@ -424,10 +388,6 @@
         BOOST_OUTCOME_TRY(export_input_data_county_timeseries(model, dir, node_ids, date, scaling_factor_inf,
                                                               scaling_factor_icu, num_days, divi_data_path,
                                                               confirmed_cases_path, population_data_path));
-=======
-        BOOST_OUTCOME_TRY(export_input_data_county_timeseries(model, dir, dir, county, date, scaling_factor_inf,
-                                                              scaling_factor_icu, num_days));
->>>>>>> c094758f
     }
     return success();
 }
