/* 
* Copyright (C) 2020-2024 MEmilio
*
* Authors: Wadim Koslow, Daniel Abele, Martin J. Kuehn, Lena Ploetzke
*
* Contact: Martin J. Kuehn <Martin.Kuehn@DLR.de>
*
* Licensed under the Apache License, Version 2.0 (the "License");
* you may not use this file except in compliance with the License.
* You may obtain a copy of the License at
*
*     http://www.apache.org/licenses/LICENSE-2.0
*
* Unless required by applicable law or agreed to in writing, software
* distributed under the License is distributed on an "AS IS" BASIS,
* WITHOUT WARRANTIES OR CONDITIONS OF ANY KIND, either express or implied.
* See the License for the specific language governing permissions and
* limitations under the License.
*/
#ifndef ODESECIR_PARAMETERS_IO_H
#define ODESECIR_PARAMETERS_IO_H

#include "memilio/config.h"

#ifdef MEMILIO_HAS_JSONCPP

#include "ode_secir/model.h"
#include "ode_secir/analyze_result.h"
#include "memilio/math/eigen_util.h"
#include "memilio/mobility/graph.h"
#include "memilio/mobility/metapopulation_mobility_instant.h"
#include "memilio/io/io.h"
#include "memilio/io/json_serializer.h"
#include "memilio/io/result_io.h"
#include "memilio/io/epi_data.h"
#include "memilio/utils/date.h"

namespace mio
{

namespace osecir
{

namespace details
{
/**
     * @brief interpolates age_ranges to param_ranges and saves ratios in interpolation
     * @param age_ranges original age ranges of the data
     * @param interpolation vector of ratios that are aplied to the data of age_ranges
     * @param carry_over boolean vector which indicates whether there is an overflow from one age group to the next while interpolating data
     */
void interpolate_ages(const std::vector<double>& age_ranges, std::vector<std::vector<double>>& interpolation,
                      std::vector<bool>& carry_over);

/**
     * @brief reads populations data from RKI
     * @param[in] path Path to RKI file
     * @param[in] rki_data Vector of ConfirmedCasesDataEntry%s  
     * @param[in] region vector of keys of the region of interest
     * @param[in] year Specifies year at which the data is read
     * @param[in] month Specifies month at which the data is read
     * @param[in] day Specifies day at which the data is read
     * @param[in, out] num_* output vector for number of people in the corresponding compartement
     * @param[in] t_* vector average time it takes to get from one compartement to another for each age group
     * @param[in] mu_* vector probabilities to get from one compartement to another for each age group
     */
IOResult<void> read_confirmed_cases_data(
    std::string const& path, std::vector<ConfirmedCasesDataEntry>& rki_data, std::vector<int> const& vregion, Date date,
    std::vector<std::vector<double>>& vnum_Exposed, std::vector<std::vector<double>>& vnum_InfectedNoSymptoms,
    std::vector<std::vector<double>>& vnum_InfectedSymptoms, std::vector<std::vector<double>>& vnum_InfectedSevere,
    std::vector<std::vector<double>>& vnum_icu, std::vector<std::vector<double>>& vnum_death,
    std::vector<std::vector<double>>& vnum_rec, const std::vector<std::vector<int>>& vt_Exposed,
    const std::vector<std::vector<int>>& vt_InfectedNoSymptoms,
    const std::vector<std::vector<int>>& vt_InfectedSymptoms, const std::vector<std::vector<int>>& vt_InfectedSevere,
    const std::vector<std::vector<int>>& vt_InfectedCritical, const std::vector<std::vector<double>>& vmu_C_R,
    const std::vector<std::vector<double>>& vmu_I_H, const std::vector<std::vector<double>>& vmu_H_U,
    const std::vector<double>& scaling_factor_inf);

/**
     * @brief sets populations data from json file with multiple age groups into a Model with one age group
     * @param[in, out] model vector of objects in which the data is set
     * @param[in] path Path to confirmed cases file
     * @param[in] region vector of keys of the region of interest
     * @param[in] year Specifies year at which the data is read
     * @param[in] month Specifies month at which the data is read
     * @param[in] day Specifies day at which the data is read
     * @param[in] scaling_factor_inf factors by which to scale the confirmed cases of rki data
     */
IOResult<void> set_confirmed_cases_data(std::vector<Model>& model, const std::string& path,
                                        std::vector<int> const& region, Date date,
                                        const std::vector<double>& scaling_factor_inf);

/**
     * @brief reads number of ICU patients from DIVI register into Parameters
     * @param path Path to DIVI file
     * @param vregion Keys of the region of interest
     * @param year Specifies year at which the data is read
     * @param month Specifies month at which the data is read
     * @param day Specifies day at which the data is read
     * @param vnum_icu number of ICU patients
     */
IOResult<void> read_divi_data(const std::string& path, const std::vector<int>& vregion, Date date,
                              std::vector<double>& vnum_icu);

/**
     * @brief sets populations data from DIVI register into Model
     * @param model vector of objects in which the data is set
     * @param path Path to DIVI file
     * @param vregion vector of keys of the regions of interest
     * @param year Specifies year at which the data is read
     * @param month Specifies month at which the data is read
     * @param day Specifies day at which the data is read
     * @param scaling_factor_icu factor by which to scale the icu cases of divi data
     */
IOResult<void> set_divi_data(std::vector<Model>& model, const std::string& path, const std::vector<int>& vregion,
                             Date date, double scaling_factor_icu);

/**
     * @brief Reads population data from census data
     * @param[in] path Path to RKI file
     * @param[in] vregion Vector of keys of the regions of interest
     * @param[in] accumulate_age_groups Specifies whether population data sould be accumulated to one age group
     */
IOResult<std::vector<std::vector<double>>>
read_population_data(const std::string& path, const std::vector<int>& vregion, bool accumulate_age_groups = false);

/**
     * @brief sets population data from census data
     * @param[in, out] model vector of objects in which the data is set
     * @param[in] path Path to RKI file
     * @param[in] vregion vector of keys of the regions of interest
     * @param[in] accumulate_age_groups specifies whether population data sould be accumulated to one age group
     */
IOResult<void> set_population_data(std::vector<Model>& model, const std::string& path, const std::vector<int>& vregion,
                                   bool accumulate_age_groups = false);
} //namespace details

#ifdef MEMILIO_HAS_HDF5

/**
* @brief sets populations data from RKI into a Model with one age group
* @param model vector of objects in which the data is set
* @param data_dir Path to RKI files
* @param results_dir Path to result files
* @param region vector of keys of the region of interest
* @param year Specifies year at which the data is read
* @param month Specifies month at which the data is read
* @param day Specifies day at which the data is read
* @param scaling_factor_inf factors by which to scale the confirmed cases of rki data
*/
template <class Model>
IOResult<void>
export_input_data_county_timeseries(std::vector<Model>& model, const std::string& dir, std::vector<int> const& region,
                                    Date date, const std::vector<double>& scaling_factor_inf, double scaling_factor_icu,
                                    int num_days, const std::string& divi_data_path,
                                    const std::string& confirmed_cases_path, const std::string& population_data_path)
{
    std::vector<std::vector<int>> t_InfectedNoSymptoms{model.size()};
    std::vector<std::vector<int>> t_Exposed{model.size()};
    std::vector<std::vector<int>> t_InfectedSymptoms{model.size()};
    std::vector<std::vector<int>> t_InfectedSevere{model.size()};
    std::vector<std::vector<int>> t_InfectedCritical{model.size()};

    std::vector<std::vector<double>> mu_C_R{model.size()};
    std::vector<std::vector<double>> mu_I_H{model.size()};
    std::vector<std::vector<double>> mu_H_U{model.size()};
    std::vector<std::vector<double>> mu_U_D{model.size()};

    std::vector<double> sum_mu_I_U(region.size(), 0);
    std::vector<std::vector<double>> mu_I_U{model.size()};

    const size_t num_age_groups = ConfirmedCasesDataEntry::age_group_names.size();

<<<<<<< HEAD
    BOOST_OUTCOME_TRY(auto case_data, mio::read_confirmed_cases_data(confirmed_cases_path));
=======
    BOOST_OUTCOME_TRY(auto&& case_data, mio::read_confirmed_cases_data(confirmed_cases_path));
>>>>>>> 79158d1c

    for (size_t node = 0; node < model.size(); node++) {
        for (size_t group = 0; group < ConfirmedCasesDataEntry::age_group_names.size(); group++) {

            t_Exposed[node].push_back(
                static_cast<int>(std::round(model[node].parameters.template get<TimeExposed>()[AgeGroup(group)])));
            t_InfectedNoSymptoms[node].push_back(static_cast<int>(
                std::round(model[node].parameters.template get<TimeInfectedNoSymptoms>()[AgeGroup(group)])));
            t_InfectedSymptoms[node].push_back(static_cast<int>(
                std::round(model[node].parameters.template get<TimeInfectedSymptoms>()[AgeGroup(group)])));
            t_InfectedSevere[node].push_back(static_cast<int>(
                std::round(model[node].parameters.template get<TimeInfectedSevere>()[AgeGroup(group)])));
            t_InfectedCritical[node].push_back(static_cast<int>(
                std::round(model[node].parameters.template get<TimeInfectedCritical>()[AgeGroup(group)])));

            mu_C_R[node].push_back(
                model[node].parameters.template get<RecoveredPerInfectedNoSymptoms>()[AgeGroup(group)]);
            mu_I_H[node].push_back(model[node].parameters.template get<SeverePerInfectedSymptoms>()[AgeGroup(group)]);
            mu_H_U[node].push_back(model[node].parameters.template get<CriticalPerSevere>()[AgeGroup(group)]);
            mu_U_D[node].push_back(model[node].parameters.template get<DeathsPerCritical>()[AgeGroup(group)]);

            sum_mu_I_U[node] += model[node].parameters.template get<CriticalPerSevere>()[AgeGroup(group)] *
                                model[node].parameters.template get<SeverePerInfectedSymptoms>()[AgeGroup(group)];
            mu_I_U[node].push_back(model[node].parameters.template get<CriticalPerSevere>()[AgeGroup(group)] *
                                   model[node].parameters.template get<SeverePerInfectedSymptoms>()[AgeGroup(group)]);
        }
    }

    std::vector<TimeSeries<double>> rki_data(
        region.size(), TimeSeries<double>::zero(num_days, (size_t)InfectionState::Count * num_age_groups));

    for (size_t t = 0; t < static_cast<size_t>(num_days); ++t) {
        std::vector<std::vector<double>> num_InfectedSymptoms(
            model.size(), std::vector<double>(ConfirmedCasesDataEntry::age_group_names.size(), 0.0));
        std::vector<std::vector<double>> num_InfectedSymptomsConfirmed(
            model.size(), std::vector<double>(ConfirmedCasesDataEntry::age_group_names.size(), 0.0));
        std::vector<std::vector<double>> num_death(
            model.size(), std::vector<double>(ConfirmedCasesDataEntry::age_group_names.size(), 0.0));
        std::vector<std::vector<double>> num_rec(
            model.size(), std::vector<double>(ConfirmedCasesDataEntry::age_group_names.size(), 0.0));
        std::vector<std::vector<double>> num_Exposed(
            model.size(), std::vector<double>(ConfirmedCasesDataEntry::age_group_names.size(), 0.0));
        std::vector<std::vector<double>> num_InfectedNoSymptoms(
            model.size(), std::vector<double>(ConfirmedCasesDataEntry::age_group_names.size(), 0.0));
        std::vector<std::vector<double>> num_InfectedNoSymptomsConfirmed(
            model.size(), std::vector<double>(ConfirmedCasesDataEntry::age_group_names.size(), 0.0));
        std::vector<std::vector<double>> num_InfectedSevere(
            model.size(), std::vector<double>(ConfirmedCasesDataEntry::age_group_names.size(), 0.0));
        std::vector<std::vector<double>> dummy_icu(
            model.size(), std::vector<double>(ConfirmedCasesDataEntry::age_group_names.size(), 0.0));
        std::vector<double> num_icu(model.size(), 0.0);

        BOOST_OUTCOME_TRY(details::read_confirmed_cases_data(
            confirmed_cases_path, case_data, region, date, num_Exposed, num_InfectedNoSymptoms, num_InfectedSymptoms,
            num_InfectedSevere, dummy_icu, num_death, num_rec, t_Exposed, t_InfectedNoSymptoms, t_InfectedSymptoms,
            t_InfectedSevere, t_InfectedCritical, mu_C_R, mu_I_H, mu_H_U, scaling_factor_inf));
        BOOST_OUTCOME_TRY(details::read_divi_data(divi_data_path, region, date, num_icu));
        bool interpolate_rki_age_groups = num_age_groups == 1 ? true : false;
<<<<<<< HEAD
        BOOST_OUTCOME_TRY(auto num_population,
=======
        BOOST_OUTCOME_TRY(auto&& num_population,
>>>>>>> 79158d1c
                          details::read_population_data(population_data_path, region, interpolate_rki_age_groups));

        for (size_t i = 0; i < region.size(); i++) {
            for (size_t age = 0; age < num_age_groups; age++) {
                rki_data[i][t]((size_t)InfectionState::Exposed + (size_t)InfectionState::Count * age) =
                    num_Exposed[i][age];
                rki_data[i][t]((size_t)InfectionState::InfectedNoSymptoms + (size_t)InfectionState::Count * age) =
                    num_InfectedNoSymptoms[i][age];
                rki_data[i][t]((size_t)InfectionState::InfectedNoSymptomsConfirmed +
                               (size_t)InfectionState::Count * age) = num_InfectedNoSymptomsConfirmed[i][age];
                rki_data[i][t]((size_t)InfectionState::InfectedSymptoms + (size_t)InfectionState::Count * age) =
                    num_InfectedSymptoms[i][age];
                rki_data[i][t]((size_t)InfectionState::InfectedSymptomsConfirmed +
                               (size_t)InfectionState::Count * age) = num_InfectedSymptomsConfirmed[i][age];
                rki_data[i][t]((size_t)InfectionState::InfectedSevere + (size_t)InfectionState::Count * age) =
                    num_InfectedSevere[i][age];
                rki_data[i][t]((size_t)InfectionState::InfectedCritical + (size_t)InfectionState::Count * age) =
                    scaling_factor_icu * num_icu[i] * mu_I_U[i][age] / sum_mu_I_U[i];
                rki_data[i][t]((size_t)InfectionState::Recovered + (size_t)InfectionState::Count * age) =
                    num_rec[i][age];
                rki_data[i][t]((size_t)InfectionState::Dead + (size_t)InfectionState::Count * age) = num_death[i][age];
                rki_data[i][t]((size_t)InfectionState::Susceptible + (size_t)InfectionState::Count * age) =
                    num_population[i][age] - num_Exposed[i][age] - num_InfectedNoSymptoms[i][age] -
                    num_InfectedNoSymptomsConfirmed[i][age] - num_InfectedSymptoms[i][age] -
                    num_InfectedSymptomsConfirmed[i][age] - num_InfectedSevere[i][age] - num_rec[i][age] -
                    num_death[i][age] -
                    rki_data[i][t]((size_t)InfectionState::InfectedCritical + (size_t)InfectionState::Count * age);
            }
        }
        date = offset_date_by_days(date, 1);
    }
    auto num_groups = (int)(size_t)model[0].parameters.get_num_groups();
    BOOST_OUTCOME_TRY(save_result(rki_data, region, num_groups, path_join(dir, "Results_rki.h5")));

    auto rki_data_sum = sum_nodes(std::vector<std::vector<TimeSeries<double>>>{rki_data});
    BOOST_OUTCOME_TRY(save_result({rki_data_sum[0][0]}, {0}, num_groups, path_join(dir, "Results_rki_sum.h5")));

    return success();
}
#else
template <class Model>
IOResult<void> export_input_data_county_timeseries(std::vector<Model>&, const std::string&, std::vector<int> const&,
                                                   Date, const std::vector<double>&, double, int, const std::string&,
                                                   const std::string&, const std::string&)
{
    mio::log_warning("HDF5 not available. Cannot export time series of extrapolated real data.");
    return success();
}
#endif // MEMILIO_HAS_HDF5

/**
 * @brief reads population data from population files for the whole country
 * @param model vector of model in which the data is set
 * @param date Date for which the data should be read
 * @param scaling_factor_inf factors by which to scale the confirmed cases of rki data
 * @param scaling_factor_icu factor by which to scale the icu cases of divi data
 * @param dir directory of files
 */
template <class Model>
IOResult<void> read_input_data_germany(std::vector<Model>& model, Date date,
                                       const std::vector<double>& scaling_factor_inf, double scaling_factor_icu,
                                       const std::string& dir)
{
    if (date > Date(2020, 4, 23)) {
        BOOST_OUTCOME_TRY(
            details::set_divi_data(model, path_join(dir, "germany_divi.json"), {0}, date, scaling_factor_icu));
    }
    else {
        log_warning("No DIVI data available for this date");
    }
    BOOST_OUTCOME_TRY(details::set_confirmed_cases_data(model, path_join(dir, "cases_all_age_ma7.json"), {0}, date,
                                                        scaling_factor_inf));
    BOOST_OUTCOME_TRY(
        details::set_population_data(model, path_join(dir, "county_current_population.json"), {0}, false));
    return success();
}

/**
 * @brief reads population data from population files for the specefied state
 * @param model vector of model in which the data is set
 * @param date Date for which the data should be read
 * @param state vector of region keys of states of interest
 * @param scaling_factor_inf factors by which to scale the confirmed cases of rki data
 * @param scaling_factor_icu factor by which to scale the icu cases of divi data
 * @param dir directory of files
 */
template <class Model>
IOResult<void> read_input_data_state(std::vector<Model>& model, Date date, std::vector<int>& state,
                                     const std::vector<double>& scaling_factor_inf, double scaling_factor_icu,
                                     const std::string& dir)
{
    if (date > Date(2020, 4, 23)) {
        BOOST_OUTCOME_TRY(
            details::set_divi_data(model, path_join(dir, "state_divi.json"), state, date, scaling_factor_icu));
    }
    else {
        log_warning("No DIVI data available for this date");
    }

    BOOST_OUTCOME_TRY(details::set_confirmed_cases_data(model, path_join(dir, "cases_all_state_age_ma7.json"), state,
                                                        date, scaling_factor_inf));
    BOOST_OUTCOME_TRY(
        details::set_population_data(model, path_join(dir, "county_current_population.json"), state, false));
    return success();
}

/**
 * @brief reads population data from population files for the specefied county
 * @param model vector of model in which the data is set
 * @param date Date for which the data should be read
 * @param county vector of region keys of counties of interest
 * @param scaling_factor_inf factors by which to scale the confirmed cases of rki data
 * @param scaling_factor_icu factor by which to scale the icu cases of divi data
 * @param dir directory of files
 * @param num_days [Default: 0] Number of days to be simulated; required to extrapolate real data
 * @param export_time_series [Default: false] If true, reads data for each day of simulation and writes it in the same directory as the input files.
 */
template <class Model>
IOResult<void> read_input_data_county(std::vector<Model>& model, Date date, const std::vector<int>& county,
                                      const std::vector<double>& scaling_factor_inf, double scaling_factor_icu,
                                      const std::string& dir, int num_days = 0, bool export_time_series = false)
{
    if (date > Date(2020, 4, 23)) {
        BOOST_OUTCOME_TRY(details::set_divi_data(model, path_join(dir, "pydata/Germany", "county_divi_ma7.json"),
                                                 county, date, scaling_factor_icu));
    }
    else {
        log_warning("No DIVI data available for this date");
    }
    BOOST_OUTCOME_TRY(details::set_confirmed_cases_data(
        model, path_join(dir, "pydata/Germany", "cases_all_county_age_ma7.json"), county, date, scaling_factor_inf));
    BOOST_OUTCOME_TRY(details::set_population_data(
        model, path_join(dir, "pydata/Germany", "county_current_population.json"), county, false));

    if (export_time_series) {
        // Use only if extrapolated real data is needed for comparison. EXPENSIVE !
        // Run time equals run time of the previous functions times the num_days !
        // (This only represents the vectorization of the previous function over all simulation days...)
        log_warning("Exporting time series of extrapolated real data. This may take some minutes. "
                    "For simulation runs over the same time period, deactivate it.");
        BOOST_OUTCOME_TRY(
            export_input_data_county_timeseries(model, dir, county, date, scaling_factor_inf, scaling_factor_icu,
                                                num_days, path_join(dir, "pydata/Germany", "county_divi_ma7.json"),
                                                path_join(dir, "pydata/Germany", "cases_all_county_age_ma7.json"),
                                                path_join(dir, "pydata/Germany", "county_current_population.json")));
    }
    return success();
}

/**
 * @brief reads population data from population files for the specified nodes
 * @param model vector of model in which the data is set
 * @param date Date for which the data should be read
 * @param county vector of region keys of interest
 * @param scaling_factor_inf factors by which to scale the confirmed cases of rki data
 * @param scaling_factor_icu factor by which to scale the icu cases of divi data
 * @param dir directory of files
 * @param age_group_names strings specifying age group names
 */
template <class Model>
IOResult<void> read_input_data(std::vector<Model>& model, Date date, const std::vector<int>& node_ids,
                               const std::vector<double>& scaling_factor_inf, double scaling_factor_icu,
                               const std::string& data_dir, int num_days = 0, bool export_time_series = false)
{
    if (date > Date(2020, 4, 23)) {
        BOOST_OUTCOME_TRY(details::set_divi_data(model, path_join(data_dir, "critical_cases.json"), node_ids, date,
                                                 scaling_factor_icu));
    }
    else {
        log_warning("No DIVI data available for this date");
    }
    BOOST_OUTCOME_TRY(details::set_confirmed_cases_data(model, path_join(data_dir, "confirmed_cases.json"), node_ids,
                                                        date, scaling_factor_inf));
    bool single_age_group = scaling_factor_inf.size() == 1 ? true : false;
    BOOST_OUTCOME_TRY(
        details::set_population_data(model, path_join(data_dir, "population_data.json"), node_ids, single_age_group));

    if (export_time_series) {
        // Use only if extrapolated real data is needed for comparison. EXPENSIVE !
        // Run time equals run time of the previous functions times the num_days !
        // (This only represents the vectorization of the previous function over all simulation days...)
        log_warning("Exporting time series of extrapolated real data. This may take some minutes. "
                    "For simulation runs over the same time period, deactivate it.");
        BOOST_OUTCOME_TRY(export_input_data_county_timeseries(
            model, data_dir, node_ids, date, scaling_factor_inf, scaling_factor_icu, num_days,
            path_join(data_dir, "critical_cases.json"), path_join(data_dir, "confirmed_cases.json"),
            path_join(data_dir, "population_data.json")));
    }
    return success();
}

} // namespace osecir
} // namespace mio

#endif // MEMILIO_HAS_JSONCPP

#endif // ODESECIR_PARAMETERS_IO_H<|MERGE_RESOLUTION|>--- conflicted
+++ resolved
@@ -171,11 +171,7 @@
 
     const size_t num_age_groups = ConfirmedCasesDataEntry::age_group_names.size();
 
-<<<<<<< HEAD
-    BOOST_OUTCOME_TRY(auto case_data, mio::read_confirmed_cases_data(confirmed_cases_path));
-=======
     BOOST_OUTCOME_TRY(auto&& case_data, mio::read_confirmed_cases_data(confirmed_cases_path));
->>>>>>> 79158d1c
 
     for (size_t node = 0; node < model.size(); node++) {
         for (size_t group = 0; group < ConfirmedCasesDataEntry::age_group_names.size(); group++) {
@@ -234,11 +230,7 @@
             t_InfectedSevere, t_InfectedCritical, mu_C_R, mu_I_H, mu_H_U, scaling_factor_inf));
         BOOST_OUTCOME_TRY(details::read_divi_data(divi_data_path, region, date, num_icu));
         bool interpolate_rki_age_groups = num_age_groups == 1 ? true : false;
-<<<<<<< HEAD
-        BOOST_OUTCOME_TRY(auto num_population,
-=======
         BOOST_OUTCOME_TRY(auto&& num_population,
->>>>>>> 79158d1c
                           details::read_population_data(population_data_path, region, interpolate_rki_age_groups));
 
         for (size_t i = 0; i < region.size(); i++) {
