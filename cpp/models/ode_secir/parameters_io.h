--- conflicted
+++ resolved
@@ -29,6 +29,7 @@
 #include "memilio/math/eigen_util.h"
 #include "memilio/mobility/graph.h"
 #include "memilio/mobility/meta_mobility_instant.h"
+#include "memilio/mobility/meta_mobility_instant.h"
 #include "memilio/io/io.h"
 #include "memilio/io/json_serializer.h"
 #include "memilio/io/result_io.h"
@@ -167,6 +168,18 @@
     for (size_t county = 0; county < model.size(); county++) {
         for (size_t group = 0; group < ConfirmedCasesDataEntry::age_group_names.size(); group++) {
 
+            t_InfectedNoSymptoms[county].push_back(static_cast<int>(
+                std::round(2 * (model[county].parameters.template get<IncubationTime>()[AgeGroup(group)] -
+                                model[county].parameters.template get<SerialInterval>()[AgeGroup(group)]))));
+            t_Exposed[county].push_back(static_cast<int>(
+                std::round(2 * model[county].parameters.template get<SerialInterval>()[AgeGroup(group)] -
+                           model[county].parameters.template get<IncubationTime>()[AgeGroup(group)])));
+            t_InfectedSymptoms[county].push_back(static_cast<int>(
+                std::round(model[county].parameters.template get<TimeInfectedSymptoms>()[AgeGroup(group)])));
+            t_InfectedSevere[county].push_back(static_cast<int>(
+                std::round(model[county].parameters.template get<TimeInfectedSevere>()[AgeGroup(group)])));
+            t_InfectedCritical[county].push_back(static_cast<int>(
+                std::round(model[county].parameters.template get<TimeInfectedCritical>()[(AgeGroup)group])));
             t_InfectedNoSymptoms[county].push_back(static_cast<int>(
                 std::round(2 * (model[county].parameters.template get<IncubationTime>()[AgeGroup(group)] -
                                 model[county].parameters.template get<SerialInterval>()[AgeGroup(group)]))));
@@ -279,6 +292,8 @@
     }
     BOOST_OUTCOME_TRY(details::set_confirmed_cases_data(model, path_join(dir, "cases_all_age_ma7.json"), {0}, date,
                                                         scaling_factor_inf));
+    BOOST_OUTCOME_TRY(details::set_confirmed_cases_data(model, path_join(dir, "cases_all_age_ma7.json"), {0}, date,
+                                                        scaling_factor_inf));
     BOOST_OUTCOME_TRY(details::set_population_data(model, path_join(dir, "county_current_population.json"), {0}));
     return success();
 }
@@ -307,6 +322,8 @@
 
     BOOST_OUTCOME_TRY(details::set_confirmed_cases_data(model, path_join(dir, "cases_all_state_age_ma7.json"), state,
                                                         date, scaling_factor_inf));
+    BOOST_OUTCOME_TRY(details::set_confirmed_cases_data(model, path_join(dir, "cases_all_state_age_ma7.json"), state,
+                                                        date, scaling_factor_inf));
     BOOST_OUTCOME_TRY(details::set_population_data(model, path_join(dir, "county_current_population.json"), state));
     return success();
 }
@@ -319,23 +336,13 @@
  * @param scaling_factor_inf factors by which to scale the confirmed cases of rki data
  * @param scaling_factor_icu factor by which to scale the icu cases of divi data
  * @param dir directory of files
-<<<<<<< HEAD
- * @param num_days Number of days to be simulated; required to extrapolate real data
- * @param export_time_series If true, reads data for each day of simulation and writes it in the same directory as the input files.
+ * @param num_days [Default: 0] Number of days to be simulated; required to extrapolate real data
+ * @param export_time_series [Default: false] If true, reads data for each day of simulation and writes it in the same directory as the input files.
  */
 template <class Model>
 IOResult<void> read_input_data_county(std::vector<Model>& model, Date date, const std::vector<int>& county,
                                       const std::vector<double>& scaling_factor_inf, double scaling_factor_icu,
                                       const std::string& dir, int num_days = 0, bool export_time_series = false)
-=======
- * @param num_days [Default: 0] Number of days to be simulated; required to extrapolate real data
- * @param export_time_series [Default: false] If true, reads data for each day of simulation and writes it in the same directory as the input files.
- */
-template <class Model>
-IOResult<void> read_population_data_county(std::vector<Model>& model, Date date, const std::vector<int>& county,
-                                           const std::vector<double>& scaling_factor_inf, double scaling_factor_icu,
-                                           const std::string& dir, int num_days = 0, bool export_time_series = false)
->>>>>>> 47568d75
 {
     if (date > Date(2020, 4, 23)) {
         BOOST_OUTCOME_TRY(details::set_divi_data(model, path_join(dir, "pydata/Germany", "county_divi_ma7.json"),
@@ -386,15 +393,9 @@
     else {
         log_warning("No DIVI data available for this date");
     }
-<<<<<<< HEAD
     BOOST_OUTCOME_TRY(details::set_confirmed_cases_data(model, path_join(data_dir, "confirmed_cases.json"), node_ids,
                                                         date, scaling_factor_inf));
     BOOST_OUTCOME_TRY(details::set_population_data(model, path_join(data_dir, "population_data.json"), node_ids));
-=======
-    BOOST_OUTCOME_TRY(details::set_confirmed_cases_data(model, path_join(dir, "cases_all_county_age_ma7.json"), county,
-                                                        date, scaling_factor_inf));
-    BOOST_OUTCOME_TRY(details::set_population_data(model, path_join(dir, "county_current_population.json"), county));
->>>>>>> 47568d75
 
     if (export_time_series) {
         // Use only if extrapolated real data is needed for comparison. EXPENSIVE !
@@ -402,15 +403,10 @@
         // (This only represents the vectorization of the previous function over all simulation days...)
         log_warning("Exporting time series of extrapolated real data. This may take some minutes. "
                     "For simulation runs over the same time period, deactivate it.");
-<<<<<<< HEAD
         BOOST_OUTCOME_TRY(export_input_data_county_timeseries(
             model, data_dir, node_ids, date, scaling_factor_inf, scaling_factor_icu, num_days,
             path_join(data_dir, "critical_cases.json"), path_join(data_dir, "confirmed_cases.json"),
             path_join(data_dir, "population_data.json")));
-=======
-        BOOST_OUTCOME_TRY(export_input_data_county_timeseries(model, dir, dir, county, date, scaling_factor_inf,
-                                                              scaling_factor_icu, num_days));
->>>>>>> 47568d75
     }
     return success();
 }
