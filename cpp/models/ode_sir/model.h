/* 
* Copyright (C) 2020-2024 MEmilio
*
* Authors: Daniel Abele, Jan Kleinert, Martin J. Kuehn
*
* Contact: Martin J. Kuehn <Martin.Kuehn@DLR.de>
*
* Licensed under the Apache License, Version 2.0 (the "License");
* you may not use this file except in compliance with the License.
* You may obtain a copy of the License at
*
*     http://www.apache.org/licenses/LICENSE-2.0
*
* Unless required by applicable law or agreed to in writing, software
* distributed under the License is distributed on an "AS IS" BASIS,
* WITHOUT WARRANTIES OR CONDITIONS OF ANY KIND, either express or implied.
* See the License for the specific language governing permissions and
* limitations under the License.
*/

#ifndef ODESIR_MODEL_H
#define ODESIR_MODEL_H

#include "memilio/compartments/compartmentalmodel.h"
#include "memilio/epidemiology/age_group.h"
#include "memilio/epidemiology/populations.h"
#include "memilio/epidemiology/contact_matrix.h"
#include "ode_sir/infection_state.h"
#include "ode_sir/parameters.h"

namespace mio
{
namespace osir
{

/********************
    * define the model *
    ********************/
<<<<<<< HEAD
template <typename FP = ScalarType>
class Model : public mio::CompartmentalModel<FP, InfectionState, mio::Populations<FP, InfectionState>, Parameters<FP>>
{
    using Base = mio::CompartmentalModel<FP, InfectionState, mio::Populations<FP, InfectionState>, Parameters<FP>>;

public:
    Model()
        : Base(mio::Populations<FP, InfectionState>({InfectionState::Count}, 0.), typename Base::ParameterSet())
=======

class Model : public CompartmentalModel<InfectionState, Populations<AgeGroup, InfectionState>, Parameters>
{
    using Base = CompartmentalModel<InfectionState, mio::Populations<AgeGroup, InfectionState>, Parameters>;

public:
    Model(int num_agegroups)
        : Base(Populations({AgeGroup(num_agegroups), InfectionState::Count}), ParameterSet(AgeGroup(num_agegroups)))
>>>>>>> f0191b64
    {
    }

    void get_derivatives(Eigen::Ref<const Vector<FP>> pop, Eigen::Ref<const Vector<FP>> y, FP t,
                         Eigen::Ref<Vector<FP>> dydt) const override
    {
<<<<<<< HEAD
        auto& params     = this->parameters;
        double coeffStoI = params.template get<ContactPatterns>().get_matrix_at(t)(0, 0) *
                           params.template get<TransmissionProbabilityOnContact<FP>>() / this->populations.get_total();

        dydt[(size_t)InfectionState::Susceptible] =
            -coeffStoI * y[(size_t)InfectionState::Susceptible] * pop[(size_t)InfectionState::Infected];
        dydt[(size_t)InfectionState::Infected] =
            coeffStoI * y[(size_t)InfectionState::Susceptible] * pop[(size_t)InfectionState::Infected] -
            (1.0 / params.template get<TimeInfected<FP>>()) * y[(size_t)InfectionState::Infected];
        dydt[(size_t)InfectionState::Recovered] =
            (1.0 / params.template get<TimeInfected<FP>>()) * y[(size_t)InfectionState::Infected];
=======
        auto params                              = this->parameters;
        AgeGroup n_agegroups                     = params.get_num_groups();
        ContactMatrixGroup const& contact_matrix = params.get<ContactPatterns>();

        for (auto i = AgeGroup(0); i < n_agegroups; i++) {

            size_t Si = this->populations.get_flat_index({i, InfectionState::Susceptible});
            size_t Ii = this->populations.get_flat_index({i, InfectionState::Infected});
            size_t Ri = this->populations.get_flat_index({i, InfectionState::Recovered});

            for (auto j = AgeGroup(0); j < n_agegroups; j++) {

                size_t Sj = this->populations.get_flat_index({j, InfectionState::Susceptible});
                size_t Ij = this->populations.get_flat_index({j, InfectionState::Infected});
                size_t Rj = this->populations.get_flat_index({j, InfectionState::Recovered});

                double Nj = pop[Sj] + pop[Ij] + pop[Rj];

                double coeffStoI = contact_matrix.get_matrix_at(t)(static_cast<Eigen::Index>((size_t)i),
                                                                   static_cast<Eigen::Index>((size_t)j)) *
                                   params.get<TransmissionProbabilityOnContact>()[i] / Nj;

                dydt[Si] += -coeffStoI * y[Si] * pop[Ij];
                dydt[Ii] += coeffStoI * y[Si] * pop[Ij];
            }
            dydt[Ii] -= (1.0 / params.get<TimeInfected>()[i]) * y[Ii];
            dydt[Ri] = (1.0 / params.get<TimeInfected>()[i]) * y[Ii];

        }
>>>>>>> f0191b64
    }
};

} // namespace osir
} // namespace mio

#endif // ODESIR_MODEL_H<|MERGE_RESOLUTION|>--- conflicted
+++ resolved
@@ -36,47 +36,26 @@
 /********************
     * define the model *
     ********************/
-<<<<<<< HEAD
 template <typename FP = ScalarType>
-class Model : public mio::CompartmentalModel<FP, InfectionState, mio::Populations<FP, InfectionState>, Parameters<FP>>
+class Model
+    : public mio::CompartmentalModel<FP, InfectionState, mio::Populations<FP, AgeGroup, InfectionState>, Parameters<FP>>
 {
-    using Base = mio::CompartmentalModel<FP, InfectionState, mio::Populations<FP, InfectionState>, Parameters<FP>>;
-
-public:
-    Model()
-        : Base(mio::Populations<FP, InfectionState>({InfectionState::Count}, 0.), typename Base::ParameterSet())
-=======
-
-class Model : public CompartmentalModel<InfectionState, Populations<AgeGroup, InfectionState>, Parameters>
-{
-    using Base = CompartmentalModel<InfectionState, mio::Populations<AgeGroup, InfectionState>, Parameters>;
+    using Base =
+        mio::CompartmentalModel<FP, InfectionState, mio::Populations<FP, AgeGroup, InfectionState>, Parameters<FP>>;
 
 public:
     Model(int num_agegroups)
-        : Base(Populations({AgeGroup(num_agegroups), InfectionState::Count}), ParameterSet(AgeGroup(num_agegroups)))
->>>>>>> f0191b64
+        : Base(mio::Populations<FP, AgeGroup, InfectionState>({AgeGroup(num_agegroups), InfectionState::Count}),
+               typename Base::ParameterSet(AgeGroup(num_agegroups)))
     {
     }
 
     void get_derivatives(Eigen::Ref<const Vector<FP>> pop, Eigen::Ref<const Vector<FP>> y, FP t,
                          Eigen::Ref<Vector<FP>> dydt) const override
     {
-<<<<<<< HEAD
-        auto& params     = this->parameters;
-        double coeffStoI = params.template get<ContactPatterns>().get_matrix_at(t)(0, 0) *
-                           params.template get<TransmissionProbabilityOnContact<FP>>() / this->populations.get_total();
-
-        dydt[(size_t)InfectionState::Susceptible] =
-            -coeffStoI * y[(size_t)InfectionState::Susceptible] * pop[(size_t)InfectionState::Infected];
-        dydt[(size_t)InfectionState::Infected] =
-            coeffStoI * y[(size_t)InfectionState::Susceptible] * pop[(size_t)InfectionState::Infected] -
-            (1.0 / params.template get<TimeInfected<FP>>()) * y[(size_t)InfectionState::Infected];
-        dydt[(size_t)InfectionState::Recovered] =
-            (1.0 / params.template get<TimeInfected<FP>>()) * y[(size_t)InfectionState::Infected];
-=======
         auto params                              = this->parameters;
         AgeGroup n_agegroups                     = params.get_num_groups();
-        ContactMatrixGroup const& contact_matrix = params.get<ContactPatterns>();
+        ContactMatrixGroup const& contact_matrix = params.template get<ContactPatterns<FP>>();
 
         for (auto i = AgeGroup(0); i < n_agegroups; i++) {
 
@@ -94,16 +73,14 @@
 
                 double coeffStoI = contact_matrix.get_matrix_at(t)(static_cast<Eigen::Index>((size_t)i),
                                                                    static_cast<Eigen::Index>((size_t)j)) *
-                                   params.get<TransmissionProbabilityOnContact>()[i] / Nj;
+                                   params.template get<TransmissionProbabilityOnContact<FP>>()[i] / Nj;
 
                 dydt[Si] += -coeffStoI * y[Si] * pop[Ij];
                 dydt[Ii] += coeffStoI * y[Si] * pop[Ij];
             }
-            dydt[Ii] -= (1.0 / params.get<TimeInfected>()[i]) * y[Ii];
-            dydt[Ri] = (1.0 / params.get<TimeInfected>()[i]) * y[Ii];
-
+            dydt[Ii] -= (1.0 / params.template get<TimeInfected<FP>>()[i]) * y[Ii];
+            dydt[Ri] = (1.0 / params.template get<TimeInfected<FP>>()[i]) * y[Ii];
         }
->>>>>>> f0191b64
     }
 };
 
