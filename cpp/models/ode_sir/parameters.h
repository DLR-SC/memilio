/* 
* Copyright (C) 2020-2024 MEmilio
*
* Authors: Daniel Abele, Jan Kleinert, Martin J. Kuehn
*
* Contact: Martin J. Kuehn <Martin.Kuehn@DLR.de>
*
* Licensed under the Apache License, Version 2.0 (the "License");
* you may not use this file except in compliance with the License.
* You may obtain a copy of the License at
*
*     http://www.apache.org/licenses/LICENSE-2.0
*
* Unless required by applicable law or agreed to in writing, software
* distributed under the License is distributed on an "AS IS" BASIS,
* WITHOUT WARRANTIES OR CONDITIONS OF ANY KIND, either express or implied.
* See the License for the specific language governing permissions and
* limitations under the License.
*/

#ifndef SIR_PARAMETERS_H
#define SIR_PARAMETERS_H

<<<<<<< HEAD
=======
#include "memilio/epidemiology/age_group.h"
#include "memilio/epidemiology/uncertain_matrix.h"
#include "memilio/utils/uncertain_value.h"
>>>>>>> f0191b64
#include "memilio/epidemiology/contact_matrix.h"
#include "memilio/utils/uncertain_value.h"
#include "memilio/utils/parameter_set.h"
#include "memilio/utils/custom_index_array.h"

namespace mio
{
namespace osir
{

/*******************************************
      * Define Parameters of the SIR model *
    *******************************************/

/**
     * @brief probability of getting infected from a contact
     */
template <typename FP = double>
struct TransmissionProbabilityOnContact {
<<<<<<< HEAD
    using Type = UncertainValue<FP>;
    static Type get_default()
=======
    using Type = CustomIndexArray<UncertainValue, AgeGroup>;
    static Type get_default(AgeGroup size)
>>>>>>> f0191b64
    {
        return Type(size,1.0);
    }
    static std::string name()
    {
        return "TransmissionProbabilityOnContact";
    }
};

/**
     * @brief the infectious time in day unit
     */
template <typename FP = double>
struct TimeInfected {
<<<<<<< HEAD
    using Type = UncertainValue<FP>;
    static Type get_default()
=======
    using Type = CustomIndexArray<UncertainValue,AgeGroup>;
    static Type get_default(AgeGroup size)
>>>>>>> f0191b64
    {
        return Type(size,6.0);
    }
    static std::string name()
    {
        return "TimeInfected";
    }
};

/**
     * @brief the contact patterns within the society are modelled using a ContactMatrix
     */
struct ContactPatterns {
    using Type = UncertainContactMatrix;
    static Type get_default(AgeGroup size)
    {
        return Type(1, static_cast<Eigen::Index>((size_t)size));
    }
    static std::string name()
    {
        return "ContactPatterns";
    }
};

template <typename FP = double>
using ParametersBase = ParameterSet<TransmissionProbabilityOnContact<FP>, TimeInfected<FP>, ContactPatterns>;

/**
 * @brief Parameters of SIR model.
 */
template <typename FP = double>
class Parameters : public ParametersBase<FP>
{
public:
<<<<<<< HEAD
    Parameters()
        : ParametersBase<FP>()
=======
    Parameters(AgeGroup num_agegroups)
        : ParametersBase(num_agegroups)
        , m_num_groups{num_agegroups}
>>>>>>> f0191b64
    {
    }

    AgeGroup get_num_groups()
    {
        return m_num_groups;
    }

    /**
     * @brief Checks whether all Parameters satisfy their corresponding constraints and applies them, if they do not.
     * Time spans cannot be negative and probabilities can only take values between [0,1]. 
     *
     * Attention: This function should be used with care. It is necessary for some test problems to run through quickly,
     *            but in a manual execution of an example, check_constraints() may be preferred. Note that the apply_constraints()
     *            function can and will not set Parameters to meaningful values in an epidemiological or virological context,
     *            as all models are designed to be transferable to multiple diseases. Consequently, only acceptable
     *            (like 0 or 1 for probabilities or small positive values for time spans) values are set here and a manual adaptation
     *            may often be necessary to have set meaningful values.
     *
     * @return Returns true if one ore more constraint were corrected, false otherwise.  
     */
    bool apply_constraints()
    {
        double tol_times = 1e-1;

        int corrected = false;
<<<<<<< HEAD
        if (this->template get<TimeInfected<FP>>() < tol_times) {
            log_warning("Constraint check: Parameter TimeInfected changed from {:.4f} to {:.4f}. Please note that "
                        "unreasonably small compartment stays lead to massively increased run time. Consider to cancel "
                        "and reset parameters.",
                        this->template get<TimeInfected<FP>>(), tol_times);
            this->template get<TimeInfected<FP>>() = tol_times;
            corrected                              = true;
        }
        if (this->template get<TransmissionProbabilityOnContact<FP>>() < 0.0 ||
            this->template get<TransmissionProbabilityOnContact<FP>>() > 1.0) {
            log_warning("Constraint check: Parameter TransmissionProbabilityOnContact changed from {:0.4f} to {:d} ",
                        this->template get<TransmissionProbabilityOnContact<FP>>(), 0.0);
            this->template get<TransmissionProbabilityOnContact<FP>>() = 0.0;
            corrected                                                  = true;
=======

        for(auto i = AgeGroup(0); i < AgeGroup(m_num_groups);i++){
            if (this->get<TimeInfected>()[i] < tol_times) {
                log_warning("Constraint check: Parameter TimeInfected changed from {:.4f} to {:.4f}. Please note that "
                            "unreasonably small compartment stays lead to massively increased run time. Consider to cancel "
                            "and reset parameters.",
                            this->get<TimeInfected>()[i], tol_times);
                this->get<TimeInfected>()[i] = tol_times;
                corrected                 = true;
            }
            if (this->get<TransmissionProbabilityOnContact>()[i] < 0.0 ||
                this->get<TransmissionProbabilityOnContact>()[i] > 1.0) {
                log_warning("Constraint check: Parameter TransmissionProbabilityOnContact changed from {:0.4f} to {:d} ",
                            this->get<TransmissionProbabilityOnContact>()[i], 0.0);
                this->get<TransmissionProbabilityOnContact>() = 0.0;
                corrected                                     = true;
            }
>>>>>>> f0191b64
        }
        return corrected;
    }

    /**
     * @brief Checks whether all Parameters satisfy their corresponding constraints and logs an error 
     * if constraints are not satisfied.
     * @return Returns true if one constraint is not satisfied, otherwise false.   
     */
    bool check_constraints() const
    {
        double tol_times = 1e-1;

<<<<<<< HEAD
        if (this->template get<TimeInfected<FP>>() < tol_times) {
            log_error("Constraint check: Parameter TimeInfected {:.4f} smaller or equal {:.4f}. Please note that "
                      "unreasonably small compartment stays lead to massively increased run time. Consider to cancel "
                      "and reset parameters.",
                      this->template get<TimeInfected<FP>>(), 0.0);
            return true;
        }
        if (this->template get<TransmissionProbabilityOnContact<FP>>() < 0.0 ||
            this->template get<TransmissionProbabilityOnContact<FP>>() > 1.0) {
            log_error(
                "Constraint check: Parameter TransmissionProbabilityOnContact {:.4f} smaller {:.4f} or greater {:.4f}",
                this->template get<TransmissionProbabilityOnContact<FP>>(), 0.0, 1.0);
=======
        for(auto i = AgeGroup(0); i < AgeGroup(m_num_groups);i++){

        if (this->get<TimeInfected>()[i] < tol_times) {
            log_error("Constraint check: Parameter TimeInfected {:.4f} smaller or equal {:.4f}. Please note that "
                      "unreasonably small compartment stays lead to massively increased run time. Consider to cancel "
                      "and reset parameters.",
                      this->get<TimeInfected>()[i], 0.0);
            return true;
        }
        if (this->get<TransmissionProbabilityOnContact>()[i] < 0.0 ||
            this->get<TransmissionProbabilityOnContact>()[i] > 1.0) {
            log_error(
                "Constraint check: Parameter TransmissionProbabilityOnContact {:.4f} smaller {:.4f} or greater {:.4f}",
                this->get<TransmissionProbabilityOnContact>()[i], 0.0, 1.0);
>>>>>>> f0191b64
            return true;
        }
        }
        return false;
    }

private:
<<<<<<< HEAD
    Parameters(ParametersBase<FP>&& base)
        : ParametersBase<FP>(std::move(base))
=======
    Parameters(ParametersBase&& base)
        : ParametersBase(std::move(base))
        , m_num_groups(get<ContactPatterns>().get_cont_freq_mat().get_num_groups())
>>>>>>> f0191b64
    {
    }

public:
    /**
     * deserialize an object of this class.
     * @see mio::deserialize
     */
    template <class IOContext>
    static IOResult<Parameters> deserialize(IOContext& io)
    {
        BOOST_OUTCOME_TRY(auto&& base, ParametersBase<FP>::deserialize(io));
        return success(Parameters(std::move(base)));
    }
private:
    AgeGroup m_num_groups;
};

} // namespace osir
} // namespace mio

#endif // SIR_PARAMETERS_H<|MERGE_RESOLUTION|>--- conflicted
+++ resolved
@@ -21,40 +21,30 @@
 #ifndef SIR_PARAMETERS_H
 #define SIR_PARAMETERS_H
 
-<<<<<<< HEAD
-=======
 #include "memilio/epidemiology/age_group.h"
 #include "memilio/epidemiology/uncertain_matrix.h"
+#include "memilio/utils/custom_index_array.h"
+#include "memilio/utils/parameter_set.h"
 #include "memilio/utils/uncertain_value.h"
->>>>>>> f0191b64
-#include "memilio/epidemiology/contact_matrix.h"
-#include "memilio/utils/uncertain_value.h"
-#include "memilio/utils/parameter_set.h"
-#include "memilio/utils/custom_index_array.h"
 
 namespace mio
 {
 namespace osir
 {
 
-/*******************************************
-      * Define Parameters of the SIR model *
-    *******************************************/
-
-/**
-     * @brief probability of getting infected from a contact
-     */
-template <typename FP = double>
+/**************************************
+ * Define Parameters of the SIR model *
+ **************************************/
+
+/**
+ * @brief probability of getting infected from a contact
+ */
+template <typename FP = ScalarType>
 struct TransmissionProbabilityOnContact {
-<<<<<<< HEAD
-    using Type = UncertainValue<FP>;
-    static Type get_default()
-=======
-    using Type = CustomIndexArray<UncertainValue, AgeGroup>;
+    using Type = CustomIndexArray<UncertainValue<FP>, AgeGroup>;
     static Type get_default(AgeGroup size)
->>>>>>> f0191b64
-    {
-        return Type(size,1.0);
+    {
+        return Type(size, 1.0);
     }
     static std::string name()
     {
@@ -65,17 +55,12 @@
 /**
      * @brief the infectious time in day unit
      */
-template <typename FP = double>
+template <typename FP = ScalarType>
 struct TimeInfected {
-<<<<<<< HEAD
-    using Type = UncertainValue<FP>;
-    static Type get_default()
-=======
-    using Type = CustomIndexArray<UncertainValue,AgeGroup>;
+    using Type = CustomIndexArray<UncertainValue<FP>, AgeGroup>;
     static Type get_default(AgeGroup size)
->>>>>>> f0191b64
-    {
-        return Type(size,6.0);
+    {
+        return Type(size, 6.0);
     }
     static std::string name()
     {
@@ -84,10 +69,11 @@
 };
 
 /**
-     * @brief the contact patterns within the society are modelled using a ContactMatrix
-     */
+ * @brief the contact patterns within the society are modelled using a ContactMatrix
+ */
+template <typename FP = ScalarType>
 struct ContactPatterns {
-    using Type = UncertainContactMatrix;
+    using Type = UncertainContactMatrix<FP>;
     static Type get_default(AgeGroup size)
     {
         return Type(1, static_cast<Eigen::Index>((size_t)size));
@@ -98,24 +84,19 @@
     }
 };
 
-template <typename FP = double>
-using ParametersBase = ParameterSet<TransmissionProbabilityOnContact<FP>, TimeInfected<FP>, ContactPatterns>;
+template <typename FP = ScalarType>
+using ParametersBase = ParameterSet<TransmissionProbabilityOnContact<FP>, TimeInfected<FP>, ContactPatterns<FP>>;
 
 /**
  * @brief Parameters of SIR model.
  */
-template <typename FP = double>
+template <typename FP = ScalarType>
 class Parameters : public ParametersBase<FP>
 {
 public:
-<<<<<<< HEAD
-    Parameters()
-        : ParametersBase<FP>()
-=======
     Parameters(AgeGroup num_agegroups)
-        : ParametersBase(num_agegroups)
+        : ParametersBase<FP>(num_agegroups)
         , m_num_groups{num_agegroups}
->>>>>>> f0191b64
     {
     }
 
@@ -142,40 +123,25 @@
         double tol_times = 1e-1;
 
         int corrected = false;
-<<<<<<< HEAD
-        if (this->template get<TimeInfected<FP>>() < tol_times) {
-            log_warning("Constraint check: Parameter TimeInfected changed from {:.4f} to {:.4f}. Please note that "
-                        "unreasonably small compartment stays lead to massively increased run time. Consider to cancel "
-                        "and reset parameters.",
-                        this->template get<TimeInfected<FP>>(), tol_times);
-            this->template get<TimeInfected<FP>>() = tol_times;
-            corrected                              = true;
-        }
-        if (this->template get<TransmissionProbabilityOnContact<FP>>() < 0.0 ||
-            this->template get<TransmissionProbabilityOnContact<FP>>() > 1.0) {
-            log_warning("Constraint check: Parameter TransmissionProbabilityOnContact changed from {:0.4f} to {:d} ",
-                        this->template get<TransmissionProbabilityOnContact<FP>>(), 0.0);
-            this->template get<TransmissionProbabilityOnContact<FP>>() = 0.0;
-            corrected                                                  = true;
-=======
-
-        for(auto i = AgeGroup(0); i < AgeGroup(m_num_groups);i++){
-            if (this->get<TimeInfected>()[i] < tol_times) {
-                log_warning("Constraint check: Parameter TimeInfected changed from {:.4f} to {:.4f}. Please note that "
-                            "unreasonably small compartment stays lead to massively increased run time. Consider to cancel "
-                            "and reset parameters.",
-                            this->get<TimeInfected>()[i], tol_times);
-                this->get<TimeInfected>()[i] = tol_times;
-                corrected                 = true;
-            }
-            if (this->get<TransmissionProbabilityOnContact>()[i] < 0.0 ||
-                this->get<TransmissionProbabilityOnContact>()[i] > 1.0) {
-                log_warning("Constraint check: Parameter TransmissionProbabilityOnContact changed from {:0.4f} to {:d} ",
-                            this->get<TransmissionProbabilityOnContact>()[i], 0.0);
-                this->get<TransmissionProbabilityOnContact>() = 0.0;
-                corrected                                     = true;
-            }
->>>>>>> f0191b64
+
+        for (auto i = AgeGroup(0); i < AgeGroup(m_num_groups); i++) {
+            if (this->template get<TimeInfected<FP>>()[i] < tol_times) {
+                log_warning(
+                    "Constraint check: Parameter TimeInfected changed from {:.4f} to {:.4f}. Please note that "
+                    "unreasonably small compartment stays lead to massively increased run time. Consider to cancel "
+                    "and reset parameters.",
+                    this->template get<TimeInfected<FP>>()[i], tol_times);
+                this->template get<TimeInfected<FP>>()[i] = tol_times;
+                corrected                                 = true;
+            }
+            if (this->template get<TransmissionProbabilityOnContact<FP>>()[i] < 0.0 ||
+                this->template get<TransmissionProbabilityOnContact<FP>>()[i] > 1.0) {
+                log_warning(
+                    "Constraint check: Parameter TransmissionProbabilityOnContact changed from {:0.4f} to {:d} ",
+                    this->template get<TransmissionProbabilityOnContact<FP>>()[i], 0.0);
+                this->template get<TransmissionProbabilityOnContact<FP>>() = 0.0;
+                corrected                                                  = true;
+            }
         }
         return corrected;
     }
@@ -189,50 +155,31 @@
     {
         double tol_times = 1e-1;
 
-<<<<<<< HEAD
-        if (this->template get<TimeInfected<FP>>() < tol_times) {
-            log_error("Constraint check: Parameter TimeInfected {:.4f} smaller or equal {:.4f}. Please note that "
-                      "unreasonably small compartment stays lead to massively increased run time. Consider to cancel "
-                      "and reset parameters.",
-                      this->template get<TimeInfected<FP>>(), 0.0);
-            return true;
-        }
-        if (this->template get<TransmissionProbabilityOnContact<FP>>() < 0.0 ||
-            this->template get<TransmissionProbabilityOnContact<FP>>() > 1.0) {
-            log_error(
-                "Constraint check: Parameter TransmissionProbabilityOnContact {:.4f} smaller {:.4f} or greater {:.4f}",
-                this->template get<TransmissionProbabilityOnContact<FP>>(), 0.0, 1.0);
-=======
-        for(auto i = AgeGroup(0); i < AgeGroup(m_num_groups);i++){
-
-        if (this->get<TimeInfected>()[i] < tol_times) {
-            log_error("Constraint check: Parameter TimeInfected {:.4f} smaller or equal {:.4f}. Please note that "
-                      "unreasonably small compartment stays lead to massively increased run time. Consider to cancel "
-                      "and reset parameters.",
-                      this->get<TimeInfected>()[i], 0.0);
-            return true;
-        }
-        if (this->get<TransmissionProbabilityOnContact>()[i] < 0.0 ||
-            this->get<TransmissionProbabilityOnContact>()[i] > 1.0) {
-            log_error(
-                "Constraint check: Parameter TransmissionProbabilityOnContact {:.4f} smaller {:.4f} or greater {:.4f}",
-                this->get<TransmissionProbabilityOnContact>()[i], 0.0, 1.0);
->>>>>>> f0191b64
-            return true;
-        }
+        for (auto i = AgeGroup(0); i < AgeGroup(m_num_groups); i++) {
+
+            if (this->template get<TimeInfected<FP>>()[i] < tol_times) {
+                log_error(
+                    "Constraint check: Parameter TimeInfected {:.4f} smaller or equal {:.4f}. Please note that "
+                    "unreasonably small compartment stays lead to massively increased run time. Consider to cancel "
+                    "and reset parameters.",
+                    this->template get<TimeInfected<FP>>()[i], 0.0);
+                return true;
+            }
+            if (this->template get<TransmissionProbabilityOnContact<FP>>()[i] < 0.0 ||
+                this->template get<TransmissionProbabilityOnContact<FP>>()[i] > 1.0) {
+                log_error("Constraint check: Parameter TransmissionProbabilityOnContact {:.4f} smaller {:.4f} or "
+                          "greater {:.4f}",
+                          this->template get<TransmissionProbabilityOnContact<FP>>()[i], 0.0, 1.0);
+                return true;
+            }
         }
         return false;
     }
 
 private:
-<<<<<<< HEAD
     Parameters(ParametersBase<FP>&& base)
         : ParametersBase<FP>(std::move(base))
-=======
-    Parameters(ParametersBase&& base)
-        : ParametersBase(std::move(base))
-        , m_num_groups(get<ContactPatterns>().get_cont_freq_mat().get_num_groups())
->>>>>>> f0191b64
+        , m_num_groups(get<ContactPatterns<FP>>().get_cont_freq_mat().get_num_groups())
     {
     }
 
@@ -247,6 +194,7 @@
         BOOST_OUTCOME_TRY(auto&& base, ParametersBase<FP>::deserialize(io));
         return success(Parameters(std::move(base)));
     }
+
 private:
     AgeGroup m_num_groups;
 };
