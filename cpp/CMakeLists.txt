cmake_minimum_required(VERSION 3.4)

project(epidemiology VERSION 0.1.0)

option(EPI_USE_BUNDLED_SPDLOG "Use spdlog bundled with epi" ON)
option(EPI_USE_BUNDLED_EIGEN "Use eigen bundled with epi" ON)
option(EPI_BUILD_EPI_IO "Build epidemiology_io library (requires TiXI and HDF5)" OFF)

mark_as_advanced(EPI_USE_BUNDLED_SPDLOG)

set(CMAKE_MODULE_PATH "${PROJECT_SOURCE_DIR}/cmake" ${CMAKE_MODULE_PATH})
set(CMAKE_POSITION_INDEPENDENT_CODE ON)

include(thirdparty/CMakeLists.txt)

add_library(epidemiology
    epidemiology/tensor_helpers.h
    epidemiology/tensor_helpers.cpp
    epidemiology/euler.cpp
    epidemiology/euler.h
    epidemiology/damping.cpp
    epidemiology/damping.h
    epidemiology/secir.cpp
    epidemiology/secir.h
    epidemiology/seir.cpp
    epidemiology/seir.h
    epidemiology/adapt_rk.cpp
    epidemiology/adapt_rk.h
    epidemiology/integrator.h
    epidemiology/integrator.cpp
    epidemiology/migration.h
    epidemiology/migration.cpp
    epidemiology/graph.h
    epidemiology/graph.cpp
    epidemiology/eigen_util.h
    epidemiology/populations.h
    epidemiology/populations.cpp
    epidemiology/visitor.h
    epidemiology/parameter_studies/parameter_space.h
<<<<<<< HEAD
    epidemiology/abm/node.cpp
    epidemiology/abm/node.h
    epidemiology/abm/simulation.cpp
    epidemiology/abm/simulation.h
    epidemiology/abm/person.cpp
    epidemiology/abm/person.h
    epidemiology/abm/world.cpp
    epidemiology/abm/world.h
    epidemiology/abm/state.h
    epidemiology/abm/node_type.h
    epidemiology/abm/rng.h
    epidemiology/abm/rng.cpp
    epidemiology/abm/parameters.h
    epidemiology/abm/parameters.cpp
=======
    epidemiology/parameter_studies/parameter_space.cpp
    epidemiology/uncertain_value.cpp
    epidemiology/uncertain_value.h
    epidemiology/uncertain_matrix.cpp
    epidemiology/uncertain_matrix.h    
    epidemiology/memory.h
    epidemiology/parameter_studies/parameter_distributions.h
    epidemiology/time_series.h
    epidemiology/time_series.cpp
>>>>>>> 932fc5c3
)

target_include_directories(epidemiology PUBLIC
    $<BUILD_INTERFACE:${CMAKE_CURRENT_SOURCE_DIR}>
    $<INSTALL_INTERFACE:${CMAKE_INSTALL_INCLUDEDIR}>
)


target_compile_features(epidemiology PRIVATE cxx_std_14)
target_link_libraries(epidemiology PUBLIC spdlog::spdlog Eigen3::Eigen)

if (EPI_BUILD_EPI_IO)
    
    add_library(epidemiology_io
      epidemiology_io/secir_result_io.cpp
      epidemiology_io/secir_result_io.h
      epidemiology_io/secir_parameters_io.cpp
      epidemiology_io/secir_parameters_io.h
      epidemiology_io/io.cpp
      epidemiology_io/io.h
      epidemiology_io/twitter_migration_io.cpp
      epidemiology_io/twitter_migration_io.h
    )

    target_include_directories(epidemiology_io PUBLIC
        $<BUILD_INTERFACE:${CMAKE_CURRENT_SOURCE_DIR}>
        $<INSTALL_INTERFACE:${CMAKE_INSTALL_INCLUDEDIR}>
    )

    target_link_libraries(epidemiology_io PUBLIC epidemiology tixi3
                          PRIVATE ${HDF5_CXX_LIBRARIES} )
    target_include_directories(epidemiology_io PRIVATE ${HDF5_INCLUDE_DIRS})

    target_compile_definitions(epidemiology_io PUBLIC "-DHAVE_EPI_IO")

endif(EPI_BUILD_EPI_IO)

include(GNUInstallDirs)

add_subdirectory(examples)
add_subdirectory(tests)
# add_subdirectory(docs)

install(TARGETS epidemiology
        EXPORT epidemiology-targets
        INCLUDES DESTINATION ${CMAKE_INSTALL_INCLUDEDIR}
        RUNTIME DESTINATION ${CMAKE_INSTALL_BINDIR}
        LIBRARY DESTINATION ${CMAKE_INSTALL_LIBDIR}
        ARCHIVE DESTINATION ${CMAKE_INSTALL_LIBDIR}
)

install(DIRECTORY epidemiology DESTINATION ${CMAKE_INSTALL_INCLUDEDIR})

include(CMakePackageConfigHelpers)


configure_package_config_file(
    ${CMAKE_CURRENT_LIST_DIR}/cmake/epidemiology-config.cmake.in
    ${CMAKE_CURRENT_BINARY_DIR}/epidemiology-config.cmake
INSTALL_DESTINATION
    ${CMAKE_INSTALL_LIBDIR}/cmake/epidemiology
)

write_basic_package_version_file(
  "${CMAKE_CURRENT_BINARY_DIR}/epidemiology-config-version.cmake"
  VERSION ${PROJECT_VERSION}
  COMPATIBILITY AnyNewerVersion
)

#install(
#    EXPORT epidemiology-targets
#    FILE epidemiology-targets.cmake
#    DESTINATION ${CMAKE_INSTALL_LIBDIR}/cmake/epidemiology
#)

install (
  FILES
    "${CMAKE_CURRENT_BINARY_DIR}/epidemiology-config-version.cmake"
    "${CMAKE_CURRENT_BINARY_DIR}/epidemiology-config.cmake"
  DESTINATION
    ${CMAKE_INSTALL_LIBDIR}/cmake/epidemiology
)
<|MERGE_RESOLUTION|>--- conflicted
+++ resolved
@@ -1,147 +1,144 @@
-cmake_minimum_required(VERSION 3.4)
-
-project(epidemiology VERSION 0.1.0)
-
-option(EPI_USE_BUNDLED_SPDLOG "Use spdlog bundled with epi" ON)
-option(EPI_USE_BUNDLED_EIGEN "Use eigen bundled with epi" ON)
-option(EPI_BUILD_EPI_IO "Build epidemiology_io library (requires TiXI and HDF5)" OFF)
-
-mark_as_advanced(EPI_USE_BUNDLED_SPDLOG)
-
-set(CMAKE_MODULE_PATH "${PROJECT_SOURCE_DIR}/cmake" ${CMAKE_MODULE_PATH})
-set(CMAKE_POSITION_INDEPENDENT_CODE ON)
-
-include(thirdparty/CMakeLists.txt)
-
-add_library(epidemiology
-    epidemiology/tensor_helpers.h
-    epidemiology/tensor_helpers.cpp
-    epidemiology/euler.cpp
-    epidemiology/euler.h
-    epidemiology/damping.cpp
-    epidemiology/damping.h
-    epidemiology/secir.cpp
-    epidemiology/secir.h
-    epidemiology/seir.cpp
-    epidemiology/seir.h
-    epidemiology/adapt_rk.cpp
-    epidemiology/adapt_rk.h
-    epidemiology/integrator.h
-    epidemiology/integrator.cpp
-    epidemiology/migration.h
-    epidemiology/migration.cpp
-    epidemiology/graph.h
-    epidemiology/graph.cpp
-    epidemiology/eigen_util.h
-    epidemiology/populations.h
-    epidemiology/populations.cpp
-    epidemiology/visitor.h
-    epidemiology/parameter_studies/parameter_space.h
-<<<<<<< HEAD
-    epidemiology/abm/node.cpp
-    epidemiology/abm/node.h
-    epidemiology/abm/simulation.cpp
-    epidemiology/abm/simulation.h
-    epidemiology/abm/person.cpp
-    epidemiology/abm/person.h
-    epidemiology/abm/world.cpp
-    epidemiology/abm/world.h
-    epidemiology/abm/state.h
-    epidemiology/abm/node_type.h
-    epidemiology/abm/rng.h
-    epidemiology/abm/rng.cpp
-    epidemiology/abm/parameters.h
-    epidemiology/abm/parameters.cpp
-=======
-    epidemiology/parameter_studies/parameter_space.cpp
-    epidemiology/uncertain_value.cpp
-    epidemiology/uncertain_value.h
-    epidemiology/uncertain_matrix.cpp
-    epidemiology/uncertain_matrix.h    
-    epidemiology/memory.h
-    epidemiology/parameter_studies/parameter_distributions.h
-    epidemiology/time_series.h
-    epidemiology/time_series.cpp
->>>>>>> 932fc5c3
-)
-
-target_include_directories(epidemiology PUBLIC
-    $<BUILD_INTERFACE:${CMAKE_CURRENT_SOURCE_DIR}>
-    $<INSTALL_INTERFACE:${CMAKE_INSTALL_INCLUDEDIR}>
-)
-
-
-target_compile_features(epidemiology PRIVATE cxx_std_14)
-target_link_libraries(epidemiology PUBLIC spdlog::spdlog Eigen3::Eigen)
-
-if (EPI_BUILD_EPI_IO)
-    
-    add_library(epidemiology_io
-      epidemiology_io/secir_result_io.cpp
-      epidemiology_io/secir_result_io.h
-      epidemiology_io/secir_parameters_io.cpp
-      epidemiology_io/secir_parameters_io.h
-      epidemiology_io/io.cpp
-      epidemiology_io/io.h
-      epidemiology_io/twitter_migration_io.cpp
-      epidemiology_io/twitter_migration_io.h
-    )
-
-    target_include_directories(epidemiology_io PUBLIC
-        $<BUILD_INTERFACE:${CMAKE_CURRENT_SOURCE_DIR}>
-        $<INSTALL_INTERFACE:${CMAKE_INSTALL_INCLUDEDIR}>
-    )
-
-    target_link_libraries(epidemiology_io PUBLIC epidemiology tixi3
-                          PRIVATE ${HDF5_CXX_LIBRARIES} )
-    target_include_directories(epidemiology_io PRIVATE ${HDF5_INCLUDE_DIRS})
-
-    target_compile_definitions(epidemiology_io PUBLIC "-DHAVE_EPI_IO")
-
-endif(EPI_BUILD_EPI_IO)
-
-include(GNUInstallDirs)
-
-add_subdirectory(examples)
-add_subdirectory(tests)
-# add_subdirectory(docs)
-
-install(TARGETS epidemiology
-        EXPORT epidemiology-targets
-        INCLUDES DESTINATION ${CMAKE_INSTALL_INCLUDEDIR}
-        RUNTIME DESTINATION ${CMAKE_INSTALL_BINDIR}
-        LIBRARY DESTINATION ${CMAKE_INSTALL_LIBDIR}
-        ARCHIVE DESTINATION ${CMAKE_INSTALL_LIBDIR}
-)
-
-install(DIRECTORY epidemiology DESTINATION ${CMAKE_INSTALL_INCLUDEDIR})
-
-include(CMakePackageConfigHelpers)
-
-
-configure_package_config_file(
-    ${CMAKE_CURRENT_LIST_DIR}/cmake/epidemiology-config.cmake.in
-    ${CMAKE_CURRENT_BINARY_DIR}/epidemiology-config.cmake
-INSTALL_DESTINATION
-    ${CMAKE_INSTALL_LIBDIR}/cmake/epidemiology
-)
-
-write_basic_package_version_file(
-  "${CMAKE_CURRENT_BINARY_DIR}/epidemiology-config-version.cmake"
-  VERSION ${PROJECT_VERSION}
-  COMPATIBILITY AnyNewerVersion
-)
-
-#install(
-#    EXPORT epidemiology-targets
-#    FILE epidemiology-targets.cmake
-#    DESTINATION ${CMAKE_INSTALL_LIBDIR}/cmake/epidemiology
-#)
-
-install (
-  FILES
-    "${CMAKE_CURRENT_BINARY_DIR}/epidemiology-config-version.cmake"
-    "${CMAKE_CURRENT_BINARY_DIR}/epidemiology-config.cmake"
-  DESTINATION
-    ${CMAKE_INSTALL_LIBDIR}/cmake/epidemiology
-)
+cmake_minimum_required(VERSION 3.4)
+
+project(epidemiology VERSION 0.1.0)
+
+option(EPI_USE_BUNDLED_SPDLOG "Use spdlog bundled with epi" ON)
+option(EPI_USE_BUNDLED_EIGEN "Use eigen bundled with epi" ON)
+option(EPI_BUILD_EPI_IO "Build epidemiology_io library (requires TiXI and HDF5)" OFF)
+
+mark_as_advanced(EPI_USE_BUNDLED_SPDLOG)
+
+set(CMAKE_MODULE_PATH "${PROJECT_SOURCE_DIR}/cmake" ${CMAKE_MODULE_PATH})
+set(CMAKE_POSITION_INDEPENDENT_CODE ON)
+
+include(thirdparty/CMakeLists.txt)
+
+add_library(epidemiology
+    epidemiology/tensor_helpers.h
+    epidemiology/tensor_helpers.cpp
+    epidemiology/euler.cpp
+    epidemiology/euler.h
+    epidemiology/damping.cpp
+    epidemiology/damping.h
+    epidemiology/secir.cpp
+    epidemiology/secir.h
+    epidemiology/seir.cpp
+    epidemiology/seir.h
+    epidemiology/adapt_rk.cpp
+    epidemiology/adapt_rk.h
+    epidemiology/integrator.h
+    epidemiology/integrator.cpp
+    epidemiology/migration.h
+    epidemiology/migration.cpp
+    epidemiology/graph.h
+    epidemiology/graph.cpp
+    epidemiology/eigen_util.h
+    epidemiology/populations.h
+    epidemiology/populations.cpp
+    epidemiology/visitor.h
+    epidemiology/parameter_studies/parameter_space.h
+    epidemiology/parameter_studies/parameter_space.cpp
+    epidemiology/uncertain_value.cpp
+    epidemiology/uncertain_value.h
+    epidemiology/uncertain_matrix.cpp
+    epidemiology/uncertain_matrix.h    
+    epidemiology/memory.h
+    epidemiology/parameter_studies/parameter_distributions.h
+    epidemiology/time_series.h
+    epidemiology/time_series.cpp
+    epidemiology/abm/node.cpp
+    epidemiology/abm/node.h
+    epidemiology/abm/simulation.cpp
+    epidemiology/abm/simulation.h
+    epidemiology/abm/person.cpp
+    epidemiology/abm/person.h
+    epidemiology/abm/world.cpp
+    epidemiology/abm/world.h
+    epidemiology/abm/state.h
+    epidemiology/abm/node_type.h
+    epidemiology/abm/rng.h
+    epidemiology/abm/rng.cpp
+    epidemiology/abm/parameters.h
+    epidemiology/abm/parameters.cpp
+)
+
+target_include_directories(epidemiology PUBLIC
+    $<BUILD_INTERFACE:${CMAKE_CURRENT_SOURCE_DIR}>
+    $<INSTALL_INTERFACE:${CMAKE_INSTALL_INCLUDEDIR}>
+)
+
+
+target_compile_features(epidemiology PRIVATE cxx_std_14)
+target_link_libraries(epidemiology PUBLIC spdlog::spdlog Eigen3::Eigen)
+
+if (EPI_BUILD_EPI_IO)
+    
+    add_library(epidemiology_io
+      epidemiology_io/secir_result_io.cpp
+      epidemiology_io/secir_result_io.h
+      epidemiology_io/secir_parameters_io.cpp
+      epidemiology_io/secir_parameters_io.h
+      epidemiology_io/io.cpp
+      epidemiology_io/io.h
+      epidemiology_io/twitter_migration_io.cpp
+      epidemiology_io/twitter_migration_io.h
+    )
+
+    target_include_directories(epidemiology_io PUBLIC
+        $<BUILD_INTERFACE:${CMAKE_CURRENT_SOURCE_DIR}>
+        $<INSTALL_INTERFACE:${CMAKE_INSTALL_INCLUDEDIR}>
+    )
+
+    target_link_libraries(epidemiology_io PUBLIC epidemiology tixi3
+                          PRIVATE ${HDF5_CXX_LIBRARIES} )
+    target_include_directories(epidemiology_io PRIVATE ${HDF5_INCLUDE_DIRS})
+
+    target_compile_definitions(epidemiology_io PUBLIC "-DHAVE_EPI_IO")
+
+endif(EPI_BUILD_EPI_IO)
+
+include(GNUInstallDirs)
+
+add_subdirectory(examples)
+add_subdirectory(tests)
+# add_subdirectory(docs)
+
+install(TARGETS epidemiology
+        EXPORT epidemiology-targets
+        INCLUDES DESTINATION ${CMAKE_INSTALL_INCLUDEDIR}
+        RUNTIME DESTINATION ${CMAKE_INSTALL_BINDIR}
+        LIBRARY DESTINATION ${CMAKE_INSTALL_LIBDIR}
+        ARCHIVE DESTINATION ${CMAKE_INSTALL_LIBDIR}
+)
+
+install(DIRECTORY epidemiology DESTINATION ${CMAKE_INSTALL_INCLUDEDIR})
+
+include(CMakePackageConfigHelpers)
+
+
+configure_package_config_file(
+    ${CMAKE_CURRENT_LIST_DIR}/cmake/epidemiology-config.cmake.in
+    ${CMAKE_CURRENT_BINARY_DIR}/epidemiology-config.cmake
+INSTALL_DESTINATION
+    ${CMAKE_INSTALL_LIBDIR}/cmake/epidemiology
+)
+
+write_basic_package_version_file(
+  "${CMAKE_CURRENT_BINARY_DIR}/epidemiology-config-version.cmake"
+  VERSION ${PROJECT_VERSION}
+  COMPATIBILITY AnyNewerVersion
+)
+
+#install(
+#    EXPORT epidemiology-targets
+#    FILE epidemiology-targets.cmake
+#    DESTINATION ${CMAKE_INSTALL_LIBDIR}/cmake/epidemiology
+#)
+
+install (
+  FILES
+    "${CMAKE_CURRENT_BINARY_DIR}/epidemiology-config-version.cmake"
+    "${CMAKE_CURRENT_BINARY_DIR}/epidemiology-config.cmake"
+  DESTINATION
+    ${CMAKE_INSTALL_LIBDIR}/cmake/epidemiology
+)