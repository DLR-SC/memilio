--- conflicted
+++ resolved
@@ -127,23 +127,12 @@
     model_ode.parameters.get<mio::osecir::ICUCapacity<double>>()          = std::numeric_limits<double>::max();
 
     model_ode.parameters.set<mio::osecir::StartDay>(50);
-<<<<<<< HEAD
     model_ode.parameters.set<mio::osecir::Seasonality<double>>(0.1);
-    model_ode.parameters.get<mio::osecir::IncubationTime<double>>()[(mio::AgeGroup)0] =
-        5.2; // TimeExposed = 2 * SerialInterval - IncubationTime.
-    model_ode.parameters.get<mio::osecir::SerialInterval<double>>()[(mio::AgeGroup)0] =
-        4.2; // TimeInfectedNoSymptoms = 2* (IncubationTime - SerialInterval).
-    model_ode.parameters.get<mio::osecir::TimeInfectedSymptoms<double>>()[(mio::AgeGroup)0] = 5.8;
-    model_ode.parameters.get<mio::osecir::TimeInfectedSevere<double>>()[(mio::AgeGroup)0]   = 9.5;
-    model_ode.parameters.get<mio::osecir::TimeInfectedCritical<double>>()[(mio::AgeGroup)0] = 7.1;
-=======
-    model_ode.parameters.set<mio::osecir::Seasonality>(0.1);
-    model_ode.parameters.get<mio::osecir::TimeExposed>()[(mio::AgeGroup)0]            = 3.2;
-    model_ode.parameters.get<mio::osecir::TimeInfectedNoSymptoms>()[(mio::AgeGroup)0] = 2.0;
-    model_ode.parameters.get<mio::osecir::TimeInfectedSymptoms>()[(mio::AgeGroup)0]   = 5.8;
-    model_ode.parameters.get<mio::osecir::TimeInfectedSevere>()[(mio::AgeGroup)0]     = 9.5;
-    model_ode.parameters.get<mio::osecir::TimeInfectedCritical>()[(mio::AgeGroup)0]   = 7.1;
->>>>>>> d829c0f7
+    model_ode.parameters.get<mio::osecir::TimeExposed<double>>()[(mio::AgeGroup)0]            = 3.2;
+    model_ode.parameters.get<mio::osecir::TimeInfectedNoSymptoms<double>>()[(mio::AgeGroup)0] = 2.0;
+    model_ode.parameters.get<mio::osecir::TimeInfectedSymptoms<double>>()[(mio::AgeGroup)0]   = 5.8;
+    model_ode.parameters.get<mio::osecir::TimeInfectedSevere<double>>()[(mio::AgeGroup)0]     = 9.5;
+    model_ode.parameters.get<mio::osecir::TimeInfectedCritical<double>>()[(mio::AgeGroup)0]   = 7.1;
 
     mio::ContactMatrixGroup& contact_matrix_ode = model_ode.parameters.get<mio::osecir::ContactPatterns<double>>();
     contact_matrix_ode[0]                       = mio::ContactMatrix(Eigen::MatrixXd::Constant(1, 1, 10));
