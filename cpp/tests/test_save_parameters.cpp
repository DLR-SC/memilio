--- conflicted
+++ resolved
@@ -243,35 +243,21 @@
     mio::ContactMatrixGroup& contact_matrix = params.get<mio::osecir::ContactPatterns<double>>();
     contact_matrix[0] = mio::ContactMatrix(Eigen::MatrixXd::Constant(num_groups, num_groups, fact * cont_freq));
 
-<<<<<<< HEAD
-    auto graph = mio::Graph<mio::osecir::Model, mio::MovementParameters>();
-    graph.add_node(0, model);
-    graph.add_node(1, model);
-    graph.add_edge(0, 1, mio::MovementParameters(Eigen::VectorXd::Constant(Eigen::Index(num_groups * 8), 1.0)));
-=======
-    auto graph = mio::Graph<mio::osecir::Model<double>, mio::MigrationParameters<double>>();
+    auto graph = mio::Graph<mio::osecir::Model<double>, mio::MovementParameters<double>>();
     graph.add_node(0, model);
     graph.add_node(1, model);
     graph.add_edge(0, 1,
-                   mio::MigrationParameters<double>(Eigen::VectorXd::Constant(Eigen::Index(num_groups * 8), 1.0)));
->>>>>>> d439941b
+                   mio::MovementParameters<double>(Eigen::VectorXd::Constant(Eigen::Index(num_groups * 8), 1.0)));
 
     TempFileRegister tmp_file_register;
     std::string tmp_results_dir = tmp_file_register.get_unique_path();
     ASSERT_THAT(mio::create_directory(tmp_results_dir), IsSuccess());
 
-<<<<<<< HEAD
-    std::vector<mio::osecir::Model> models = {model, model};
-    std::vector<int> ids                   = {0, 1};
-    auto graph_no_edges = mio::create_graph_without_edges<mio::osecir::Model, mio::MovementParameters>(models, ids);
-    auto write_status   = mio::write_graph(graph_no_edges, tmp_results_dir);
-=======
     std::vector<mio::osecir::Model<double>> models = {model, model};
     std::vector<int> ids                           = {0, 1};
     auto graph_no_edges =
-        mio::create_graph_without_edges<mio::osecir::Model<double>, mio::MigrationParameters<double>>(models, ids);
+        mio::create_graph_without_edges<mio::osecir::Model<double>, mio::MovementParameters<double>>(models, ids);
     auto write_status = mio::write_graph(graph_no_edges, tmp_results_dir);
->>>>>>> d439941b
     ASSERT_THAT(print_wrap(write_status), IsSuccess());
 
     auto read_graph =
@@ -440,11 +426,7 @@
 
     mio::osecir::set_params_distributions_normal(model, t0, tmax, 0.15);
 
-<<<<<<< HEAD
-    mio::Graph<mio::osecir::Model, mio::MovementParameters> graph;
-=======
-    mio::Graph<mio::osecir::Model<double>, mio::MigrationParameters<double>> graph;
->>>>>>> d439941b
+    mio::Graph<mio::osecir::Model<double>, mio::MovementParameters<double>> graph;
     graph.add_node(0, model);
     graph.add_node(1, model);
     graph.add_edge(0, 1, Eigen::VectorXd::Constant(model.populations.get_num_compartments(), 0.01));
