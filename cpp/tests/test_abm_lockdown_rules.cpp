--- conflicted
+++ resolved
@@ -53,18 +53,12 @@
     p2.set_assigned_location(school);
     mio::abm::Parameters params = mio::abm::Parameters(num_age_groups);
     // Set the age group the can go to school is AgeGroup(1) (i.e. 5-14)
-<<<<<<< HEAD
-    params.get<mio::abm::AgeGroupGotoSchool>() = false;
-    params.get<mio::abm::AgeGroupGotoSchool>()[AGE_GROUP_5_TO_14] = true;
-    // Set the age group the can go to work is AgeGroup(2) and AgeGroup(3) (i.e. 15-34 or 35-59)
-    params.get<mio::abm::AgeGroupGotoWork>() = false;
-    params.get<mio::abm::AgeGroupGotoWork>()[AGE_GROUP_15_TO_34] = true;
-    params.get<mio::abm::AgeGroupGotoWork>()[AGE_GROUP_35_TO_59] = true;
-=======
-    params.get<mio::abm::AgeGroupGotoSchool>() = {age_group_5_to_14};
-    // Set the age group the can go to work is AgeGroup(2) and AgeGroup(3) (i.e. 15-34 or 35-59)
-    params.get<mio::abm::AgeGroupGotoWork>() = {age_group_15_to_34, age_group_35_to_59};
->>>>>>> 8ed83646
+    params.get<mio::abm::AgeGroupGotoSchool>() = false;
+    params.get<mio::abm::AgeGroupGotoSchool>()[age_group_5_to_14] = true;
+    // Set the age group the can go to work is AgeGroup(2) and AgeGroup(3) (i.e. 15-34 or 35-59)
+    params.get<mio::abm::AgeGroupGotoWork>() = false;
+    params.get<mio::abm::AgeGroupGotoWork>()[age_group_15_to_34] = true;
+    params.get<mio::abm::AgeGroupGotoWork>()[age_group_35_to_59] = true;
     mio::abm::set_school_closure(t, 0.7, params);
 
     auto p1_rng = mio::abm::Person::RandomNumberGenerator(rng, p1);
@@ -97,18 +91,12 @@
     p.set_assigned_location(school);
     mio::abm::Parameters params = mio::abm::Parameters(num_age_groups);
     // Set the age group the can go to school is AgeGroup(1) (i.e. 5-14)
-<<<<<<< HEAD
-    params.get<mio::abm::AgeGroupGotoSchool>() = false;
-    params.get<mio::abm::AgeGroupGotoSchool>()[AGE_GROUP_5_TO_14] = true;
-    // Set the age group the can go to work is AgeGroup(2) and AgeGroup(3) (i.e. 15-34 or 35-59)
-    params.get<mio::abm::AgeGroupGotoWork>() = false;
-    params.get<mio::abm::AgeGroupGotoWork>()[AGE_GROUP_15_TO_34] = true;
-    params.get<mio::abm::AgeGroupGotoWork>()[AGE_GROUP_35_TO_59] = true;
-=======
-    params.get<mio::abm::AgeGroupGotoSchool>() = {age_group_5_to_14};
-    // Set the age group the can go to work is AgeGroup(2) and AgeGroup(3) (i.e. 15-34 or 35-59)
-    params.get<mio::abm::AgeGroupGotoWork>() = {age_group_15_to_34, age_group_35_to_59};
->>>>>>> 8ed83646
+    params.get<mio::abm::AgeGroupGotoSchool>() = false;
+    params.get<mio::abm::AgeGroupGotoSchool>()[age_group_5_to_14] = true;
+    // Set the age group the can go to work is AgeGroup(2) and AgeGroup(3) (i.e. 15-34 or 35-59)
+    params.get<mio::abm::AgeGroupGotoWork>() = false;
+    params.get<mio::abm::AgeGroupGotoWork>()[age_group_15_to_34] = true;
+    params.get<mio::abm::AgeGroupGotoWork>()[age_group_35_to_59] = true;
     mio::abm::set_school_closure(t_closing, 1., params);
     mio::abm::set_school_closure(t_opening, 0., params);
 
@@ -128,18 +116,12 @@
     mio::abm::Parameters params(num_age_groups);
 
     // Set the age group the can go to school is AgeGroup(1) (i.e. 5-14)
-<<<<<<< HEAD
-    params.get<mio::abm::AgeGroupGotoSchool>() = false;
-    params.get<mio::abm::AgeGroupGotoSchool>()[AGE_GROUP_5_TO_14] = true;
-    // Set the age group the can go to work is AgeGroup(2) and AgeGroup(3) (i.e. 15-34 or 35-59)
-    params.get<mio::abm::AgeGroupGotoWork>() = false;
-    params.get<mio::abm::AgeGroupGotoWork>()[AGE_GROUP_15_TO_34] = true;
-    params.get<mio::abm::AgeGroupGotoWork>()[AGE_GROUP_35_TO_59] = true;
-=======
-    params.get<mio::abm::AgeGroupGotoSchool>() = {age_group_5_to_14};
-    // Set the age group the can go to work is AgeGroup(2) and AgeGroup(3) (i.e. 15-34 or 35-59)
-    params.get<mio::abm::AgeGroupGotoWork>() = {age_group_15_to_34, age_group_35_to_59};
->>>>>>> 8ed83646
+    params.get<mio::abm::AgeGroupGotoSchool>() = false;
+    params.get<mio::abm::AgeGroupGotoSchool>()[age_group_5_to_14] = true;
+    // Set the age group the can go to work is AgeGroup(2) and AgeGroup(3) (i.e. 15-34 or 35-59)
+    params.get<mio::abm::AgeGroupGotoWork>() = false;
+    params.get<mio::abm::AgeGroupGotoWork>()[age_group_15_to_34] = true;
+    params.get<mio::abm::AgeGroupGotoWork>()[age_group_35_to_59] = true;
 
     mio::abm::set_home_office(t, 0.4, params);
 
@@ -191,18 +173,12 @@
     p.set_assigned_location(work);
     mio::abm::Parameters params = mio::abm::Parameters(num_age_groups);
     // Set the age group the can go to school is AgeGroup(1) (i.e. 5-14)
-<<<<<<< HEAD
-    params.get<mio::abm::AgeGroupGotoSchool>() = false;
-    params.get<mio::abm::AgeGroupGotoSchool>()[AGE_GROUP_5_TO_14] = true;
-    // Set the age group the can go to work is AgeGroup(2) and AgeGroup(3) (i.e. 15-34 or 35-59)
-    params.get<mio::abm::AgeGroupGotoWork>() = false;
-    params.get<mio::abm::AgeGroupGotoWork>()[AGE_GROUP_15_TO_34] = true;
-    params.get<mio::abm::AgeGroupGotoWork>()[AGE_GROUP_35_TO_59] = true;
-=======
-    params.get<mio::abm::AgeGroupGotoSchool>() = {age_group_5_to_14};
-    // Set the age group the can go to work is AgeGroup(2) and AgeGroup(3) (i.e. 15-34 or 35-59)
-    params.get<mio::abm::AgeGroupGotoWork>() = {age_group_15_to_34, age_group_35_to_59};
->>>>>>> 8ed83646
+    params.get<mio::abm::AgeGroupGotoSchool>() = false;
+    params.get<mio::abm::AgeGroupGotoSchool>()[age_group_5_to_14] = true;
+    // Set the age group the can go to work is AgeGroup(2) and AgeGroup(3) (i.e. 15-34 or 35-59)
+    params.get<mio::abm::AgeGroupGotoWork>() = false;
+    params.get<mio::abm::AgeGroupGotoWork>()[age_group_15_to_34] = true;
+    params.get<mio::abm::AgeGroupGotoWork>()[age_group_35_to_59] = true;
 
     mio::abm::set_home_office(t_closing, 0.5, params);
     mio::abm::set_home_office(t_opening, 0., params);
