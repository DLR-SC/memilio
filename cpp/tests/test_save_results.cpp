--- conflicted
+++ resolved
@@ -296,13 +296,9 @@
     auto graph = mio::Graph<mio::osecir::Model<double>, mio::MigrationParameters<double>>();
     graph.add_node(0, model);
     graph.add_node(1, model);
-<<<<<<< HEAD
-    graph.add_edge(0, 1, Eigen::VectorXd::Constant(num_groups * (size_t)mio::osecir::InfectionState::Count, 0.1),
+    graph.add_edge(0, 1,
+                   mio::MigrationParameters<double>(Eigen::VectorXd::Constant(Eigen::Index(num_groups * 10), 1.0)),
                    indices_save_edges);
-=======
-    graph.add_edge(0, 1,
-                   mio::MigrationParameters<double>(Eigen::VectorXd::Constant(Eigen::Index(num_groups * 10), 1.0)));
->>>>>>> 575a1467
 
     auto num_runs        = 3;
     auto parameter_study = mio::ParameterStudy<mio::osecir::Simulation<>>(graph, 0.0, 2.0, 0.5, num_runs);
