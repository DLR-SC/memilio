--- conflicted
+++ resolved
@@ -57,15 +57,6 @@
     mio::abm::GlobalInfectionParameters params;
 
     //setup location with some chance of exposure
-<<<<<<< HEAD
-    auto infection_location = mio::abm::Location(mio::abm::LocationType::School, 0);
-    auto susc_person1       = mio::abm::Person(infection_location, mio::abm::InfectionState::Susceptible,
-                                         mio::abm::AgeGroup::Age15to34, params);
-    auto susc_person2       = mio::abm::Person(infection_location, mio::abm::InfectionState::Susceptible,
-                                         mio::abm::AgeGroup::Age15to34, params);
-    auto infected1          = mio::abm::Person(infection_location, mio::abm::InfectionState::Carrier,
-                                      mio::abm::AgeGroup::Age15to34, params);
-=======
     auto infection_location = mio::abm::Location(mio::abm::Location(mio::abm::LocationType::School, 0));
     auto susc_person1 =
         std::make_shared<mio::abm::Person>(mio::abm::Person(infection_location, mio::abm::AgeGroup::Age15to34));
@@ -73,7 +64,6 @@
         std::make_shared<mio::abm::Person>(mio::abm::Person(infection_location, mio::abm::AgeGroup::Age15to34));
     auto infected1 =
         std::make_shared<mio::abm::Person>(mio::abm::Person(infection_location, mio::abm::AgeGroup::Age15to34));
->>>>>>> e2857080
     infection_location.add_person(susc_person1);
     infection_location.add_person(susc_person2);
     infection_location.add_person(infected1);
