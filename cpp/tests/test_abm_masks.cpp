--- conflicted
+++ resolved
@@ -78,23 +78,14 @@
     // Setup location and persons for the test
     auto t = mio::abm::TimePoint(0);
     mio::abm::Location infection_location(mio::abm::LocationType::School, 0, num_age_groups);
-<<<<<<< HEAD
-    auto susc_person1 = mio::abm::Person(rng, infection_location.get_type(), infection_location.get_id(),
-                                         infection_location.get_model_id(), age_group_15_to_34);
-    auto susc_person2 = mio::abm::Person(rng, infection_location.get_type(), infection_location.get_id(),
-                                         infection_location.get_model_id(), age_group_15_to_34);
-    auto infected1    = make_test_person(infection_location, age_group_15_to_34,
-                                         mio::abm::InfectionState::InfectedSymptoms, t, params); // infected 7 days prior
-=======
     // Two susceptible persons, one with a mask, one without
     auto susc_person1 = mio::abm::Person(this->get_rng(), infection_location.get_type(), infection_location.get_id(),
-                                         age_group_15_to_34);
+                                         infection_location.get_model_id(), age_group_15_to_34);
     auto susc_person2 = mio::abm::Person(this->get_rng(), infection_location.get_type(), infection_location.get_id(),
-                                         age_group_15_to_34);
+                                         infection_location.get_model_id(), age_group_15_to_34);
     // Infected person interacting with susceptible persons
     auto infected1 = make_test_person(this->get_rng(), infection_location, age_group_15_to_34,
                                       mio::abm::InfectionState::InfectedSymptoms, t, params); // infected 7 days prior
->>>>>>> f76d14f2
 
     // Cache precomputed results for 1-day intervals
     auto dt = mio::abm::days(1);
