--- conflicted
+++ resolved
@@ -69,14 +69,9 @@
                                       .infectivity_beta.params.a()))
         .WillRepeatedly(testing::Return(1.0));
 
-<<<<<<< HEAD
     auto infection = mio::abm::Infection(prng, mio::abm::VirusVariant::Wildtype, age_group_15_to_34, params,
-                                         mio::abm::TimePoint(0), mio::abm::InfectionState::Exposed, {}, true);
-=======
-    auto infection = mio::abm::Infection(rng, mio::abm::VirusVariant::Wildtype, age_group_15_to_34, params,
                                          mio::abm::TimePoint(0), mio::abm::InfectionState::Exposed,
                                          {mio::abm::ProtectionType::NoProtection, mio::abm::TimePoint(0)}, true);
->>>>>>> bc417cec
 
     // Test virus variant and detection status
     EXPECT_EQ(infection.get_virus_variant(), mio::abm::VirusVariant::Wildtype);
@@ -89,12 +84,8 @@
     // Test infectivity at a specific time point
     EXPECT_NEAR(infection.get_infectivity(mio::abm::TimePoint(0) + mio::abm::days(3)), 0.2689414213699951, 1e-14);
 
-<<<<<<< HEAD
     // Test infection with previous exposure and recovery state transition.
-    params.get<mio::abm::SeverityProtectionFactor>()[{mio::abm::ExposureType::GenericVaccine, age_group_test,
-=======
     params.get<mio::abm::SeverityProtectionFactor>()[{mio::abm::ProtectionType::GenericVaccine, age_group_test,
->>>>>>> bc417cec
                                                       virus_variant_test}] =
         mio::TimeSeriesFunctor<ScalarType>{mio::TimeSeriesFunctorType::LinearInterpolation, {{0, 0.91}, {30, 0.81}}};
     params.get<mio::abm::HighViralLoadProtectionFactor>()[{mio::abm::ProtectionType::GenericVaccine, age_group_test,
@@ -103,12 +94,8 @@
     auto infection_w_previous_exp =
         mio::abm::Infection(prng, mio::abm::VirusVariant::Wildtype, age_group_test, params, mio::abm::TimePoint(0),
                             mio::abm::InfectionState::InfectedSymptoms,
-<<<<<<< HEAD
-                            {mio::abm::ExposureType::GenericVaccine, mio::abm::TimePoint(0)}, true);
+                            {mio::abm::ProtectionType::GenericVaccine, mio::abm::TimePoint(0)}, true);
     // Test infection state transition
-=======
-                            {mio::abm::ProtectionType::GenericVaccine, mio::abm::TimePoint(0)}, true);
->>>>>>> bc417cec
     EXPECT_EQ(
         infection_w_previous_exp.get_infection_state(mio::abm::TimePoint(0) + mio::abm::days(1) - mio::abm::seconds(1)),
         mio::abm::InfectionState::InfectedSymptoms);
@@ -128,18 +115,11 @@
     auto prng    = mio::abm::PersonalRandomNumberGenerator(this->get_rng().get_key(), mio::abm::PersonId(0), counter);
     auto params     = mio::abm::Parameters(num_age_groups);
     auto t          = mio::abm::TimePoint(0);
-<<<<<<< HEAD
-=======
-    auto infection1 = mio::abm::Infection(rng, mio::abm::VirusVariant::Wildtype, age_group_15_to_34, params, t,
-                                          mio::abm::InfectionState::Exposed,
-                                          {mio::abm::ProtectionType::NoProtection, mio::abm::TimePoint(0)}, true);
-    EXPECT_EQ(infection1.get_infection_state(t), mio::abm::InfectionState::Exposed);
-    EXPECT_EQ(infection1.get_infection_state(t - mio::abm::TimeSpan(1)), mio::abm::InfectionState::Susceptible);
->>>>>>> bc417cec
 
     // Initialize infection in Exposed state
     auto infection = mio::abm::Infection(prng, mio::abm::VirusVariant::Wildtype, age_group_15_to_34, params, t,
-                                         mio::abm::InfectionState::Exposed, {}, true);
+                                         mio::abm::InfectionState::Exposed,
+                                          {mio::abm::ProtectionType::NoProtection, mio::abm::TimePoint(0)}, true);
 
     // Test infection state at different time points
     EXPECT_EQ(infection.get_infection_state(t), mio::abm::InfectionState::Exposed);
@@ -162,19 +142,12 @@
     EXPECT_CALL(mock_uniform_dist.get_mock(), invoke)
         .Times(testing::AtLeast(1))
         .WillRepeatedly(testing::Return(0.8)); // Recovered
-<<<<<<< HEAD
     auto infection = mio::abm::Infection(prng, mio::abm::VirusVariant::Wildtype, age_group_15_to_34, params, t,
-                                         mio::abm::InfectionState::InfectedCritical, {}, true);
+                                         mio::abm::InfectionState::InfectedCritical,
+                                          {mio::abm::ProtectionType::NoProtection, mio::abm::TimePoint(0)}, true);
     // Test state transitions from Critical to Recovered
     EXPECT_EQ(infection.get_infection_state(t), mio::abm::InfectionState::InfectedCritical);
     EXPECT_EQ(infection.get_infection_state(t + mio::abm::days(1)), mio::abm::InfectionState::Recovered);
-=======
-    auto infection2 = mio::abm::Infection(rng, mio::abm::VirusVariant::Wildtype, age_group_15_to_34, params, t,
-                                          mio::abm::InfectionState::InfectedCritical,
-                                          {mio::abm::ProtectionType::NoProtection, mio::abm::TimePoint(0)}, true);
-    EXPECT_EQ(infection2.get_infection_state(t), mio::abm::InfectionState::InfectedCritical);
-    EXPECT_EQ(infection2.get_infection_state(t + mio::abm::days(1)), mio::abm::InfectionState::Recovered);
->>>>>>> bc417cec
 }
 
 /**
@@ -214,25 +187,14 @@
 
     auto infection1 = mio::abm::Infection(prng, mio::abm::VirusVariant::Wildtype, age_group_60_to_79, params,
                                           mio::abm::TimePoint(t + dt), mio::abm::InfectionState::Recovered,
-<<<<<<< HEAD
-                                          {mio::abm::ExposureType::NoProtection, mio::abm::TimePoint(0)}, false);
+                                          {mio::abm::ProtectionType::NoProtection, mio::abm::TimePoint(0)}, false);
     auto infection2 = mio::abm::Infection(prng, mio::abm::VirusVariant::Wildtype, age_group_60_to_79, params,
                                           mio::abm::TimePoint(t + dt), mio::abm::InfectionState::Recovered,
-                                          {mio::abm::ExposureType::NoProtection, mio::abm::TimePoint(0)}, false);
+                                          {mio::abm::ProtectionType::NoProtection, mio::abm::TimePoint(0)}, false);
     auto infection3 = mio::abm::Infection(prng, mio::abm::VirusVariant::Wildtype, age_group_60_to_79, params,
                                           mio::abm::TimePoint(t + dt), mio::abm::InfectionState::Recovered,
-                                          {mio::abm::ExposureType::NoProtection, mio::abm::TimePoint(0)}, false);
+                                          {mio::abm::ProtectionType::NoProtection, mio::abm::TimePoint(0)}, false);
     auto infection4 = mio::abm::Infection(prng, mio::abm::VirusVariant::Wildtype, age_group_60_to_79, params,
-=======
-                                          {mio::abm::ProtectionType::NoProtection, mio::abm::TimePoint(0)}, false);
-    auto infection2 = mio::abm::Infection(rng, mio::abm::VirusVariant::Wildtype, age_group_60_to_79, params,
-                                          mio::abm::TimePoint(t + dt), mio::abm::InfectionState::Recovered,
-                                          {mio::abm::ProtectionType::NoProtection, mio::abm::TimePoint(0)}, false);
-    auto infection3 = mio::abm::Infection(rng, mio::abm::VirusVariant::Wildtype, age_group_60_to_79, params,
-                                          mio::abm::TimePoint(t + dt), mio::abm::InfectionState::Recovered,
-                                          {mio::abm::ProtectionType::NoProtection, mio::abm::TimePoint(0)}, false);
-    auto infection4 = mio::abm::Infection(rng, mio::abm::VirusVariant::Wildtype, age_group_60_to_79, params,
->>>>>>> bc417cec
                                           mio::abm::TimePoint(t + dt), mio::abm::InfectionState::Recovered,
                                           {mio::abm::ProtectionType::NoProtection, mio::abm::TimePoint(0)}, false);
 
@@ -251,13 +213,8 @@
     const ScalarType eps = 1e-4;
 
     auto location = mio::abm::Location(mio::abm::LocationType::School, 0, num_age_groups);
-<<<<<<< HEAD
     auto person   = mio::abm::Person(this->get_rng(), location.get_type(), location.get_id(), age_group_15_to_34);
-    person.add_new_vaccination(mio::abm::ExposureType::GenericVaccine, mio::abm::TimePoint(0));
-=======
-    auto person   = mio::abm::Person(rng, location.get_type(), location.get_id(), age_group_15_to_34);
     person.add_new_vaccination(mio::abm::ProtectionType::GenericVaccine, mio::abm::TimePoint(0));
->>>>>>> bc417cec
     auto latest_protection = person.get_latest_protection();
 
     mio::abm::Parameters params = mio::abm::Parameters(num_age_groups);
