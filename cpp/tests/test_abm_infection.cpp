/*
* Copyright (C) 2020-2024 MEmilio
*
* Authors: David Kerkmann, Khoa Nguyen
*
* Contact: Martin J. Kuehn <Martin.Kuehn@DLR.de>
*
* Licensed under the Apache License, Version 2.0 (the "License");
* you may not use this file except in compliance with the License.
* You may obtain a copy of the License at
*
*     http://www.apache.org/licenses/LICENSE-2.0
*
* Unless required by applicable law or agreed to in writing, software
* distributed under the License is distributed on an "AS IS" BASIS,
* WITHOUT WARRANTIES OR CONDITIONS OF ANY KIND, either express or implied.
* See the License for the specific language governing permissions and
* limitations under the License.
*/

#include "abm/location_type.h"
#include "abm/person.h"
#include "abm_helpers.h"
#include "memilio/utils/random_number_generator.h"
#include "abm_helpers.h"

TEST(TestInfection, init)
{
    auto params             = mio::abm::Parameters(num_age_groups);
    auto virus_variant_test = mio::abm::VirusVariant::Wildtype;
    auto age_group_test     = age_group_15_to_34;

    //set up a personal RNG for infections
    //uses uniformdistribution but result doesn't matter, so init before the mock
    mio::abm::Location loc(mio::abm::LocationType::Hospital, 0);
    auto counter = mio::Counter<uint32_t>(0);
    auto rng     = mio::abm::PersonalRandomNumberGenerator(mio::Key<uint64_t>{0}, mio::abm::PersonId(0), counter);

    ScopedMockDistribution<testing::StrictMock<MockDistribution<mio::UniformDistribution<double>>>> mock_uniform_dist;
    EXPECT_CALL(mock_uniform_dist.get_mock(), invoke)
        .Times(testing::AtLeast(7))
        .WillOnce(testing::Return(0.4)) // Transition to Infected
        .WillOnce(testing::Return(0.6)) // Transition to Recovered
        .WillOnce(testing::Return(params.get<mio::abm::ViralLoadDistributions>()[{virus_variant_test, age_group_test}]
                                      .viral_load_peak.params.a())) // Viral load draws
        .WillOnce(testing::Return(params.get<mio::abm::ViralLoadDistributions>()[{virus_variant_test, age_group_test}]
                                      .viral_load_incline.params.a()))
        .WillOnce(testing::Return(params.get<mio::abm::ViralLoadDistributions>()[{virus_variant_test, age_group_test}]
                                      .viral_load_decline.params.a()))
        .WillOnce(testing::Return(params.get<mio::abm::InfectivityDistributions>()[{virus_variant_test, age_group_test}]
                                      .infectivity_alpha.params.a())) // Infectivity draws
        .WillOnce(testing::Return(params.get<mio::abm::InfectivityDistributions>()[{virus_variant_test, age_group_test}]
                                      .infectivity_beta.params.a()))
        .WillOnce(testing::Return(0.1)) // Transition to Infected
        .WillOnce(testing::Return(0.1)) // Transition to Recovered
        .WillOnce(testing::Return(params.get<mio::abm::ViralLoadDistributions>()[{virus_variant_test, age_group_test}]
                                      .viral_load_peak.params.a())) // Viral load draws
        .WillOnce(testing::Return(params.get<mio::abm::ViralLoadDistributions>()[{virus_variant_test, age_group_test}]
                                      .viral_load_incline.params.a()))
        .WillOnce(testing::Return(params.get<mio::abm::ViralLoadDistributions>()[{virus_variant_test, age_group_test}]
                                      .viral_load_decline.params.a()))
        .WillOnce(testing::Return(params.get<mio::abm::InfectivityDistributions>()[{virus_variant_test, age_group_test}]
                                      .infectivity_alpha.params.a())) // Infectivity draws
        .WillOnce(testing::Return(params.get<mio::abm::InfectivityDistributions>()[{virus_variant_test, age_group_test}]
                                      .infectivity_beta.params.a()))
        .WillRepeatedly(testing::Return(1.0));

    auto infection = mio::abm::Infection(rng, mio::abm::VirusVariant::Wildtype, age_group_15_to_34, params,
                                         mio::abm::TimePoint(0), mio::abm::InfectionState::Exposed, {}, true);

    EXPECT_EQ(infection.get_virus_variant(), mio::abm::VirusVariant::Wildtype);
    EXPECT_EQ(infection.is_detected(), true);

    EXPECT_EQ(infection.get_infection_state(mio::abm::TimePoint(0) + mio::abm::days(1) - mio::abm::seconds(1)),
              mio::abm::InfectionState::Exposed);
    EXPECT_EQ(infection.get_infection_state(mio::abm::TimePoint(0) + mio::abm::days(1)),
              mio::abm::InfectionState::InfectedNoSymptoms);
    EXPECT_NEAR(infection.get_infectivity(mio::abm::TimePoint(0) + mio::abm::days(3)), 0.2689414213699951, 1e-14);

    params.get<mio::abm::SeverityProtectionFactor>()[{mio::abm::ExposureType::GenericVaccine, age_group_test,
<<<<<<< HEAD
                                                      virus_variant_test}] = [](ScalarType days) -> ScalarType {
        return mio::linear_interpolation_of_data_set<ScalarType, ScalarType>({{0, 0.91}, {30, 0.81}}, days);
    };
    params.get<mio::abm::HighViralLoadProtectionFactor>()[{mio::abm::ExposureType::GenericVaccine, age_group_test,
                                                           virus_variant_test}] = [](ScalarType days) -> ScalarType {
        return mio::linear_interpolation_of_data_set<ScalarType, ScalarType>({{0, 0.91}, {30, 0.81}}, days);
    };
=======
                                                      virus_variant_test}] =
        mio::TimeSeriesFunctor<ScalarType>{mio::TimeSeriesFunctorType::LinearInterpolation, {{0, 0.91}, {30, 0.81}}};
    params.get<mio::abm::HighViralLoadProtectionFactor>() =
        mio::TimeSeriesFunctor<ScalarType>{mio::TimeSeriesFunctorType::LinearInterpolation, {{0, 0.91}, {30, 0.81}}};
>>>>>>> ff9df1e2
    auto infection_w_previous_exp =
        mio::abm::Infection(rng, mio::abm::VirusVariant::Wildtype, age_group_test, params, mio::abm::TimePoint(0),
                            mio::abm::InfectionState::InfectedSymptoms,
                            {mio::abm::ExposureType::GenericVaccine, mio::abm::TimePoint(0)}, true);
    EXPECT_EQ(
        infection_w_previous_exp.get_infection_state(mio::abm::TimePoint(0) + mio::abm::days(1) - mio::abm::seconds(1)),
        mio::abm::InfectionState::InfectedSymptoms);
    EXPECT_EQ(infection_w_previous_exp.get_infection_state(mio::abm::TimePoint(0) + mio::abm::days(1)),
              mio::abm::InfectionState::Recovered);
    EXPECT_NEAR(infection_w_previous_exp.get_infectivity(mio::abm::TimePoint(0) + mio::abm::days(3)),
                0.45760205922564895, 1e-14);
}

TEST(TestInfection, getInfectionState)
{
    auto counter    = mio::Counter<uint32_t>(0);
    auto rng        = mio::abm::PersonalRandomNumberGenerator(mio::Key<uint64_t>{0}, mio::abm::PersonId(0), counter);
    auto params     = mio::abm::Parameters(num_age_groups);
    auto t          = mio::abm::TimePoint(0);
    auto infection1 = mio::abm::Infection(rng, mio::abm::VirusVariant::Wildtype, age_group_15_to_34, params, t,
                                          mio::abm::InfectionState::Exposed, {}, true);
    EXPECT_EQ(infection1.get_infection_state(t), mio::abm::InfectionState::Exposed);
    EXPECT_EQ(infection1.get_infection_state(t - mio::abm::TimeSpan(1)), mio::abm::InfectionState::Susceptible);

    params.get<mio::abm::CriticalToRecovered>()[{mio::abm::VirusVariant::Wildtype, age_group_15_to_34}] = 1;
    ScopedMockDistribution<testing::StrictMock<MockDistribution<mio::UniformDistribution<double>>>> mock_uniform_dist;
    EXPECT_CALL(mock_uniform_dist.get_mock(), invoke)
        .Times(testing::AtLeast(1))
        .WillRepeatedly(testing::Return(0.8)); // Recovered
    auto infection2 = mio::abm::Infection(rng, mio::abm::VirusVariant::Wildtype, age_group_15_to_34, params, t,
                                          mio::abm::InfectionState::InfectedCritical, {}, true);
    EXPECT_EQ(infection2.get_infection_state(t), mio::abm::InfectionState::InfectedCritical);
    EXPECT_EQ(infection2.get_infection_state(t + mio::abm::days(1)), mio::abm::InfectionState::Recovered);
}

TEST(TestInfection, drawInfectionCourseBackward)
{
    auto counter = mio::Counter<uint32_t>(0);
    auto rng     = mio::abm::PersonalRandomNumberGenerator(mio::Key<uint64_t>{0}, mio::abm::PersonId(0), counter);

    auto t                      = mio::abm::TimePoint(1);
    auto dt                     = mio::abm::days(1);
    mio::abm::Parameters params = mio::abm::Parameters(num_age_groups);

    // Time to go from all infected states to recover is 1 day (dt).
    params.get<mio::abm::SevereToRecovered>()[{mio::abm::VirusVariant::Wildtype, age_group_60_to_79}]             = 1;
    params.get<mio::abm::CriticalToRecovered>()[{mio::abm::VirusVariant::Wildtype, age_group_60_to_79}]           = 1;
    params.get<mio::abm::InfectedSymptomsToRecovered>()[{mio::abm::VirusVariant::Wildtype, age_group_60_to_79}]   = 1;
    params.get<mio::abm::InfectedNoSymptomsToRecovered>()[{mio::abm::VirusVariant::Wildtype, age_group_60_to_79}] = 1;

    ScopedMockDistribution<testing::StrictMock<MockDistribution<mio::UniformDistribution<double>>>> mock_uniform_dist;
    EXPECT_CALL(mock_uniform_dist.get_mock(), invoke)
        .Times(testing::AtLeast(14))
        .WillOnce(testing::Return(0.1)) // Transition to InfectedNoSymptoms
        .WillOnce(testing::Return(0.1))
        .WillOnce(testing::Return(0.1))
        .WillOnce(testing::Return(0.1))
        .WillOnce(testing::Return(0.1))
        .WillOnce(testing::Return(0.1))
        .WillOnce(testing::Return(0.3)) // Transition to InfectedSymptoms
        .WillOnce(testing::Return(0.3))
        .WillOnce(testing::Return(0.3))
        .WillOnce(testing::Return(0.3))
        .WillOnce(testing::Return(0.3))
        .WillOnce(testing::Return(0.3))
        .WillOnce(testing::Return(0.6)) // Transition to InfectedSevere
        .WillRepeatedly(testing::Return(0.9)); // Transition to InfectedCritical

    auto infection1 = mio::abm::Infection(rng, mio::abm::VirusVariant::Wildtype, age_group_60_to_79, params,
                                          mio::abm::TimePoint(t + dt), mio::abm::InfectionState::Recovered,
                                          {mio::abm::ExposureType::NoProtection, mio::abm::TimePoint(0)}, false);
    auto infection2 = mio::abm::Infection(rng, mio::abm::VirusVariant::Wildtype, age_group_60_to_79, params,
                                          mio::abm::TimePoint(t + dt), mio::abm::InfectionState::Recovered,
                                          {mio::abm::ExposureType::NoProtection, mio::abm::TimePoint(0)}, false);
    auto infection3 = mio::abm::Infection(rng, mio::abm::VirusVariant::Wildtype, age_group_60_to_79, params,
                                          mio::abm::TimePoint(t + dt), mio::abm::InfectionState::Recovered,
                                          {mio::abm::ExposureType::NoProtection, mio::abm::TimePoint(0)}, false);
    auto infection4 = mio::abm::Infection(rng, mio::abm::VirusVariant::Wildtype, age_group_60_to_79, params,
                                          mio::abm::TimePoint(t + dt), mio::abm::InfectionState::Recovered,
                                          {mio::abm::ExposureType::NoProtection, mio::abm::TimePoint(0)}, false);

    EXPECT_EQ(infection1.get_infection_state(t), mio::abm::InfectionState::InfectedNoSymptoms);
    EXPECT_EQ(infection2.get_infection_state(t), mio::abm::InfectionState::InfectedSymptoms);
    EXPECT_EQ(infection3.get_infection_state(t), mio::abm::InfectionState::InfectedSevere);
    EXPECT_EQ(infection4.get_infection_state(t), mio::abm::InfectionState::InfectedCritical);
}

TEST(TestInfection, getPersonalProtectiveFactor)
{
    const ScalarType eps = 1e-4;
    auto rng             = mio::RandomNumberGenerator();

    auto location = mio::abm::Location(mio::abm::LocationType::School, 0, num_age_groups);
    auto person   = mio::abm::Person(rng, location.get_type(), location.get_id(), age_group_15_to_34);
    person.add_new_vaccination(mio::abm::ExposureType::GenericVaccine, mio::abm::TimePoint(0));
    auto latest_protection = person.get_latest_protection();

    mio::abm::Parameters params = mio::abm::Parameters(num_age_groups);
    // Test default parameter functions
    auto defaut_infection_protection       = params.get<mio::abm::InfectionProtectionFactor>()[{
        mio::abm::ExposureType::GenericVaccine, mio::AgeGroup(0), mio::abm::VirusVariant::Wildtype}](0);
    auto defaut_severity_protection        = params.get<mio::abm::SeverityProtectionFactor>()[{
        mio::abm::ExposureType::GenericVaccine, mio::AgeGroup(0), mio::abm::VirusVariant::Wildtype}](0);
<<<<<<< HEAD
    auto defaut_high_viral_load_protection = params.get<mio::abm::HighViralLoadProtectionFactor>()[{
        mio::abm::ExposureType::GenericVaccine, mio::AgeGroup(0), mio::abm::VirusVariant::Wildtype}](0);
    EXPECT_NEAR(defaut_infection_protection, 0, 0.0001);
    EXPECT_NEAR(defaut_severity_protection, 0, 0.0001);
    EXPECT_NEAR(defaut_high_viral_load_protection, 0, 0.0001);
=======
    EXPECT_NEAR(defaut_infection_protection, 0, eps);
    EXPECT_NEAR(defaut_severity_protection, 0, eps);
>>>>>>> ff9df1e2

    // Test linear interpolation with one node
    params.get<mio::abm::InfectionProtectionFactor>()[{mio::abm::ExposureType::GenericVaccine, person.get_age(),
                                                       mio::abm::VirusVariant::Wildtype}] =
        mio::TimeSeriesFunctor<ScalarType>{mio::TimeSeriesFunctorType::LinearInterpolation, {{2, 0.91}}};
    auto t = mio::abm::TimePoint(6 * 24 * 60 * 60);
<<<<<<< HEAD
    EXPECT_NEAR(person.get_protection_factor(t, mio::abm::VirusVariant::Wildtype, params), 0, 0.001);
    mio::set_log_level(mio::LogLevel::warn); //this throws an error either way
=======

    EXPECT_NEAR(person.get_protection_factor(t, mio::abm::VirusVariant::Wildtype, params), 0.91, eps);
>>>>>>> ff9df1e2
    params.get<mio::abm::InfectionProtectionFactor>()[{mio::abm::ExposureType::GenericVaccine, person.get_age(),
                                                       mio::abm::VirusVariant::Wildtype}] =
        mio::TimeSeriesFunctor<ScalarType>{mio::TimeSeriesFunctorType::LinearInterpolation, {{2, 0.91}, {30, 0.81}}};
    params.get<mio::abm::SeverityProtectionFactor>()[{mio::abm::ExposureType::GenericVaccine, person.get_age(),
                                                      mio::abm::VirusVariant::Wildtype}] =
<<<<<<< HEAD
        [](ScalarType days) -> ScalarType {
        return mio::linear_interpolation_of_data_set<ScalarType, ScalarType>({{2, 0.91}, {30, 0.81}}, days);
    };
    params.get<mio::abm::HighViralLoadProtectionFactor>()[{mio::abm::ExposureType::GenericVaccine, person.get_age(),
                                                           mio::abm::VirusVariant::Wildtype}] =
        [](ScalarType days) -> ScalarType {
        return mio::linear_interpolation_of_data_set<ScalarType, ScalarType>({{2, 0.91}, {30, 0.81}}, days);
    };
=======
        mio::TimeSeriesFunctor<ScalarType>{mio::TimeSeriesFunctorType::LinearInterpolation, {{2, 0.91}, {30, 0.81}}};
    params.get<mio::abm::HighViralLoadProtectionFactor>() =
        mio::TimeSeriesFunctor<ScalarType>{mio::TimeSeriesFunctorType::LinearInterpolation, {{2, 0.91}, {30, 0.81}}};
>>>>>>> ff9df1e2

    // Test Parameter InfectionProtectionFactor and get_protection_factor()
    t                                = mio::abm::TimePoint(0) + mio::abm::days(2);
    auto infection_protection_factor = params.get<mio::abm::InfectionProtectionFactor>()[{
        latest_protection.first, age_group_15_to_34, mio::abm::VirusVariant::Wildtype}](
        t.days() - latest_protection.second.days());
<<<<<<< HEAD
    EXPECT_NEAR(infection_protection_factor, 0.91, 0.0001);
    EXPECT_NEAR(person.get_protection_factor(t, mio::abm::VirusVariant::Wildtype, params), 0.91, 0.0001);
=======
    EXPECT_NEAR(infection_protection_factor, 0.91, eps);
    EXPECT_NEAR(person.get_protection_factor(t, mio::abm::VirusVariant::Wildtype, params), 0.91, eps);
>>>>>>> ff9df1e2

    t                           = mio::abm::TimePoint(0) + mio::abm::days(15);
    infection_protection_factor = params.get<mio::abm::InfectionProtectionFactor>()[{
        latest_protection.first, age_group_15_to_34, mio::abm::VirusVariant::Wildtype}](
        t.days() - latest_protection.second.days());
<<<<<<< HEAD
    EXPECT_NEAR(infection_protection_factor, 0.8635, 0.0001);
    EXPECT_NEAR(person.get_protection_factor(t, mio::abm::VirusVariant::Wildtype, params), 0.8635, 0.0001);
=======
    EXPECT_NEAR(infection_protection_factor, 0.8635, eps);
    EXPECT_NEAR(person.get_protection_factor(t, mio::abm::VirusVariant::Wildtype, params), 0.8635, eps);
>>>>>>> ff9df1e2

    t                           = mio::abm::TimePoint(0) + mio::abm::days(40);
    infection_protection_factor = params.get<mio::abm::InfectionProtectionFactor>()[{
        latest_protection.first, age_group_15_to_34, mio::abm::VirusVariant::Wildtype}](
        t.days() - latest_protection.second.days());
<<<<<<< HEAD
    EXPECT_NEAR(infection_protection_factor, 0, 0.0001);
    EXPECT_NEAR(person.get_protection_factor(t, mio::abm::VirusVariant::Wildtype, params), 0, 0.0001);
=======
    EXPECT_NEAR(infection_protection_factor, 0.81, eps);
    EXPECT_NEAR(person.get_protection_factor(t, mio::abm::VirusVariant::Wildtype, params), 0.81, eps);
>>>>>>> ff9df1e2

    // Test Parameter SeverityProtectionFactor
    t                               = mio::abm::TimePoint(0) + mio::abm::days(2);
    auto severity_protection_factor = params.get<mio::abm::SeverityProtectionFactor>()[{
        latest_protection.first, age_group_15_to_34, mio::abm::VirusVariant::Wildtype}](
        t.days() - latest_protection.second.days());
<<<<<<< HEAD
    EXPECT_NEAR(severity_protection_factor, 0.91, 0.0001);
=======
    EXPECT_NEAR(severity_protection_factor, 0.91, eps);
>>>>>>> ff9df1e2

    t                          = mio::abm::TimePoint(0) + mio::abm::days(15);
    severity_protection_factor = params.get<mio::abm::SeverityProtectionFactor>()[{
        latest_protection.first, age_group_15_to_34, mio::abm::VirusVariant::Wildtype}](
        t.days() - latest_protection.second.days());
<<<<<<< HEAD
    EXPECT_NEAR(severity_protection_factor, 0.8635, 0.0001);
=======
    EXPECT_NEAR(severity_protection_factor, 0.8635, eps);
>>>>>>> ff9df1e2

    t                          = mio::abm::TimePoint(0) + mio::abm::days(40);
    severity_protection_factor = params.get<mio::abm::SeverityProtectionFactor>()[{
        latest_protection.first, age_group_15_to_34, mio::abm::VirusVariant::Wildtype}](
        t.days() - latest_protection.second.days());
<<<<<<< HEAD
    EXPECT_NEAR(severity_protection_factor, 0, 0.0001);

    // Test Parameter HighViralLoadProtectionFactor
    t                                 = mio::abm::TimePoint(0) + mio::abm::days(2);
    auto high_viral_protection_factor = params.get<mio::abm::HighViralLoadProtectionFactor>()[{
        latest_protection.first, age_group_15_to_34, mio::abm::VirusVariant::Wildtype}](t.days());
    EXPECT_NEAR(high_viral_protection_factor, 0.91, 0.0001);
    t                            = mio::abm::TimePoint(0) + mio::abm::days(15);
    high_viral_protection_factor = params.get<mio::abm::HighViralLoadProtectionFactor>()[{
        latest_protection.first, age_group_15_to_34, mio::abm::VirusVariant::Wildtype}](t.days());
    EXPECT_NEAR(high_viral_protection_factor, 0.8635, 0.0001);
    t                            = mio::abm::TimePoint(0) + mio::abm::days(40);
    high_viral_protection_factor = params.get<mio::abm::HighViralLoadProtectionFactor>()[{
        latest_protection.first, age_group_15_to_34, mio::abm::VirusVariant::Wildtype}](t.days());
    EXPECT_NEAR(high_viral_protection_factor, 0, 0.0001);
=======
    EXPECT_NEAR(severity_protection_factor, 0.81, eps);

    // Test Parameter HighViralLoadProtectionFactor
    t = mio::abm::TimePoint(0) + mio::abm::days(2);
    EXPECT_NEAR(params.get<mio::abm::HighViralLoadProtectionFactor>()(t.days()), 0.91, eps);
    t = mio::abm::TimePoint(0) + mio::abm::days(15);
    EXPECT_NEAR(params.get<mio::abm::HighViralLoadProtectionFactor>()(t.days()), 0.8635, eps);
    t = mio::abm::TimePoint(0) + mio::abm::days(40);
    EXPECT_NEAR(params.get<mio::abm::HighViralLoadProtectionFactor>()(t.days()), 0.81, eps);
>>>>>>> ff9df1e2
}<|MERGE_RESOLUTION|>--- conflicted
+++ resolved
@@ -78,20 +78,11 @@
     EXPECT_NEAR(infection.get_infectivity(mio::abm::TimePoint(0) + mio::abm::days(3)), 0.2689414213699951, 1e-14);
 
     params.get<mio::abm::SeverityProtectionFactor>()[{mio::abm::ExposureType::GenericVaccine, age_group_test,
-<<<<<<< HEAD
-                                                      virus_variant_test}] = [](ScalarType days) -> ScalarType {
-        return mio::linear_interpolation_of_data_set<ScalarType, ScalarType>({{0, 0.91}, {30, 0.81}}, days);
-    };
-    params.get<mio::abm::HighViralLoadProtectionFactor>()[{mio::abm::ExposureType::GenericVaccine, age_group_test,
-                                                           virus_variant_test}] = [](ScalarType days) -> ScalarType {
-        return mio::linear_interpolation_of_data_set<ScalarType, ScalarType>({{0, 0.91}, {30, 0.81}}, days);
-    };
-=======
                                                       virus_variant_test}] =
         mio::TimeSeriesFunctor<ScalarType>{mio::TimeSeriesFunctorType::LinearInterpolation, {{0, 0.91}, {30, 0.81}}};
-    params.get<mio::abm::HighViralLoadProtectionFactor>() =
+    params.get<mio::abm::HighViralLoadProtectionFactor>()[{mio::abm::ExposureType::GenericVaccine, age_group_test,
+                                                           virus_variant_test}] =
         mio::TimeSeriesFunctor<ScalarType>{mio::TimeSeriesFunctorType::LinearInterpolation, {{0, 0.91}, {30, 0.81}}};
->>>>>>> ff9df1e2
     auto infection_w_previous_exp =
         mio::abm::Infection(rng, mio::abm::VirusVariant::Wildtype, age_group_test, params, mio::abm::TimePoint(0),
                             mio::abm::InfectionState::InfectedSymptoms,
@@ -195,136 +186,81 @@
         mio::abm::ExposureType::GenericVaccine, mio::AgeGroup(0), mio::abm::VirusVariant::Wildtype}](0);
     auto defaut_severity_protection        = params.get<mio::abm::SeverityProtectionFactor>()[{
         mio::abm::ExposureType::GenericVaccine, mio::AgeGroup(0), mio::abm::VirusVariant::Wildtype}](0);
-<<<<<<< HEAD
     auto defaut_high_viral_load_protection = params.get<mio::abm::HighViralLoadProtectionFactor>()[{
         mio::abm::ExposureType::GenericVaccine, mio::AgeGroup(0), mio::abm::VirusVariant::Wildtype}](0);
-    EXPECT_NEAR(defaut_infection_protection, 0, 0.0001);
-    EXPECT_NEAR(defaut_severity_protection, 0, 0.0001);
-    EXPECT_NEAR(defaut_high_viral_load_protection, 0, 0.0001);
-=======
     EXPECT_NEAR(defaut_infection_protection, 0, eps);
     EXPECT_NEAR(defaut_severity_protection, 0, eps);
->>>>>>> ff9df1e2
-
+    EXPECT_NEAR(defaut_high_viral_load_protection, 0, eps);
     // Test linear interpolation with one node
     params.get<mio::abm::InfectionProtectionFactor>()[{mio::abm::ExposureType::GenericVaccine, person.get_age(),
                                                        mio::abm::VirusVariant::Wildtype}] =
         mio::TimeSeriesFunctor<ScalarType>{mio::TimeSeriesFunctorType::LinearInterpolation, {{2, 0.91}}};
     auto t = mio::abm::TimePoint(6 * 24 * 60 * 60);
-<<<<<<< HEAD
-    EXPECT_NEAR(person.get_protection_factor(t, mio::abm::VirusVariant::Wildtype, params), 0, 0.001);
-    mio::set_log_level(mio::LogLevel::warn); //this throws an error either way
-=======
 
     EXPECT_NEAR(person.get_protection_factor(t, mio::abm::VirusVariant::Wildtype, params), 0.91, eps);
->>>>>>> ff9df1e2
     params.get<mio::abm::InfectionProtectionFactor>()[{mio::abm::ExposureType::GenericVaccine, person.get_age(),
                                                        mio::abm::VirusVariant::Wildtype}] =
         mio::TimeSeriesFunctor<ScalarType>{mio::TimeSeriesFunctorType::LinearInterpolation, {{2, 0.91}, {30, 0.81}}};
     params.get<mio::abm::SeverityProtectionFactor>()[{mio::abm::ExposureType::GenericVaccine, person.get_age(),
                                                       mio::abm::VirusVariant::Wildtype}] =
-<<<<<<< HEAD
-        [](ScalarType days) -> ScalarType {
-        return mio::linear_interpolation_of_data_set<ScalarType, ScalarType>({{2, 0.91}, {30, 0.81}}, days);
-    };
+        mio::TimeSeriesFunctor<ScalarType>{mio::TimeSeriesFunctorType::LinearInterpolation, {{2, 0.91}, {30, 0.81}}};
     params.get<mio::abm::HighViralLoadProtectionFactor>()[{mio::abm::ExposureType::GenericVaccine, person.get_age(),
                                                            mio::abm::VirusVariant::Wildtype}] =
-        [](ScalarType days) -> ScalarType {
-        return mio::linear_interpolation_of_data_set<ScalarType, ScalarType>({{2, 0.91}, {30, 0.81}}, days);
-    };
-=======
+       
         mio::TimeSeriesFunctor<ScalarType>{mio::TimeSeriesFunctorType::LinearInterpolation, {{2, 0.91}, {30, 0.81}}};
-    params.get<mio::abm::HighViralLoadProtectionFactor>() =
-        mio::TimeSeriesFunctor<ScalarType>{mio::TimeSeriesFunctorType::LinearInterpolation, {{2, 0.91}, {30, 0.81}}};
->>>>>>> ff9df1e2
 
     // Test Parameter InfectionProtectionFactor and get_protection_factor()
     t                                = mio::abm::TimePoint(0) + mio::abm::days(2);
     auto infection_protection_factor = params.get<mio::abm::InfectionProtectionFactor>()[{
         latest_protection.first, age_group_15_to_34, mio::abm::VirusVariant::Wildtype}](
         t.days() - latest_protection.second.days());
-<<<<<<< HEAD
-    EXPECT_NEAR(infection_protection_factor, 0.91, 0.0001);
-    EXPECT_NEAR(person.get_protection_factor(t, mio::abm::VirusVariant::Wildtype, params), 0.91, 0.0001);
-=======
     EXPECT_NEAR(infection_protection_factor, 0.91, eps);
     EXPECT_NEAR(person.get_protection_factor(t, mio::abm::VirusVariant::Wildtype, params), 0.91, eps);
->>>>>>> ff9df1e2
 
     t                           = mio::abm::TimePoint(0) + mio::abm::days(15);
     infection_protection_factor = params.get<mio::abm::InfectionProtectionFactor>()[{
         latest_protection.first, age_group_15_to_34, mio::abm::VirusVariant::Wildtype}](
         t.days() - latest_protection.second.days());
-<<<<<<< HEAD
-    EXPECT_NEAR(infection_protection_factor, 0.8635, 0.0001);
-    EXPECT_NEAR(person.get_protection_factor(t, mio::abm::VirusVariant::Wildtype, params), 0.8635, 0.0001);
-=======
     EXPECT_NEAR(infection_protection_factor, 0.8635, eps);
     EXPECT_NEAR(person.get_protection_factor(t, mio::abm::VirusVariant::Wildtype, params), 0.8635, eps);
->>>>>>> ff9df1e2
 
     t                           = mio::abm::TimePoint(0) + mio::abm::days(40);
     infection_protection_factor = params.get<mio::abm::InfectionProtectionFactor>()[{
         latest_protection.first, age_group_15_to_34, mio::abm::VirusVariant::Wildtype}](
         t.days() - latest_protection.second.days());
-<<<<<<< HEAD
-    EXPECT_NEAR(infection_protection_factor, 0, 0.0001);
-    EXPECT_NEAR(person.get_protection_factor(t, mio::abm::VirusVariant::Wildtype, params), 0, 0.0001);
-=======
     EXPECT_NEAR(infection_protection_factor, 0.81, eps);
     EXPECT_NEAR(person.get_protection_factor(t, mio::abm::VirusVariant::Wildtype, params), 0.81, eps);
->>>>>>> ff9df1e2
 
     // Test Parameter SeverityProtectionFactor
     t                               = mio::abm::TimePoint(0) + mio::abm::days(2);
     auto severity_protection_factor = params.get<mio::abm::SeverityProtectionFactor>()[{
         latest_protection.first, age_group_15_to_34, mio::abm::VirusVariant::Wildtype}](
         t.days() - latest_protection.second.days());
-<<<<<<< HEAD
-    EXPECT_NEAR(severity_protection_factor, 0.91, 0.0001);
-=======
     EXPECT_NEAR(severity_protection_factor, 0.91, eps);
->>>>>>> ff9df1e2
 
     t                          = mio::abm::TimePoint(0) + mio::abm::days(15);
     severity_protection_factor = params.get<mio::abm::SeverityProtectionFactor>()[{
         latest_protection.first, age_group_15_to_34, mio::abm::VirusVariant::Wildtype}](
         t.days() - latest_protection.second.days());
-<<<<<<< HEAD
-    EXPECT_NEAR(severity_protection_factor, 0.8635, 0.0001);
-=======
     EXPECT_NEAR(severity_protection_factor, 0.8635, eps);
->>>>>>> ff9df1e2
 
     t                          = mio::abm::TimePoint(0) + mio::abm::days(40);
     severity_protection_factor = params.get<mio::abm::SeverityProtectionFactor>()[{
         latest_protection.first, age_group_15_to_34, mio::abm::VirusVariant::Wildtype}](
         t.days() - latest_protection.second.days());
-<<<<<<< HEAD
-    EXPECT_NEAR(severity_protection_factor, 0, 0.0001);
+    EXPECT_NEAR(severity_protection_factor, 0.81, eps);
 
     // Test Parameter HighViralLoadProtectionFactor
     t                                 = mio::abm::TimePoint(0) + mio::abm::days(2);
     auto high_viral_protection_factor = params.get<mio::abm::HighViralLoadProtectionFactor>()[{
         latest_protection.first, age_group_15_to_34, mio::abm::VirusVariant::Wildtype}](t.days());
-    EXPECT_NEAR(high_viral_protection_factor, 0.91, 0.0001);
+    EXPECT_NEAR(high_viral_protection_factor, 0.91, eps);
     t                            = mio::abm::TimePoint(0) + mio::abm::days(15);
     high_viral_protection_factor = params.get<mio::abm::HighViralLoadProtectionFactor>()[{
         latest_protection.first, age_group_15_to_34, mio::abm::VirusVariant::Wildtype}](t.days());
-    EXPECT_NEAR(high_viral_protection_factor, 0.8635, 0.0001);
+    EXPECT_NEAR(high_viral_protection_factor, 0.8635, eps);
     t                            = mio::abm::TimePoint(0) + mio::abm::days(40);
     high_viral_protection_factor = params.get<mio::abm::HighViralLoadProtectionFactor>()[{
         latest_protection.first, age_group_15_to_34, mio::abm::VirusVariant::Wildtype}](t.days());
-    EXPECT_NEAR(high_viral_protection_factor, 0, 0.0001);
-=======
-    EXPECT_NEAR(severity_protection_factor, 0.81, eps);
-
-    // Test Parameter HighViralLoadProtectionFactor
-    t = mio::abm::TimePoint(0) + mio::abm::days(2);
-    EXPECT_NEAR(params.get<mio::abm::HighViralLoadProtectionFactor>()(t.days()), 0.91, eps);
-    t = mio::abm::TimePoint(0) + mio::abm::days(15);
-    EXPECT_NEAR(params.get<mio::abm::HighViralLoadProtectionFactor>()(t.days()), 0.8635, eps);
-    t = mio::abm::TimePoint(0) + mio::abm::days(40);
-    EXPECT_NEAR(params.get<mio::abm::HighViralLoadProtectionFactor>()(t.days()), 0.81, eps);
->>>>>>> ff9df1e2
+    EXPECT_NEAR(high_viral_protection_factor, 0, eps);
 }