--- conflicted
+++ resolved
@@ -38,13 +38,8 @@
     auto work_id    = world.add_location(mio::abm::LocationType::Work);
     auto home_id    = world.add_location(mio::abm::LocationType::Home);
 
-<<<<<<< HEAD
-    EXPECT_EQ((int)school_id1.index, 1);
-    EXPECT_EQ((int)school_id2.index, 2);
-=======
     ASSERT_EQ(school_id1.get(), 1u);
     ASSERT_EQ(school_id2.get(), 2u);
->>>>>>> 43aec131
 
     auto& school1 = world.get_location(school_id1);
     auto& school2 = world.get_location(school_id2);
@@ -73,15 +68,9 @@
     world.add_person(location, age_group_15_to_34);
     world.add_person(location, age_group_35_to_59);
 
-<<<<<<< HEAD
-    EXPECT_EQ(world.get_persons().size(), 2);
-    EXPECT_EQ(&world.get_persons()[0], &p1);
-    EXPECT_EQ(&world.get_persons()[1], &p2);
-=======
     ASSERT_EQ(world.get_persons().size(), 2);
     ASSERT_EQ(world.get_person(0).get_age(), age_group_15_to_34);
     ASSERT_EQ(world.get_person(1).get_age(), age_group_35_to_59);
->>>>>>> 43aec131
 }
 
 TEST(TestWorld, getSubpopulationCombined)
@@ -114,24 +103,6 @@
     auto home_id   = world.add_location(mio::abm::LocationType::Home);
     auto school_id = world.add_location(mio::abm::LocationType::School);
     auto work_id   = world.add_location(mio::abm::LocationType::Work);
-<<<<<<< HEAD
-    auto& home     = world.get_individualized_location(home_id);
-    auto& school   = world.get_individualized_location(school_id);
-    auto& work     = world.get_individualized_location(work_id);
-    auto person    = make_test_person(home);
-    person.set_assigned_location(home);
-    person.set_assigned_location(work);
-    person.set_assigned_location(school);
-
-    EXPECT_EQ(world.find_location(mio::abm::LocationType::Work, person), work);
-    EXPECT_EQ(world.find_location(mio::abm::LocationType::School, person), school);
-    EXPECT_EQ(world.find_location(mio::abm::LocationType::Home, person), home);
-
-    auto&& world_test = std::as_const(world);
-    EXPECT_EQ(world_test.find_location(mio::abm::LocationType::Work, person), work);
-    EXPECT_EQ(world_test.find_location(mio::abm::LocationType::School, person), school);
-    EXPECT_EQ(world_test.find_location(mio::abm::LocationType::Home, person), home);
-=======
     auto person_id = add_test_person(world, home_id);
     auto& person   = world.get_person(person_id);
 
@@ -147,7 +118,6 @@
     EXPECT_EQ(world_test.find_location(mio::abm::LocationType::Work, person_id), work_id);
     EXPECT_EQ(world_test.find_location(mio::abm::LocationType::School, person_id), school_id);
     EXPECT_EQ(world_test.find_location(mio::abm::LocationType::Home, person_id), home_id);
->>>>>>> 43aec131
 }
 
 TEST(TestWorld, evolveStateTransition)
@@ -586,325 +556,5 @@
     params.get<mio::abm::MaskProtection>()[mio::abm::MaskType::Surgical] = 0.7;
 
     params.get<mio::abm::LockdownDate>() = mio::abm::TimePoint(-2);
-<<<<<<< HEAD
-    EXPECT_EQ(params.check_constraints(), true);
-}
-
-TEST(TestWorld, copyWorld)
-{
-    auto world = mio::abm::World(num_age_groups);
-    auto rng   = mio::RandomNumberGenerator();
-
-    world.parameters.get<mio::abm::IncubationPeriod>()[{mio::abm::VirusVariant::Wildtype, age_group_0_to_4}] = 4.;
-    world.use_migration_rules(false);
-
-    auto school_id1 = world.add_location(mio::abm::LocationType::School);
-    auto school_id2 = world.add_location(mio::abm::LocationType::School);
-    auto work_id    = world.add_location(mio::abm::LocationType::Work);
-    auto home_id    = world.add_location(mio::abm::LocationType::Home);
-
-    auto& school1 = world.get_individualized_location(school_id1);
-    school1.set_required_mask(mio::abm::MaskType::Surgical);
-    auto& school2 = world.get_individualized_location(school_id2);
-    school2.set_required_mask(mio::abm::MaskType::FFP2);
-    auto& work = world.get_individualized_location(work_id);
-    auto& home = world.get_individualized_location(home_id);
-
-    auto& p1    = world.add_person(school_id1, age_group_0_to_4);
-    auto rng_p1 = mio::abm::Person::RandomNumberGenerator(rng, p1);
-    p1.add_new_infection(mio::abm::Infection(rng_p1, mio::abm::VirusVariant::Wildtype, p1.get_age(), world.parameters,
-                                             mio::abm::TimePoint(0)));
-    auto& p2 = world.add_person(school_id2, age_group_15_to_34);
-    p2.set_compliance(mio::abm::InterventionType::Mask, 1.);
-
-    mio::abm::TripList& trip_data = world.get_trip_list();
-    mio::abm::Trip trip1(p1.get_person_id(), mio::abm::TimePoint(0) + mio::abm::hours(8), school_id1, home_id);
-    mio::abm::Trip trip2(p2.get_person_id(), mio::abm::TimePoint(0) + mio::abm::hours(9), work_id, home_id);
-    trip_data.add_trip(trip1);
-    trip_data.add_trip(trip2);
-
-    auto infection_params =
-        world.parameters.get<mio::abm::IncubationPeriod>()[{mio::abm::VirusVariant::Wildtype, age_group_0_to_4}]
-            .value();
-
-    auto copied_world = mio::abm::World(world);
-    auto copied_infection_params =
-        copied_world.parameters.get<mio::abm::IncubationPeriod>()[{mio::abm::VirusVariant::Wildtype, age_group_0_to_4}]
-            .value();
-
-    // EXPECT the parameters, trips, locations and persons of copied world are logically equal to that of original world
-    EXPECT_EQ(copied_infection_params, infection_params);
-    EXPECT_EQ(copied_world.use_migration_rules(), world.use_migration_rules());
-
-    mio::abm::TripList& copied_trip_data = copied_world.get_trip_list();
-    EXPECT_EQ(copied_trip_data.num_trips(), trip_data.num_trips());
-    EXPECT_EQ(copied_trip_data.get_next_trip(false).person_id, trip_data.get_next_trip(false).person_id);
-    EXPECT_EQ(copied_trip_data.get_next_trip(false).migration_destination,
-              trip_data.get_next_trip(false).migration_destination);
-    EXPECT_EQ(copied_trip_data.get_next_trip(false).migration_origin, trip_data.get_next_trip(false).migration_origin);
-    copied_trip_data.increase_index();
-    trip_data.increase_index();
-    EXPECT_EQ(copied_trip_data.get_next_trip(false).person_id, trip_data.get_next_trip(false).person_id);
-    EXPECT_EQ(copied_trip_data.get_next_trip(false).migration_destination,
-              trip_data.get_next_trip(false).migration_destination);
-    EXPECT_EQ(copied_trip_data.get_next_trip(false).migration_origin, trip_data.get_next_trip(false).migration_origin);
-
-    EXPECT_EQ(copied_world.get_locations().size(), world.get_locations().size());
-    EXPECT_EQ(copied_world.get_locations()[1].get_index(), world.get_locations()[1].get_index());
-    EXPECT_EQ(copied_world.get_locations()[2].get_index(), world.get_locations()[2].get_index());
-    EXPECT_EQ(copied_world.get_locations()[3].get_index(), world.get_locations()[3].get_index());
-    EXPECT_EQ(copied_world.get_locations()[4].get_index(), world.get_locations()[4].get_index());
-    EXPECT_EQ(copied_world.get_locations()[1].get_number_persons(), world.get_locations()[1].get_number_persons());
-    EXPECT_EQ(copied_world.get_locations()[2].get_number_persons(), world.get_locations()[2].get_number_persons());
-    EXPECT_EQ(copied_world.get_locations()[3].get_number_persons(), world.get_locations()[3].get_number_persons());
-    EXPECT_EQ(copied_world.get_locations()[4].get_number_persons(), world.get_locations()[4].get_number_persons());
-    EXPECT_EQ(copied_world.get_locations()[1].is_mask_required(), world.get_locations()[1].is_mask_required());
-    EXPECT_EQ(copied_world.get_locations()[2].is_mask_required(), world.get_locations()[2].is_mask_required());
-    EXPECT_EQ(copied_world.get_locations()[3].is_mask_required(), world.get_locations()[3].is_mask_required());
-    EXPECT_EQ(copied_world.get_locations()[4].is_mask_required(), world.get_locations()[4].is_mask_required());
-    EXPECT_EQ(copied_world.get_locations()[1].get_required_mask(), world.get_locations()[1].get_required_mask());
-    EXPECT_EQ(copied_world.get_locations()[2].get_required_mask(), world.get_locations()[2].get_required_mask());
-    EXPECT_EQ(
-        copied_world.get_locations()[1].get_subpopulation(mio::abm::TimePoint(0), mio::abm::InfectionState::Exposed),
-        world.get_locations()[1].get_subpopulation(mio::abm::TimePoint(0), mio::abm::InfectionState::Exposed));
-    EXPECT_EQ(
-        copied_world.get_locations()[1].get_subpopulation(mio::abm::TimePoint(0),
-                                                          mio::abm::InfectionState::Susceptible),
-        world.get_locations()[1].get_subpopulation(mio::abm::TimePoint(0), mio::abm::InfectionState::Susceptible));
-    EXPECT_EQ(
-        copied_world.get_locations()[2].get_subpopulation(mio::abm::TimePoint(0), mio::abm::InfectionState::Exposed),
-        world.get_locations()[2].get_subpopulation(mio::abm::TimePoint(0), mio::abm::InfectionState::Exposed));
-    EXPECT_EQ(
-        copied_world.get_locations()[2].get_subpopulation(mio::abm::TimePoint(0),
-                                                          mio::abm::InfectionState::Susceptible),
-        world.get_locations()[2].get_subpopulation(mio::abm::TimePoint(0), mio::abm::InfectionState::Susceptible));
-    EXPECT_EQ(
-        copied_world.get_locations()[3].get_subpopulation(mio::abm::TimePoint(0), mio::abm::InfectionState::Exposed),
-        world.get_locations()[3].get_subpopulation(mio::abm::TimePoint(0), mio::abm::InfectionState::Exposed));
-    EXPECT_EQ(
-        copied_world.get_locations()[4].get_subpopulation(mio::abm::TimePoint(0), mio::abm::InfectionState::Exposed),
-        world.get_locations()[4].get_subpopulation(mio::abm::TimePoint(0), mio::abm::InfectionState::Exposed));
-    EXPECT_EQ(copied_world.get_locations()[1].get_cells().size(), world.get_locations()[1].get_cells().size());
-    EXPECT_EQ(copied_world.get_locations()[2].get_cells().size(), world.get_locations()[2].get_cells().size());
-    EXPECT_EQ(copied_world.get_locations()[3].get_cells().size(), world.get_locations()[2].get_cells().size());
-    EXPECT_EQ(copied_world.get_locations()[4].get_cells().size(), world.get_locations()[2].get_cells().size());
-    EXPECT_EQ(copied_world.get_locations()[1].get_cells()[0].m_persons.size(),
-              world.get_locations()[1].get_cells()[0].m_persons.size());
-    EXPECT_EQ(copied_world.get_locations()[2].get_cells()[0].m_persons.size(),
-              world.get_locations()[2].get_cells()[0].m_persons.size());
-    EXPECT_EQ(copied_world.get_locations()[3].get_cells()[0].m_persons.size(),
-              world.get_locations()[3].get_cells()[0].m_persons.size());
-    EXPECT_EQ(copied_world.get_locations()[4].get_cells()[0].m_persons.size(),
-              world.get_locations()[4].get_cells()[0].m_persons.size());
-    EXPECT_EQ(copied_world.get_locations()[1].get_cells()[0].m_persons[0],
-              world.get_locations()[1].get_cells()[0].m_persons[0]);
-    EXPECT_EQ(copied_world.get_locations()[2].get_cells()[0].m_persons[0],
-              world.get_locations()[2].get_cells()[0].m_persons[0]);
-
-    EXPECT_EQ(copied_world.get_persons().size(), world.get_persons().size());
-    EXPECT_EQ(copied_world.get_persons()[0].get_location().get_index(),
-              world.get_persons()[0].get_location().get_index());
-    EXPECT_EQ(copied_world.get_persons()[1].get_location().get_index(),
-              world.get_persons()[1].get_location().get_index());
-    EXPECT_EQ(copied_world.get_persons()[0].get_location().get_type(),
-              world.get_persons()[0].get_location().get_type());
-    EXPECT_EQ(copied_world.get_persons()[1].get_location().get_type(),
-              world.get_persons()[1].get_location().get_type());
-    EXPECT_EQ(copied_world.get_persons()[0].get_infection().get_infection_state(mio::abm::TimePoint(0)),
-              world.get_persons()[0].get_infection().get_infection_state(mio::abm::TimePoint(0)));
-    EXPECT_EQ(copied_world.get_persons()[0].get_compliance(mio::abm::InterventionType::Mask),
-              world.get_persons()[0].get_compliance(mio::abm::InterventionType::Mask));
-    EXPECT_EQ(copied_world.get_persons()[0].get_compliance(mio::abm::InterventionType::Mask),
-              world.get_persons()[0].get_compliance(mio::abm::InterventionType::Mask));
-    EXPECT_EQ(copied_world.get_persons()[1].get_compliance(mio::abm::InterventionType::Mask),
-              world.get_persons()[1].get_compliance(mio::abm::InterventionType::Mask));
-    EXPECT_EQ(copied_world.get_persons()[1].get_compliance(mio::abm::InterventionType::Mask),
-              world.get_persons()[1].get_compliance(mio::abm::InterventionType::Mask));
-
-    // EXPECT the parameters, trips, locations, persons and their member variables of copied world are stored in different address of original world
-    EXPECT_NE(&(copied_world.parameters), &world.parameters);
-    EXPECT_NE(&(copied_world.get_trip_list()), &trip_data);
-
-    EXPECT_NE(&copied_world.get_locations()[1], &world.get_locations()[1]);
-    EXPECT_NE(&copied_world.get_locations()[2], &world.get_locations()[2]);
-    EXPECT_NE(&copied_world.get_locations()[3], &world.get_locations()[3]);
-    EXPECT_NE(&copied_world.get_locations()[4], &world.get_locations()[4]);
-    EXPECT_NE(&copied_world.get_locations()[1].get_cells(), &world.get_locations()[1].get_cells());
-    EXPECT_NE(&copied_world.get_locations()[2].get_cells(), &world.get_locations()[2].get_cells());
-    EXPECT_NE(&copied_world.get_locations()[3].get_cells(), &world.get_locations()[3].get_cells());
-    EXPECT_NE(&copied_world.get_locations()[4].get_cells(), &world.get_locations()[4].get_cells());
-    EXPECT_NE(&(copied_world.get_locations()[1].get_cells()[0]), &(world.get_locations()[1].get_cells()[0]));
-    EXPECT_NE(&(copied_world.get_locations()[2].get_cells()[0]), &(world.get_locations()[2].get_cells()[0]));
-    EXPECT_NE(&(copied_world.get_locations()[1].get_cells()[0].m_persons[0]),
-              &(world.get_locations()[1].get_cells()[0].m_persons[0]));
-    EXPECT_NE(&(copied_world.get_locations()[2].get_cells()[0].m_persons[0]),
-              &(world.get_locations()[2].get_cells()[0].m_persons[0]));
-
-    EXPECT_NE(&copied_world.get_persons()[0], &world.get_persons()[0]);
-    EXPECT_NE(&copied_world.get_persons()[1], &world.get_persons()[1]);
-    EXPECT_NE(&(copied_world.get_persons()[0].get_location()), &world.get_persons()[0].get_location());
-    EXPECT_NE(&(copied_world.get_persons()[1].get_location()), &world.get_persons()[1].get_location());
-    EXPECT_NE(&(copied_world.get_locations()[1]), &(world.get_locations()[1]));
-    EXPECT_NE(&(copied_world.get_locations()[2]), &(world.get_locations()[2]));
-    EXPECT_NE(&(copied_world.get_persons()[0].get_assigned_locations()),
-              &world.get_persons()[0].get_assigned_locations());
-    EXPECT_NE(&(copied_world.get_persons()[1].get_assigned_locations()),
-              &world.get_persons()[1].get_assigned_locations());
-    EXPECT_NE(&(copied_world.get_persons()[0].get_infection()), &world.get_persons()[0].get_infection());
-    EXPECT_NE(&(copied_world.get_persons()[0].get_mask()), &world.get_persons()[0].get_mask());
-    EXPECT_NE(&(copied_world.get_persons()[1].get_mask()), &world.get_persons()[1].get_mask());
-    EXPECT_NE(&(copied_world.get_persons()[0].get_cells()), &world.get_persons()[0].get_cells());
-    EXPECT_NE(&(copied_world.get_persons()[1].get_cells()), &world.get_persons()[1].get_cells());
-
-    // Evolve the world and check that the copied world has not evolved
-    copied_world.get_persons()[0].migrate_to(work, {0});
-    copied_world.get_persons()[1].migrate_to(home, {0});
-    EXPECT_NE(copied_world.get_persons()[0].get_location().get_type(),
-              world.get_persons()[0].get_location().get_type());
-    EXPECT_NE(copied_world.get_persons()[1].get_location().get_type(),
-              world.get_persons()[1].get_location().get_type());
-}
-
-TEST(TestWorld, migrateWithAppliedNPIs)
-{
-    using testing::Return;
-    // Test when the NPIs are applied, people can enter targeted location if they comply to the rules.
-    auto t     = mio::abm::TimePoint(0) + mio::abm::hours(8);
-    auto dt    = mio::abm::hours(1);
-    auto world = mio::abm::World(num_age_groups);
-    auto rng   = mio::RandomNumberGenerator();
-    world.parameters
-        .get<mio::abm::InfectedNoSymptomsToSymptoms>()[{mio::abm::VirusVariant::Wildtype, age_group_15_to_34}] =
-        2 * dt.days();
-    world.parameters.get<mio::abm::AgeGroupGotoWork>().set_multiple({age_group_15_to_34, age_group_35_to_59}, true);
-    world.parameters.get<mio::abm::AgeGroupGotoSchool>()[age_group_5_to_14] = true;
-
-    auto home_id   = world.add_location(mio::abm::LocationType::Home);
-    auto work_id   = world.add_location(mio::abm::LocationType::Work);
-    auto school_id = world.add_location(mio::abm::LocationType::School);
-
-    ScopedMockDistribution<testing::StrictMock<MockDistribution<mio::UniformDistribution<double>>>> mock_uniform_dist;
-    EXPECT_CALL(mock_uniform_dist.get_mock(), invoke)
-        .Times(testing::AtLeast(16))
-        .WillOnce(testing::Return(0.8)) // draw random work group
-        .WillOnce(testing::Return(0.8)) // draw random school group
-        .WillOnce(testing::Return(0.8)) // draw random work hour
-        .WillOnce(testing::Return(0.8)) // draw random school hour
-        .WillOnce(testing::Return(0.8)) // draw random work group
-        .WillOnce(testing::Return(0.8)) // draw random school group
-        .WillOnce(testing::Return(0.8)) // draw random work hour
-        .WillOnce(testing::Return(0.8)) // draw random school hour
-        .WillOnce(testing::Return(0.8)) // draw random work group
-        .WillOnce(testing::Return(0.8)) // draw random school group
-        .WillOnce(testing::Return(0.8)) // draw random work hour
-        .WillOnce(testing::Return(0.8)) // draw random school hour
-        .WillOnce(testing::Return(0.8)) // draw random work group
-        .WillOnce(testing::Return(0.8)) // draw random school group
-        .WillOnce(testing::Return(0.8)) // draw random work hour
-        .WillOnce(testing::Return(0.8)) // draw random school hour
-        .WillRepeatedly(testing::Return(1.0));
-
-    auto& p_compliant_go_to_work =
-        add_test_person(world, home_id, age_group_15_to_34, mio::abm::InfectionState::InfectedNoSymptoms, t);
-    auto& p_compliant_go_to_school =
-        add_test_person(world, home_id, age_group_5_to_14, mio::abm::InfectionState::InfectedNoSymptoms, t);
-    auto& p_no_mask =
-        add_test_person(world, home_id, age_group_15_to_34, mio::abm::InfectionState::InfectedNoSymptoms, t);
-    auto& p_no_test =
-        add_test_person(world, home_id, age_group_15_to_34, mio::abm::InfectionState::InfectedNoSymptoms, t);
-    auto& p_no_isolation =
-        add_test_person(world, home_id, age_group_15_to_34, mio::abm::InfectionState::InfectedNoSymptoms, t);
-
-    p_compliant_go_to_work.set_assigned_location(work_id);
-    p_compliant_go_to_work.set_assigned_location(home_id);
-    p_compliant_go_to_school.set_assigned_location(school_id);
-    p_compliant_go_to_school.set_assigned_location(home_id);
-    p_no_mask.set_assigned_location(work_id);
-    p_no_mask.set_assigned_location(home_id);
-    p_no_test.set_assigned_location(work_id);
-    p_no_test.set_assigned_location(home_id);
-    p_no_isolation.set_assigned_location(work_id);
-    p_no_isolation.set_assigned_location(home_id);
-
-    auto& work   = world.get_individualized_location(work_id);
-    auto& home   = world.get_individualized_location(home_id);
-    auto& school = world.get_individualized_location(school_id);
-
-    auto testing_criteria = mio::abm::TestingCriteria(
-        {}, {mio::abm::InfectionState::InfectedSymptoms, mio::abm::InfectionState::InfectedNoSymptoms});
-    const auto testing_min_time = mio::abm::minutes(3);
-    const auto start_date       = mio::abm::TimePoint(0);
-    const auto end_date         = mio::abm::TimePoint(60 * 60 * 24 * 3);
-    const auto probability      = 1;
-    const auto test_type        = mio::abm::PCRTest();
-    auto testing_scheme =
-        mio::abm::TestingScheme({testing_criteria}, testing_min_time, start_date, end_date, test_type, probability);
-    world.get_testing_strategy().add_testing_scheme(mio::abm::LocationType::Work, testing_scheme);
-
-    ScopedMockDistribution<testing::StrictMock<MockDistribution<mio::ExponentialDistribution<double>>>>
-        mock_exponential_dist;
-    EXPECT_CALL(mock_exponential_dist.get_mock(), invoke).WillRepeatedly(Return(1.));
-
-    work.set_required_mask(mio::abm::MaskType::FFP2);
-    p_no_mask.set_compliance(mio::abm::InterventionType::Mask, 0.4);
-    p_no_test.set_compliance(mio::abm::InterventionType::Testing, 0.4);
-    p_no_isolation.set_compliance(mio::abm::InterventionType::Isolation, 0.4);
-
-    world.evolve(t, dt);
-
-    // The complied person is allowed to be at work and wear the required mask
-    EXPECT_EQ(p_compliant_go_to_work.get_location(), work);
-    EXPECT_EQ(p_compliant_go_to_work.get_mask().get_type(), mio::abm::MaskType::FFP2);
-
-    // The complied person is allowed to be at school and don't wear mask
-    EXPECT_EQ(p_compliant_go_to_school.get_location(), school);
-    EXPECT_EQ(p_compliant_go_to_school.get_mask().get_type(), mio::abm::MaskType::None);
-
-    // The person, who does not wear mask, is not allowed to be in location
-    EXPECT_EQ(p_no_mask.get_mask().get_type(), mio::abm::MaskType::None);
-    EXPECT_NE(p_no_mask.get_location(), work);
-
-    // The person, who does not want test, is not allowed to be in location
-    EXPECT_NE(p_no_test.get_location(), work);
-
-    // The person does not want to isolate when the test is positive
-    EXPECT_FALSE(p_no_isolation.is_in_quarantine(t, world.parameters));
-
-    // Using trip list
-    mio::abm::TripList& trip_list = world.get_trip_list();
-    mio::abm::Trip trip1(p_compliant_go_to_work.get_person_id(), t, work_id, home_id);
-    mio::abm::Trip trip2(p_compliant_go_to_school.get_person_id(), t, school_id, home_id);
-    mio::abm::Trip trip3(p_no_mask.get_person_id(), t, work_id, home_id);
-    mio::abm::Trip trip4(p_no_test.get_person_id(), t, work_id, home_id);
-    mio::abm::Trip trip5(p_no_isolation.get_person_id(), t, work_id, home_id);
-    trip_list.add_trip(trip1);
-    trip_list.add_trip(trip2);
-    trip_list.add_trip(trip3);
-    trip_list.add_trip(trip4);
-    trip_list.add_trip(trip5);
-    p_compliant_go_to_work.migrate_to(home); // reset person location
-    p_compliant_go_to_school.migrate_to(home); // reset person location
-    world.use_migration_rules(false);
-    world.evolve(t, dt);
-
-    // The complied person is allowed to be at work and wear the required mask
-    EXPECT_EQ(p_compliant_go_to_work.get_location(), work);
-    EXPECT_EQ(p_compliant_go_to_work.get_mask().get_type(), mio::abm::MaskType::FFP2);
-
-    // The complied person is allowed to be at school and don't wear mask
-    EXPECT_EQ(p_compliant_go_to_school.get_location(), school);
-    EXPECT_EQ(p_compliant_go_to_school.get_mask().get_type(), mio::abm::MaskType::None);
-
-    // The person, who does not wear mask, is not allowed to be in location
-    EXPECT_EQ(p_no_mask.get_mask().get_type(), mio::abm::MaskType::None);
-    EXPECT_NE(p_no_mask.get_location(), work);
-
-    // The person, who does not want test, is not allowed to be in location
-    EXPECT_NE(p_no_test.get_location(), work);
-
-    // The person does not want to isolate when the test is positive
-    EXPECT_FALSE(p_no_isolation.is_in_quarantine(t, world.parameters));
-=======
-    ASSERT_EQ(params.check_constraints(), true);
->>>>>>> 43aec131
+    EXPECT_EQ(params.check_constraints(), true);
 }