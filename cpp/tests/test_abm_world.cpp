--- conflicted
+++ resolved
@@ -17,11 +17,7 @@
 * See the License for the specific language governing permissions and
 * limitations under the License.
 */
-<<<<<<< HEAD
-
-=======
 #include "abm/person.h"
->>>>>>> 687fa256
 #include "abm_helpers.h"
 #include "memilio/utils/random_number_generator.h"
 
@@ -225,7 +221,6 @@
     }
 
     {
-<<<<<<< HEAD
         auto t     = mio::abm::TimePoint(0) + mio::abm::hours(8);
         auto dt    = mio::abm::hours(2);
         auto world = mio::abm::World(NUM_AGE_GROUPS);
@@ -240,26 +235,12 @@
             2 * dt.days();
         world.parameters.get<mio::abm::SevereToRecovered>()[{mio::abm::VirusVariant::Wildtype, AGE_GROUP_15_TO_34}] =
             2 * dt.days();
-=======
-        auto t      = mio::abm::TimePoint(0) + mio::abm::hours(8);
-        auto dt     = mio::abm::hours(2);
-        auto params = mio::abm::GlobalInfectionParameters{};
->>>>>>> 687fa256
-
-        world.use_migration_rules(false);
 
         auto home_id     = world.add_location(mio::abm::LocationType::Home);
         auto event_id    = world.add_location(mio::abm::LocationType::SocialEvent);
         auto work_id     = world.add_location(mio::abm::LocationType::Work);
         auto hospital_id = world.add_location(mio::abm::LocationType::Hospital);
 
-<<<<<<< HEAD
-        auto& p1 = add_test_person(world, home_id, AGE_GROUP_15_TO_34, mio::abm::InfectionState::InfectedNoSymptoms, t);
-        auto& p2 = add_test_person(world, home_id, AGE_GROUP_5_TO_14, mio::abm::InfectionState::Susceptible, t);
-        auto& p3 = add_test_person(world, home_id, AGE_GROUP_5_TO_14, mio::abm::InfectionState::InfectedSevere, t);
-        auto& p4 = add_test_person(world, hospital_id, AGE_GROUP_5_TO_14, mio::abm::InfectionState::Recovered, t);
-        auto& p5 = add_test_person(world, home_id, AGE_GROUP_15_TO_34, mio::abm::InfectionState::Susceptible, t);
-=======
         ScopedMockDistribution<testing::StrictMock<MockDistribution<mio::UniformDistribution<double>>>>
             mock_uniform_dist;
         EXPECT_CALL(mock_uniform_dist.get_mock(), invoke)
@@ -274,17 +255,11 @@
             .WillOnce(testing::Return(0.8)) // draw random school hour
             .WillRepeatedly(testing::Return(1.0)); // this forces p1 and p3 to recover
 
-        auto& p1 = add_test_person(world, home_id, mio::abm::AgeGroup::Age15to34,
-                                   mio::abm::InfectionState::InfectedNoSymptoms, t);
-        auto& p2 =
-            add_test_person(world, home_id, mio::abm::AgeGroup::Age5to14, mio::abm::InfectionState::Susceptible, t);
-        auto& p3 =
-            add_test_person(world, home_id, mio::abm::AgeGroup::Age5to14, mio::abm::InfectionState::InfectedSevere, t);
-        auto& p4 =
-            add_test_person(world, hospital_id, mio::abm::AgeGroup::Age5to14, mio::abm::InfectionState::Recovered, t);
-        auto& p5 =
-            add_test_person(world, home_id, mio::abm::AgeGroup::Age15to34, mio::abm::InfectionState::Susceptible, t);
->>>>>>> 687fa256
+        auto& p1 = add_test_person(world, home_id, AGE_GROUP_15_TO_34, mio::abm::InfectionState::InfectedNoSymptoms, t);
+        auto& p2 = add_test_person(world, home_id, AGE_GROUP_5_TO_14, mio::abm::InfectionState::Susceptible, t);
+        auto& p3 = add_test_person(world, home_id, AGE_GROUP_5_TO_14, mio::abm::InfectionState::InfectedSevere, t);
+        auto& p4 = add_test_person(world, hospital_id, AGE_GROUP_5_TO_14, mio::abm::InfectionState::Recovered, t);
+        auto& p5 = add_test_person(world, home_id, AGE_GROUP_15_TO_34, mio::abm::InfectionState::Susceptible, t);
         p1.set_assigned_location(event_id);
         p2.set_assigned_location(event_id);
         p1.set_assigned_location(work_id);
@@ -426,13 +401,9 @@
 
 TEST(TestWorldTestingCriteria, testAddingAndUpdatingAndRunningTestingSchemes)
 {
-<<<<<<< HEAD
+    auto rng = mio::RandomNumberGenerator();
+
     auto world = mio::abm::World(NUM_AGE_GROUPS);
-=======
-    auto rng = mio::RandomNumberGenerator();
-
-    mio::abm::GlobalInfectionParameters params;
->>>>>>> 687fa256
     // make sure the infected person stay in Infected long enough
     world.parameters.get<mio::abm::InfectedSymptomsToRecovered>()[{mio::abm::VirusVariant(0), AGE_GROUP_15_TO_34}] =
         100;
@@ -443,14 +414,9 @@
     auto& home        = world.get_individualized_location(home_id);
     auto& work        = world.get_individualized_location(work_id);
     auto current_time = mio::abm::TimePoint(0);
-<<<<<<< HEAD
     auto person =
         add_test_person(world, home_id, AGE_GROUP_15_TO_34, mio::abm::InfectionState::InfectedSymptoms, current_time);
-=======
-    auto person       = add_test_person(world, home_id, mio::abm::AgeGroup::Age15to34,
-                                        mio::abm::InfectionState::InfectedSymptoms, current_time);
-    auto rng_person   = mio::abm::Person::RandomNumberGenerator(rng, person);
->>>>>>> 687fa256
+    auto rng_person = mio::abm::Person::RandomNumberGenerator(rng, person);
     person.set_assigned_location(home);
     person.set_assigned_location(work);
 
@@ -483,251 +449,5 @@
 
     world.get_testing_strategy().add_testing_scheme(testing_scheme); //doesn't get added because of == operator
     world.get_testing_strategy().remove_testing_scheme(testing_scheme);
-<<<<<<< HEAD
     ASSERT_EQ(world.get_testing_strategy().run_strategy(person, work, current_time), true); // no more testing_schemes
-}
-
-TEST(TestWorld, checkParameterConstraints)
-{
-    auto world  = mio::abm::World(NUM_AGE_GROUPS);
-    auto params = world.parameters;
-
-    params.get<mio::abm::IncubationPeriod>()[{mio::abm::VirusVariant::Wildtype, AGE_GROUP_0_TO_4}]              = 1.;
-    params.get<mio::abm::InfectedNoSymptomsToSymptoms>()[{mio::abm::VirusVariant::Wildtype, AGE_GROUP_0_TO_4}]  = 2.;
-    params.get<mio::abm::InfectedNoSymptomsToRecovered>()[{mio::abm::VirusVariant::Wildtype, AGE_GROUP_0_TO_4}] = 3.;
-    params.get<mio::abm::InfectedSymptomsToRecovered>()[{mio::abm::VirusVariant::Wildtype, AGE_GROUP_0_TO_4}]   = 4.;
-    params.get<mio::abm::InfectedSymptomsToSevere>()[{mio::abm::VirusVariant::Wildtype, AGE_GROUP_0_TO_4}]      = 5.;
-    params.get<mio::abm::SevereToCritical>()[{mio::abm::VirusVariant::Wildtype, AGE_GROUP_0_TO_4}]              = 6.;
-    params.get<mio::abm::SevereToRecovered>()[{mio::abm::VirusVariant::Wildtype, AGE_GROUP_0_TO_4}]             = 7.;
-    params.get<mio::abm::CriticalToDead>()[{mio::abm::VirusVariant::Wildtype, AGE_GROUP_0_TO_4}]                = 8.;
-    params.get<mio::abm::CriticalToRecovered>()[{mio::abm::VirusVariant::Wildtype, AGE_GROUP_0_TO_4}]           = 9.;
-    params.get<mio::abm::RecoveredToSusceptible>()[{mio::abm::VirusVariant::Wildtype, AGE_GROUP_0_TO_4}]        = 10.;
-    params.get<mio::abm::DetectInfection>()[{mio::abm::VirusVariant::Wildtype, AGE_GROUP_0_TO_4}]               = 0.3;
-    params.get<mio::abm::GotoWorkTimeMinimum>()[AGE_GROUP_35_TO_59]       = mio::abm::hours(4);
-    params.get<mio::abm::GotoWorkTimeMaximum>()[AGE_GROUP_35_TO_59]       = mio::abm::hours(8);
-    params.get<mio::abm::GotoSchoolTimeMinimum>()[AGE_GROUP_0_TO_4]       = mio::abm::hours(3);
-    params.get<mio::abm::GotoSchoolTimeMaximum>()[AGE_GROUP_0_TO_4]       = mio::abm::hours(6);
-    params.get<mio::abm::MaskProtection>()[mio::abm::MaskType::Community] = 0.5;
-    params.get<mio::abm::MaskProtection>()[mio::abm::MaskType::FFP2]      = 0.6;
-    params.get<mio::abm::MaskProtection>()[mio::abm::MaskType::Surgical]  = 0.7;
-    params.get<mio::abm::LockdownDate>()                                  = mio::abm::TimePoint(0);
-    mio::abm::TimePoint(0).days();
-    ASSERT_EQ(params.check_constraints(), false);
-
-    params.get<mio::abm::IncubationPeriod>()[{mio::abm::VirusVariant::Wildtype, AGE_GROUP_0_TO_4}] = -1.;
-    ASSERT_EQ(params.check_constraints(), true);
-    params.get<mio::abm::IncubationPeriod>()[{mio::abm::VirusVariant::Wildtype, AGE_GROUP_0_TO_4}]             = 1.;
-    params.get<mio::abm::InfectedNoSymptomsToSymptoms>()[{mio::abm::VirusVariant::Wildtype, AGE_GROUP_0_TO_4}] = -2.;
-    ASSERT_EQ(params.check_constraints(), true);
-    params.get<mio::abm::InfectedNoSymptomsToSymptoms>()[{mio::abm::VirusVariant::Wildtype, AGE_GROUP_0_TO_4}]  = 2.;
-    params.get<mio::abm::InfectedNoSymptomsToRecovered>()[{mio::abm::VirusVariant::Wildtype, AGE_GROUP_0_TO_4}] = -3.;
-    ASSERT_EQ(params.check_constraints(), true);
-    params.get<mio::abm::InfectedNoSymptomsToRecovered>()[{mio::abm::VirusVariant::Wildtype, AGE_GROUP_0_TO_4}] = 3.;
-    params.get<mio::abm::InfectedSymptomsToRecovered>()[{mio::abm::VirusVariant::Wildtype, AGE_GROUP_0_TO_4}]   = -4.;
-    ASSERT_EQ(params.check_constraints(), true);
-    params.get<mio::abm::InfectedSymptomsToRecovered>()[{mio::abm::VirusVariant::Wildtype, AGE_GROUP_0_TO_4}] = 4.;
-    params.get<mio::abm::InfectedSymptomsToSevere>()[{mio::abm::VirusVariant::Wildtype, AGE_GROUP_0_TO_4}]    = -5.;
-    ASSERT_EQ(params.check_constraints(), true);
-    params.get<mio::abm::InfectedSymptomsToSevere>()[{mio::abm::VirusVariant::Wildtype, AGE_GROUP_0_TO_4}] = 5.;
-    params.get<mio::abm::SevereToCritical>()[{mio::abm::VirusVariant::Wildtype, AGE_GROUP_0_TO_4}]         = -6.;
-    ASSERT_EQ(params.check_constraints(), true);
-    params.get<mio::abm::SevereToCritical>()[{mio::abm::VirusVariant::Wildtype, AGE_GROUP_0_TO_4}]  = 6.;
-    params.get<mio::abm::SevereToRecovered>()[{mio::abm::VirusVariant::Wildtype, AGE_GROUP_0_TO_4}] = -7.;
-    ASSERT_EQ(params.check_constraints(), true);
-    params.get<mio::abm::SevereToRecovered>()[{mio::abm::VirusVariant::Wildtype, AGE_GROUP_0_TO_4}] = 7.;
-    params.get<mio::abm::CriticalToDead>()[{mio::abm::VirusVariant::Wildtype, AGE_GROUP_0_TO_4}]    = -8.;
-    ASSERT_EQ(params.check_constraints(), true);
-    params.get<mio::abm::CriticalToDead>()[{mio::abm::VirusVariant::Wildtype, AGE_GROUP_0_TO_4}]      = 8.;
-    params.get<mio::abm::CriticalToRecovered>()[{mio::abm::VirusVariant::Wildtype, AGE_GROUP_0_TO_4}] = -9.;
-    ASSERT_EQ(params.check_constraints(), true);
-    params.get<mio::abm::CriticalToRecovered>()[{mio::abm::VirusVariant::Wildtype, AGE_GROUP_0_TO_4}]    = 9.;
-    params.get<mio::abm::RecoveredToSusceptible>()[{mio::abm::VirusVariant::Wildtype, AGE_GROUP_0_TO_4}] = -10.;
-    ASSERT_EQ(params.check_constraints(), true);
-    params.get<mio::abm::RecoveredToSusceptible>()[{mio::abm::VirusVariant::Wildtype, AGE_GROUP_0_TO_4}] = 10.;
-    params.get<mio::abm::DetectInfection>()[{mio::abm::VirusVariant::Wildtype, AGE_GROUP_0_TO_4}]        = 1.1;
-    ASSERT_EQ(params.check_constraints(), true);
-    params.get<mio::abm::DetectInfection>()[{mio::abm::VirusVariant::Wildtype, AGE_GROUP_0_TO_4}] = 0.3;
-
-    params.get<mio::abm::GotoWorkTimeMinimum>()[AGE_GROUP_35_TO_59] = mio::abm::hours(30);
-    ASSERT_EQ(params.check_constraints(), true);
-    params.get<mio::abm::GotoWorkTimeMinimum>()[AGE_GROUP_35_TO_59] = mio::abm::hours(4);
-    params.get<mio::abm::GotoWorkTimeMaximum>()[AGE_GROUP_35_TO_59] = mio::abm::hours(30);
-    ASSERT_EQ(params.check_constraints(), true);
-    params.get<mio::abm::GotoWorkTimeMaximum>()[AGE_GROUP_35_TO_59] = mio::abm::hours(8);
-    params.get<mio::abm::GotoSchoolTimeMinimum>()[AGE_GROUP_0_TO_4] = mio::abm::hours(30);
-    ASSERT_EQ(params.check_constraints(), true);
-    params.get<mio::abm::GotoSchoolTimeMinimum>()[AGE_GROUP_0_TO_4] = mio::abm::hours(3);
-    params.get<mio::abm::GotoSchoolTimeMaximum>()[AGE_GROUP_0_TO_4] = mio::abm::hours(30);
-    ASSERT_EQ(params.check_constraints(), true);
-    params.get<mio::abm::GotoSchoolTimeMaximum>()[AGE_GROUP_0_TO_4] = mio::abm::hours(6);
-
-    params.get<mio::abm::MaskProtection>()[mio::abm::MaskType::Community] = 1.2;
-    ASSERT_EQ(params.check_constraints(), true);
-    params.get<mio::abm::MaskProtection>()[mio::abm::MaskType::Community] = 0.5;
-    params.get<mio::abm::MaskProtection>()[mio::abm::MaskType::FFP2]      = 1.2;
-    ASSERT_EQ(params.check_constraints(), true);
-    params.get<mio::abm::MaskProtection>()[mio::abm::MaskType::FFP2]     = 0.6;
-    params.get<mio::abm::MaskProtection>()[mio::abm::MaskType::Surgical] = 1.2;
-    ASSERT_EQ(params.check_constraints(), true);
-    params.get<mio::abm::MaskProtection>()[mio::abm::MaskType::Surgical] = 0.7;
-
-    params.get<mio::abm::LockdownDate>() = mio::abm::TimePoint(-2);
-    ASSERT_EQ(params.check_constraints(), true);
-}
-
-TEST(TestWorld, copyWorld)
-{
-    auto world = mio::abm::World(NUM_AGE_GROUPS);
-
-    world.parameters.get<mio::abm::IncubationPeriod>()[{mio::abm::VirusVariant::Wildtype, AGE_GROUP_0_TO_4}] = 4.;
-    world.use_migration_rules(false);
-
-    auto school_id1 = world.add_location(mio::abm::LocationType::School);
-    auto school_id2 = world.add_location(mio::abm::LocationType::School);
-    auto work_id    = world.add_location(mio::abm::LocationType::Work);
-    auto home_id    = world.add_location(mio::abm::LocationType::Home);
-
-    auto& school1 = world.get_individualized_location(school_id1);
-    school1.set_required_mask(mio::abm::MaskType::Surgical);
-    school1.set_npi_active(true);
-    auto& school2 = world.get_individualized_location(school_id2);
-    school2.set_required_mask(mio::abm::MaskType::FFP2);
-    auto& work = world.get_individualized_location(work_id);
-    auto& home = world.get_individualized_location(home_id);
-
-    auto& p1 = world.add_person(school_id1, AGE_GROUP_0_TO_4);
-    p1.add_new_infection(
-        mio::abm::Infection(mio::abm::VirusVariant::Wildtype, p1.get_age(), world.parameters, mio::abm::TimePoint(0)));
-    auto& p2 = world.add_person(school_id2, AGE_GROUP_15_TO_34);
-    p2.set_mask_preferences(std::vector<double>(15, 0.2));
-
-    mio::abm::TripList& trip_data = world.get_trip_list();
-    mio::abm::Trip trip1(p1.get_person_id(), mio::abm::TimePoint(0) + mio::abm::hours(8), school_id1, home_id);
-    mio::abm::Trip trip2(p2.get_person_id(), mio::abm::TimePoint(0) + mio::abm::hours(9), work_id, home_id);
-    trip_data.add_trip(trip1);
-    trip_data.add_trip(trip2);
-
-    auto infection_params =
-        world.parameters.get<mio::abm::IncubationPeriod>()[{mio::abm::VirusVariant::Wildtype, AGE_GROUP_0_TO_4}]
-            .value();
-
-    auto copied_world = mio::abm::World(world);
-    auto copied_infection_params =
-        copied_world.parameters.get<mio::abm::IncubationPeriod>()[{mio::abm::VirusVariant::Wildtype, AGE_GROUP_0_TO_4}]
-            .value();
-
-    // Assert the parameters, trips, locations and persons of copied world are logically equal to that of original world
-    ASSERT_EQ(copied_infection_params, infection_params);
-    ASSERT_EQ(copied_world.use_migration_rules(), world.use_migration_rules());
-
-    mio::abm::TripList& copied_trip_data = copied_world.get_trip_list();
-    ASSERT_EQ(copied_trip_data.num_trips(), world.get_trip_list().num_trips());
-    ASSERT_EQ(copied_trip_data.get_next_trip().person_id, p1.get_person_id());
-    ASSERT_EQ(copied_trip_data.get_next_trip().migration_destination, school_id1);
-    ASSERT_EQ(copied_trip_data.get_next_trip().migration_origin, home_id);
-    copied_trip_data.increase_index();
-    ASSERT_EQ(copied_trip_data.get_next_trip().person_id, p2.get_person_id());
-    ASSERT_EQ(copied_trip_data.get_next_trip().migration_destination, work_id);
-    ASSERT_EQ(copied_trip_data.get_next_trip().migration_origin, home_id);
-
-    ASSERT_EQ(copied_world.get_locations().size(), world.get_locations().size());
-    ASSERT_EQ(copied_world.get_locations()[1].get_index(), school_id1.index);
-    ASSERT_EQ(copied_world.get_locations()[2].get_index(), school_id2.index);
-    ASSERT_EQ(copied_world.get_locations()[3].get_index(), work_id.index);
-    ASSERT_EQ(copied_world.get_locations()[4].get_index(), home_id.index);
-    ASSERT_EQ(copied_world.get_locations()[1].get_number_persons(), world.get_locations()[1].get_number_persons());
-    ASSERT_EQ(copied_world.get_locations()[2].get_number_persons(), world.get_locations()[2].get_number_persons());
-    ASSERT_EQ(copied_world.get_locations()[3].get_number_persons(), world.get_locations()[3].get_number_persons());
-    ASSERT_EQ(copied_world.get_locations()[4].get_number_persons(), world.get_locations()[4].get_number_persons());
-    ASSERT_EQ(copied_world.get_locations()[1].get_npi_active(), world.get_locations()[1].get_npi_active());
-    ASSERT_EQ(copied_world.get_locations()[2].get_npi_active(), world.get_locations()[2].get_npi_active());
-    ASSERT_EQ(copied_world.get_locations()[3].get_npi_active(), world.get_locations()[3].get_npi_active());
-    ASSERT_EQ(copied_world.get_locations()[4].get_npi_active(), world.get_locations()[4].get_npi_active());
-    ASSERT_EQ(copied_world.get_locations()[1].get_required_mask(), world.get_locations()[1].get_required_mask());
-    ASSERT_EQ(copied_world.get_locations()[2].get_required_mask(), world.get_locations()[2].get_required_mask());
-    ASSERT_EQ(
-        copied_world.get_locations()[1].get_subpopulation(mio::abm::TimePoint(0), mio::abm::InfectionState::Exposed),
-        world.get_locations()[1].get_subpopulation(mio::abm::TimePoint(0), mio::abm::InfectionState::Exposed));
-    ASSERT_EQ(
-        copied_world.get_locations()[1].get_subpopulation(mio::abm::TimePoint(0),
-                                                          mio::abm::InfectionState::Susceptible),
-        world.get_locations()[1].get_subpopulation(mio::abm::TimePoint(0), mio::abm::InfectionState::Susceptible));
-    ASSERT_EQ(
-        copied_world.get_locations()[2].get_subpopulation(mio::abm::TimePoint(0), mio::abm::InfectionState::Exposed),
-        world.get_locations()[2].get_subpopulation(mio::abm::TimePoint(0), mio::abm::InfectionState::Exposed));
-    ASSERT_EQ(
-        copied_world.get_locations()[2].get_subpopulation(mio::abm::TimePoint(0),
-                                                          mio::abm::InfectionState::Susceptible),
-        world.get_locations()[2].get_subpopulation(mio::abm::TimePoint(0), mio::abm::InfectionState::Susceptible));
-    ASSERT_EQ(
-        copied_world.get_locations()[3].get_subpopulation(mio::abm::TimePoint(0), mio::abm::InfectionState::Exposed),
-        world.get_locations()[3].get_subpopulation(mio::abm::TimePoint(0), mio::abm::InfectionState::Exposed));
-    ASSERT_EQ(
-        copied_world.get_locations()[4].get_subpopulation(mio::abm::TimePoint(0), mio::abm::InfectionState::Exposed),
-        world.get_locations()[4].get_subpopulation(mio::abm::TimePoint(0), mio::abm::InfectionState::Exposed));
-
-    ASSERT_EQ(copied_world.get_persons().size(), world.get_persons().size());
-    ASSERT_EQ(copied_world.get_persons()[0].get_location().get_index(), p1.get_location().get_index());
-    ASSERT_EQ(copied_world.get_persons()[1].get_location().get_index(), p2.get_location().get_index());
-    ASSERT_EQ(copied_world.get_persons()[0].get_location().get_type(), p1.get_location().get_type());
-    ASSERT_EQ(copied_world.get_persons()[1].get_location().get_type(), p2.get_location().get_type());
-    ASSERT_EQ(copied_world.get_persons()[0].get_infection().get_infection_state(mio::abm::TimePoint(0)),
-              p1.get_infection().get_infection_state(mio::abm::TimePoint(0)));
-    ASSERT_EQ(copied_world.get_persons()[0].get_mask_compliance(mio::abm::LocationType::Home),
-              world.get_persons()[0].get_mask_compliance(mio::abm::LocationType::Home));
-    ASSERT_EQ(copied_world.get_persons()[0].get_mask_compliance(mio::abm::LocationType::Work),
-              world.get_persons()[0].get_mask_compliance(mio::abm::LocationType::Work));
-    ASSERT_EQ(copied_world.get_persons()[1].get_mask_compliance(mio::abm::LocationType::Home),
-              world.get_persons()[1].get_mask_compliance(mio::abm::LocationType::Home));
-    ASSERT_EQ(copied_world.get_persons()[1].get_mask_compliance(mio::abm::LocationType::Work),
-              world.get_persons()[1].get_mask_compliance(mio::abm::LocationType::Work));
-    ASSERT_EQ(&(world.get_persons()[0].get_location()), &(p1.get_location()));
-    ASSERT_EQ(&(world.get_persons()[1].get_location()), &(p2.get_location()));
-
-    // Assert the parameters, trips, locations, persons and their member variables of copied world are stored in different address of original world
-    ASSERT_NE(&(copied_world.parameters), &world.parameters);
-
-    ASSERT_NE(&(copied_world.get_trip_list()), &trip_data);
-
-    ASSERT_NE(&copied_world.get_locations()[1], &school1);
-    ASSERT_NE(&copied_world.get_locations()[2], &school2);
-    ASSERT_NE(&copied_world.get_locations()[3], &work);
-    ASSERT_NE(&copied_world.get_locations()[4], &home);
-    ASSERT_NE(&copied_world.get_locations()[1].get_cells(), &school1.get_cells());
-    ASSERT_NE(&copied_world.get_locations()[2].get_cells(), &school2.get_cells());
-    ASSERT_NE(&copied_world.get_locations()[3].get_cells(), &work.get_cells());
-    ASSERT_NE(&copied_world.get_locations()[4].get_cells(), &home.get_cells());
-    ASSERT_NE(&copied_world.get_locations()[1].get_subpopulations(), &school1.get_subpopulations());
-    ASSERT_NE(&copied_world.get_locations()[2].get_subpopulations(), &school2.get_subpopulations());
-    ASSERT_NE(&copied_world.get_locations()[3].get_subpopulations(), &work.get_subpopulations());
-    ASSERT_NE(&copied_world.get_locations()[4].get_subpopulations(), &home.get_subpopulations());
-
-    ASSERT_NE(&copied_world.get_persons()[0], &p1);
-    ASSERT_NE(&copied_world.get_persons()[1], &p2);
-    ASSERT_NE(&(copied_world.get_persons()[0].get_location()), &school1);
-    ASSERT_NE(&(copied_world.get_persons()[1].get_location()), &school2);
-    ASSERT_NE(&(copied_world.get_locations()[1]), &(p1.get_location()));
-    ASSERT_NE(&(copied_world.get_locations()[2]), &(p2.get_location()));
-    ASSERT_NE(&(copied_world.get_persons()[0].get_assigned_locations()), &p1.get_assigned_locations());
-    ASSERT_NE(&(copied_world.get_persons()[1].get_assigned_locations()), &p2.get_assigned_locations());
-    ASSERT_NE(&(copied_world.get_persons()[0].get_vaccinations()), &p1.get_vaccinations());
-    ASSERT_NE(&(copied_world.get_persons()[1].get_vaccinations()), &p2.get_vaccinations());
-    ASSERT_NE(&(copied_world.get_persons()[0].get_infection()), &p1.get_infection());
-    ASSERT_NE(&(copied_world.get_persons()[0].get_mask()), &p1.get_mask());
-    ASSERT_NE(&(copied_world.get_persons()[1].get_mask()), &p2.get_mask());
-    ASSERT_NE(&(copied_world.get_persons()[0].get_cells()), &p1.get_cells());
-    ASSERT_NE(&(copied_world.get_persons()[1].get_cells()), &p2.get_cells());
-
-    // Evolve the world and check that the copied world has not evolved
-    p1.migrate_to(work, {0});
-    p2.migrate_to(home, {0});
-    ASSERT_NE(copied_world.get_persons()[0].get_location().get_type(), work.get_type());
-    ASSERT_NE(copied_world.get_persons()[1].get_location().get_type(), home.get_type());
-    auto copied_world2 = mio::abm::World(world);
-    ASSERT_EQ(copied_world2.get_persons()[0].get_location().get_type(), work.get_type());
-    ASSERT_EQ(copied_world2.get_persons()[1].get_location().get_type(), home.get_type());
-=======
-    ASSERT_EQ(world.get_testing_strategy().run_strategy(rng_person, person, work, current_time),
-              true); // no more testing_schemes
->>>>>>> 687fa256
 }