--- conflicted
+++ resolved
@@ -433,13 +433,8 @@
     auto testing_scheme =
         mio::abm::TestingScheme(testing_criteria, testing_frequency, start_date, end_date, test_type, probability);
 
-<<<<<<< HEAD
     world.get_testing_strategy().add_testing_scheme(mio::abm::LocationType::Work, testing_scheme);
-    ASSERT_EQ(world.get_testing_strategy().run_strategy(person, work, current_time),
-=======
-    world.get_testing_strategy().add_testing_scheme(testing_scheme);
     ASSERT_EQ(world.get_testing_strategy().run_strategy(rng_person, person, work, current_time),
->>>>>>> 687fa256
               true); // no active testing scheme -> person can enter
     current_time = mio::abm::TimePoint(30);
     world.get_testing_strategy().update_activity_status(current_time);
@@ -450,15 +445,9 @@
         .WillOnce(testing::Return(0.4));
     ASSERT_EQ(world.get_testing_strategy().run_strategy(rng_person, person, work, current_time), false);
 
-<<<<<<< HEAD
     world.get_testing_strategy().add_testing_scheme(mio::abm::LocationType::Work,
                                                     testing_scheme); //doesn't get added because of == operator
     world.get_testing_strategy().remove_testing_scheme(mio::abm::LocationType::Work, testing_scheme);
-    ASSERT_EQ(world.get_testing_strategy().run_strategy(person, work, current_time), true); // no more testing_schemes
-=======
-    world.get_testing_strategy().add_testing_scheme(testing_scheme); //doesn't get added because of == operator
-    world.get_testing_strategy().remove_testing_scheme(testing_scheme);
     ASSERT_EQ(world.get_testing_strategy().run_strategy(rng_person, person, work, current_time),
               true); // no more testing_schemes
->>>>>>> 687fa256
 }