--- conflicted
+++ resolved
@@ -122,13 +122,8 @@
     auto t_test = mio::abm::days(7);
     ASSERT_EQ(sim.get_time(), mio::abm::TimePoint(t_test.seconds()));
 
-<<<<<<< HEAD
     const mio::abm::World<double> world_test{std::move(sim.get_world())};
-    EXPECT_EQ(world_test.get_locations().size(), 0);
-=======
-    const mio::abm::World world_test{std::move(sim.get_world())};
     EXPECT_EQ(world_test.get_locations().size(), 1);
->>>>>>> 23a49e53
 }
 
 TEST(TestSimulation, advanceWithHistory)
