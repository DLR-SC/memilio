/* 
* Copyright (C) 2020-2023 German Aerospace Center (DLR-SC)
*
* Authors: Daniel Abele, Martin J. Kuehn, Martin Siggel
*
* Contact: Martin J. Kuehn <Martin.Kuehn@DLR.de>
*
* Licensed under the Apache License, Version 2.0 (the "License");
* you may not use this file except in compliance with the License.
* You may obtain a copy of the License at
*
*     http://www.apache.org/licenses/LICENSE-2.0
*
* Unless required by applicable law or agreed to in writing, software
* distributed under the License is distributed on an "AS IS" BASIS,
* WITHOUT WARRANTIES OR CONDITIONS OF ANY KIND, either express or implied.
* See the License for the specific language governing permissions and
* limitations under the License.
*/
#include "load_test_data.h"
#include "ode_seir/model.h"
#include "ode_seir/infection_state.h"
#include "ode_seir/parameters.h"
#include "memilio/math/euler.h"
#include "memilio/compartments/simulation.h"
#include <gtest/gtest.h>

<<<<<<< HEAD
using real = double;
=======
TEST(TestSeir, simulateDefault)
{
    double t0   = 0;
    double tmax = 1;
    double dt   = 0.1;

    mio::oseir::Model model;
    mio::TimeSeries<double> result = simulate(t0, tmax, dt, model);

    EXPECT_NEAR(result.get_last_time(), tmax, 1e-10);
}

TEST(TestSeir, CompareSeirWithJS)
{
    // initialization
    double t0   = 0.;
    double tmax = 50.;
    double dt   = 0.1002004008016032;
>>>>>>> a789002c

class TestSeir : public testing::Test
{
protected:
    void SetUp() override
    {
        t0   = 0.;
        tmax = 50.;
        dt   = 0.1002004008016032;

        total_population = 1061000;

        model.populations[{mio::Index<mio::oseir::InfectionState>(mio::oseir::InfectionState::Exposed)}]   = 10000;
        model.populations[{mio::Index<mio::oseir::InfectionState>(mio::oseir::InfectionState::Infected)}]  = 1000;
        model.populations[{mio::Index<mio::oseir::InfectionState>(mio::oseir::InfectionState::Recovered)}] = 1000;
        model.populations[{mio::Index<mio::oseir::InfectionState>(mio::oseir::InfectionState::Susceptible)}] =
            total_population -
            this->model.populations[{mio::Index<mio::oseir::InfectionState>(mio::oseir::InfectionState::Exposed)}] -
            this->model.populations[{mio::Index<mio::oseir::InfectionState>(mio::oseir::InfectionState::Infected)}] -
            this->model.populations[{mio::Index<mio::oseir::InfectionState>(mio::oseir::InfectionState::Recovered)}];
        // suscetible now set with every other update
        // model.nb_sus_t0   = model.nb_total_t0 - model.nb_exp_t0 - model.nb_inf_t0 - model.nb_rec_t0;
        model.parameters.set<mio::oseir::TransmissionProbabilityOnContact>(1.0);
        model.parameters.set<mio::oseir::TimeExposed>(5.2);
        model.parameters.set<mio::oseir::TimeInfected>(2);

        model.parameters.get<mio::oseir::ContactPatterns>().get_baseline()(0, 0) = 2.7;
        model.parameters.get<mio::oseir::ContactPatterns>().add_damping(0.6, mio::SimulationTime(12.5));
    }

public:
    real t0;
    real tmax;
    real dt;
    double total_population;
    mio::oseir::Model model;
};

TEST_F(TestSeir, CompareSeirWithPyBindings)
{
    /*
    This test test the cpp model. The same test is implemented in python to compare the results of both simulations.
    If this test is change the corresponding python test needs to be changed aswell (also updating the data file).
    */
    std::vector<std::vector<real>> refData = load_test_data_csv<real>("seir-compare.csv");
    auto result                            = mio::simulate<mio::oseir::Model>(t0, tmax, dt, model);

    ASSERT_EQ(refData.size(), static_cast<size_t>(result.get_num_time_points()));

    for (Eigen::Index irow = 0; irow < result.get_num_time_points(); ++irow) {
        double t     = refData[static_cast<size_t>(irow)][0];
        auto rel_tol = 1e-6;

        //test result diverges at damping because of changes, not worth fixing at the moment
        if (t > 11.0 && t < 13.0) {
            //strong divergence around damping
            rel_tol = 0.5;
        }
        else if (t > 13.0) {
            //minor divergence after damping
            rel_tol = 1e-2;
        }

        ASSERT_NEAR(t, result.get_times()[irow], 1e-12) << "at row " << irow;
        for (size_t icol = 0; icol < 4; ++icol) {
            double ref    = refData[static_cast<size_t>(irow)][icol + 1];
            double actual = result[irow][icol];

            double tol = rel_tol * ref;
            ASSERT_NEAR(ref, actual, tol) << "at row " << irow;
        }
    }
}

TEST_F(TestSeir, checkPopulationConservation)
{
    auto result        = mio::simulate<mio::oseir::Model>(t0, tmax, dt, model);
    double num_persons = 0.0;
    for (auto i = 0; i < result.get_last_value().size(); i++) {
        num_persons += result.get_last_value()[i];
    }
    EXPECT_NEAR(num_persons, total_population, 1e-8);
}

TEST_F(TestSeir, check_constraints_parameters)
{
    model.parameters.set<mio::oseir::TimeExposed>(5.2);
    model.parameters.set<mio::oseir::TimeInfected>(6);
    model.parameters.set<mio::oseir::TransmissionProbabilityOnContact>(0.04);
    model.parameters.get<mio::oseir::ContactPatterns>().get_baseline()(0, 0) = 10;

    // model.check_constraints() combines the functions from population and parameters.
    // We only want to test the functions for the parameters defined in parameters.h
    ASSERT_EQ(model.parameters.check_constraints(), 0);

    mio::set_log_level(mio::LogLevel::off);
    model.parameters.set<mio::oseir::TimeExposed>(-5.2);
    ASSERT_EQ(model.parameters.check_constraints(), 1);

    model.parameters.set<mio::oseir::TimeExposed>(5.2);
    model.parameters.set<mio::oseir::TimeInfected>(0);
    ASSERT_EQ(model.parameters.check_constraints(), 1);

    model.parameters.set<mio::oseir::TimeInfected>(6);
    model.parameters.set<mio::oseir::TransmissionProbabilityOnContact>(10.);
    ASSERT_EQ(model.parameters.check_constraints(), 1);
}<|MERGE_RESOLUTION|>--- conflicted
+++ resolved
@@ -25,10 +25,7 @@
 #include "memilio/compartments/simulation.h"
 #include <gtest/gtest.h>
 
-<<<<<<< HEAD
-using real = double;
-=======
-TEST(TestSeir, simulateDefault)
+TEST(TestOdeSeir, simulateDefault)
 {
     double t0   = 0;
     double tmax = 1;
@@ -40,15 +37,7 @@
     EXPECT_NEAR(result.get_last_time(), tmax, 1e-10);
 }
 
-TEST(TestSeir, CompareSeirWithJS)
-{
-    // initialization
-    double t0   = 0.;
-    double tmax = 50.;
-    double dt   = 0.1002004008016032;
->>>>>>> a789002c
-
-class TestSeir : public testing::Test
+class TestOdeSeir : public testing::Test
 {
 protected:
     void SetUp() override
@@ -78,21 +67,21 @@
     }
 
 public:
-    real t0;
-    real tmax;
-    real dt;
+    double t0;
+    double tmax;
+    double dt;
     double total_population;
     mio::oseir::Model model;
 };
 
-TEST_F(TestSeir, CompareSeirWithPyBindings)
+TEST_F(TestOdeSeir, CompareSeirWithPyBindings)
 {
     /*
     This test test the cpp model. The same test is implemented in python to compare the results of both simulations.
     If this test is change the corresponding python test needs to be changed aswell (also updating the data file).
     */
-    std::vector<std::vector<real>> refData = load_test_data_csv<real>("seir-compare.csv");
-    auto result                            = mio::simulate<mio::oseir::Model>(t0, tmax, dt, model);
+    std::vector<std::vector<double>> refData = load_test_data_csv<double>("seir-compare.csv");
+    auto result                              = mio::simulate<mio::oseir::Model>(t0, tmax, dt, model);
 
     ASSERT_EQ(refData.size(), static_cast<size_t>(result.get_num_time_points()));
 
@@ -121,7 +110,7 @@
     }
 }
 
-TEST_F(TestSeir, checkPopulationConservation)
+TEST_F(TestOdeSeir, checkPopulationConservation)
 {
     auto result        = mio::simulate<mio::oseir::Model>(t0, tmax, dt, model);
     double num_persons = 0.0;
@@ -131,7 +120,7 @@
     EXPECT_NEAR(num_persons, total_population, 1e-8);
 }
 
-TEST_F(TestSeir, check_constraints_parameters)
+TEST_F(TestOdeSeir, check_constraints_parameters)
 {
     model.parameters.set<mio::oseir::TimeExposed>(5.2);
     model.parameters.set<mio::oseir::TimeInfected>(6);
