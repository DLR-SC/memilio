/* 
* Copyright (C) 2020-2024 MEmilio
*
* Authors: Daniel Abele
*
* Contact: Martin J. Kuehn <Martin.Kuehn@DLR.de>
*
* Licensed under the Apache License, Version 2.0 (the "License");
* you may not use this file except in compliance with the License.
* You may obtain a copy of the License at
*
*     http://www.apache.org/licenses/LICENSE-2.0
*
* Unless required by applicable law or agreed to in writing, software
* distributed under the License is distributed on an "AS IS" BASIS,
* WITHOUT WARRANTIES OR CONDITIONS OF ANY KIND, either express or implied.
* See the License for the specific language governing permissions and
* limitations under the License.
*/
#define _USE_MATH_DEFINES

#include "memilio/mobility/metapopulation_mobility_instant.h"
#include "ode_seir/model.h"
#include "ode_seir/infection_state.h"
#include "ode_seir/parameters.h"
#include "ode_secir/model.h"
#include "memilio/math/eigen_util.h"
#include "memilio/math/eigen.h"
#include "memilio/compartments/simulation.h"
#include "matchers.h"
#include "gtest/gtest.h"

#include <cmath>

TEST(TestMobility, compareNoMigrationWithSingleIntegration)
{
    auto t0   = 0.0;
    auto tmax = 5.0;
    auto dt   = 0.5;

    mio::oseir::Model<double> model1;
    model1.populations[{mio::Index<mio::oseir::InfectionState>(mio::oseir::InfectionState::Susceptible)}] = 0.9;
    model1.populations[{mio::Index<mio::oseir::InfectionState>(mio::oseir::InfectionState::Exposed)}]     = 0.1;
    model1.populations.set_total(1000);
    model1.parameters.get<mio::oseir::ContactPatterns>().get_baseline()(0, 0) = 10;
    model1.parameters.set<mio::oseir::TransmissionProbabilityOnContact<double>>(0.4);
    model1.parameters.set<mio::oseir::TimeExposed<double>>(4);
    model1.parameters.set<mio::oseir::TimeInfected<double>>(10);

    auto model2                                                                                           = model1;
    model2.populations[{mio::Index<mio::oseir::InfectionState>(mio::oseir::InfectionState::Susceptible)}] = 1.;
    model2.populations.set_total(500);

    auto graph_sim =
        mio::make_migration_sim(t0, dt,
                                mio::Graph<mio::SimulationNode<mio::Simulation<double, mio::oseir::Model<double>>>,
                                           mio::MigrationEdge<double>>());
    auto& g = graph_sim.get_graph();
    g.add_node(0, model1, t0);
    g.add_node(1, model2, t0);

    g.nodes()[0].property.get_simulation().set_integrator(std::make_shared<mio::EulerIntegratorCore<double>>());
    g.nodes()[1].property.get_simulation().set_integrator(std::make_shared<mio::EulerIntegratorCore<double>>());

    g.add_edge(0, 1, Eigen::VectorXd::Constant(4, 0)); //no migration along this edge
    g.add_edge(1, 0, Eigen::VectorXd::Constant(4, 0));

    auto single_sim1 = mio::Simulation<double, mio::oseir::Model<double>>(model1, t0);
    auto single_sim2 = mio::Simulation<double, mio::oseir::Model<double>>(model2, t0);
    single_sim1.set_integrator(std::make_shared<mio::EulerIntegratorCore<double>>());
    single_sim2.set_integrator(std::make_shared<mio::EulerIntegratorCore<double>>());

    graph_sim.advance(tmax);
    single_sim1.advance(tmax);
    single_sim2.advance(tmax);

    EXPECT_DOUBLE_EQ(g.nodes()[0].property.get_result().get_last_time(), single_sim1.get_result().get_last_time());
    EXPECT_DOUBLE_EQ(g.nodes()[1].property.get_result().get_last_time(), single_sim2.get_result().get_last_time());

    //graph may have different time steps, so we can't expect high accuracy here
    EXPECT_NEAR(
        (g.nodes()[0].property.get_result().get_last_value() - single_sim1.get_result().get_last_value()).norm(), 0.0,
        1e-6);
    EXPECT_NEAR(
        (g.nodes()[1].property.get_result().get_last_value() - single_sim2.get_result().get_last_value()).norm(), 0.0,
        1e-6);
}

TEST(TestMobility, nodeEvolve)
{
    using Model = mio::osecir::Model<double>;
    Model model(1);
    auto& params = model.parameters;

    auto& cm = static_cast<mio::ContactMatrixGroup&>(model.parameters.get<mio::osecir::ContactPatterns<double>>());
    cm[0].get_minimum()(0, 0) = 5.0;

    model.populations[{mio::AgeGroup(0), mio::osecir::InfectionState::Exposed}] = 100;
    model.populations.set_difference_from_total({mio::AgeGroup(0), mio::osecir::InfectionState::Susceptible}, 1000);
<<<<<<< HEAD
    params.get<mio::osecir::SerialInterval<double>>()[(mio::AgeGroup)0] = 1.5;
    params.get<mio::osecir::IncubationTime<double>>()[(mio::AgeGroup)0] = 2.;
=======
    params.get<mio::osecir::TimeExposed>()[(mio::AgeGroup)0]            = 1.;
    params.get<mio::osecir::TimeInfectedNoSymptoms>()[(mio::AgeGroup)0] = 1.;
>>>>>>> d829c0f7
    params.apply_constraints();

    double t0 = 2.835;
    double dt = 0.5;

    mio::SimulationNode<mio::Simulation<double, Model>> node(model, t0);
    node.evolve(t0, dt);
    ASSERT_DOUBLE_EQ(node.get_result().get_last_time(), t0 + dt);
    ASSERT_EQ(print_wrap(node.get_result().get_last_value()), print_wrap(node.get_last_state()));
}

TEST(TestMobility, edgeApplyMigration)
{
    using Model = mio::osecir::Model<double>;

    //setup nodes
    Model model(1);
    auto& params = model.parameters;
    auto& cm     = static_cast<mio::ContactMatrixGroup&>(model.parameters.get<mio::osecir::ContactPatterns<double>>());
    cm[0].get_baseline()(0, 0) = 5.0;

    model.populations[{mio::AgeGroup(0), mio::osecir::InfectionState::InfectedSymptoms}]            = 10;
    model.populations[{mio::AgeGroup(0), mio::osecir::InfectionState::InfectedNoSymptomsConfirmed}] = 0;
    model.populations[{mio::AgeGroup(0), mio::osecir::InfectionState::InfectedSymptomsConfirmed}]   = 0;
    model.populations.set_difference_from_total({mio::AgeGroup(0), mio::osecir::InfectionState::Susceptible}, 1000);
<<<<<<< HEAD
    params.get<mio::osecir::TransmissionProbabilityOnContact<double>>()[(mio::AgeGroup)0] = 1.;
    params.get<mio::osecir::RiskOfInfectionFromSymptomatic<double>>()[(mio::AgeGroup)0]   = 1.;
    params.get<mio::osecir::RelativeTransmissionNoSymptoms<double>>()[(mio::AgeGroup)0]   = 1.;
    params.get<mio::osecir::SeverePerInfectedSymptoms<double>>()[(mio::AgeGroup)0]        = 0.5;
    params.get<mio::osecir::SerialInterval<double>>()[(mio::AgeGroup)0]                   = 1.5;
    params.get<mio::osecir::IncubationTime<double>>()[(mio::AgeGroup)0]                   = 2.;
=======
    params.get<mio::osecir::TransmissionProbabilityOnContact>()[(mio::AgeGroup)0] = 1.;
    params.get<mio::osecir::RiskOfInfectionFromSymptomatic>()[(mio::AgeGroup)0]   = 1.;
    params.get<mio::osecir::RelativeTransmissionNoSymptoms>()[(mio::AgeGroup)0]   = 1.;
    params.get<mio::osecir::SeverePerInfectedSymptoms>()[(mio::AgeGroup)0]        = 0.5;
    params.get<mio::osecir::TimeExposed>()[(mio::AgeGroup)0]                      = 1.;
    params.get<mio::osecir::TimeInfectedNoSymptoms>()[(mio::AgeGroup)0]           = 1.;
>>>>>>> d829c0f7
    params.apply_constraints();
    double t = 3.125;
    mio::SimulationNode<mio::osecir::Simulation<>> node1(model, t);
    mio::SimulationNode<mio::osecir::Simulation<>> node2(model, t);

    //setup edge
    mio::MigrationEdge<double> edge(Eigen::VectorXd::Constant(10, 0.1));

    //forward migration
    edge.apply_migration(t, 0.5, node1, node2);
    EXPECT_EQ(print_wrap(node1.get_result().get_last_value()),
              print_wrap((Eigen::VectorXd(10) << 990 - 99, 0, 0, 0, 10 - 1, 0, 0, 0, 0, 0).finished()));
    EXPECT_EQ(print_wrap(node2.get_result().get_last_value()),
              print_wrap((Eigen::VectorXd(10) << 990 + 99, 0, 0, 0, 10 + 1, 0, 0, 0, 0, 0).finished()));

    //returns
    node1.evolve(t, 0.5);
    node2.evolve(t, 0.5);
    t += 0.5;
    edge.apply_migration(t, 0.5, node1, node2);
    auto v = node1.get_result().get_last_value();
    EXPECT_DOUBLE_EQ(v.sum(), 1000);
    EXPECT_LT(v[0], 990);
    EXPECT_NEAR(v[0], 990, 50);
    EXPECT_GT(v[1], 0);
    EXPECT_NEAR(v[1], 0, 50.);
    EXPECT_GT(v[2], 0);
    EXPECT_NEAR(v[2], 0, 5.);
    EXPECT_NEAR(v[4], 10, 5.);
    EXPECT_GT(v[6], 0);
    EXPECT_NEAR(v[6], 0, 5.);
    EXPECT_DOUBLE_EQ(node2.get_result().get_last_value().sum(), 1000);

    //migrate again
    node1.evolve(t, 0.5);
    node2.evolve(t, 0.5);
    t += 0.5;
    edge.apply_migration(t, 0.5, node1, node2);
    EXPECT_DOUBLE_EQ(node1.get_result().get_last_value().sum(), 900);
    EXPECT_DOUBLE_EQ(node2.get_result().get_last_value().sum(), 1100);
}<|MERGE_RESOLUTION|>--- conflicted
+++ resolved
@@ -97,13 +97,8 @@
 
     model.populations[{mio::AgeGroup(0), mio::osecir::InfectionState::Exposed}] = 100;
     model.populations.set_difference_from_total({mio::AgeGroup(0), mio::osecir::InfectionState::Susceptible}, 1000);
-<<<<<<< HEAD
-    params.get<mio::osecir::SerialInterval<double>>()[(mio::AgeGroup)0] = 1.5;
-    params.get<mio::osecir::IncubationTime<double>>()[(mio::AgeGroup)0] = 2.;
-=======
-    params.get<mio::osecir::TimeExposed>()[(mio::AgeGroup)0]            = 1.;
-    params.get<mio::osecir::TimeInfectedNoSymptoms>()[(mio::AgeGroup)0] = 1.;
->>>>>>> d829c0f7
+    params.get<mio::osecir::TimeExposed<double>>()[(mio::AgeGroup)0]            = 1.;
+    params.get<mio::osecir::TimeInfectedNoSymptoms<double>>()[(mio::AgeGroup)0] = 1.;
     params.apply_constraints();
 
     double t0 = 2.835;
@@ -129,21 +124,12 @@
     model.populations[{mio::AgeGroup(0), mio::osecir::InfectionState::InfectedNoSymptomsConfirmed}] = 0;
     model.populations[{mio::AgeGroup(0), mio::osecir::InfectionState::InfectedSymptomsConfirmed}]   = 0;
     model.populations.set_difference_from_total({mio::AgeGroup(0), mio::osecir::InfectionState::Susceptible}, 1000);
-<<<<<<< HEAD
     params.get<mio::osecir::TransmissionProbabilityOnContact<double>>()[(mio::AgeGroup)0] = 1.;
     params.get<mio::osecir::RiskOfInfectionFromSymptomatic<double>>()[(mio::AgeGroup)0]   = 1.;
     params.get<mio::osecir::RelativeTransmissionNoSymptoms<double>>()[(mio::AgeGroup)0]   = 1.;
     params.get<mio::osecir::SeverePerInfectedSymptoms<double>>()[(mio::AgeGroup)0]        = 0.5;
-    params.get<mio::osecir::SerialInterval<double>>()[(mio::AgeGroup)0]                   = 1.5;
-    params.get<mio::osecir::IncubationTime<double>>()[(mio::AgeGroup)0]                   = 2.;
-=======
-    params.get<mio::osecir::TransmissionProbabilityOnContact>()[(mio::AgeGroup)0] = 1.;
-    params.get<mio::osecir::RiskOfInfectionFromSymptomatic>()[(mio::AgeGroup)0]   = 1.;
-    params.get<mio::osecir::RelativeTransmissionNoSymptoms>()[(mio::AgeGroup)0]   = 1.;
-    params.get<mio::osecir::SeverePerInfectedSymptoms>()[(mio::AgeGroup)0]        = 0.5;
-    params.get<mio::osecir::TimeExposed>()[(mio::AgeGroup)0]                      = 1.;
-    params.get<mio::osecir::TimeInfectedNoSymptoms>()[(mio::AgeGroup)0]           = 1.;
->>>>>>> d829c0f7
+    params.get<mio::osecir::TimeExposed<double>>()[(mio::AgeGroup)0]                      = 1.;
+    params.get<mio::osecir::TimeInfectedNoSymptoms<double>>()[(mio::AgeGroup)0]           = 1.;
     params.apply_constraints();
     double t = 3.125;
     mio::SimulationNode<mio::osecir::Simulation<>> node1(model, t);
