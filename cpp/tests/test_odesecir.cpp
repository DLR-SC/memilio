--- conflicted
+++ resolved
@@ -967,11 +967,7 @@
     EXPECT_TRUE(mio::osecir::get_reproduction_number((size_t)0, sim));
 }
 
-<<<<<<< HEAD
-TEST(TestOdeSecir, get_migration_factors)
-=======
 TEST(Secir, get_mobility_factors)
->>>>>>> 896a04e0
 {
     auto beta                                                                              = 0.25;
     auto max_beta                                                                          = 0.5;
