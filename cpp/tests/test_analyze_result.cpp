/* 
* Copyright (C) 2020-2024 MEmilio
*
* Authors: Daniel Abele, Khoa Nguyen
*
* Contact: Martin J. Kuehn <Martin.Kuehn@DLR.de>
*
* Licensed under the Apache License, Version 2.0 (the "License");
* you may not use this file except in compliance with the License.
* You may obtain a copy of the License at
*
*     http://www.apache.org/licenses/LICENSE-2.0
*
* Unless required by applicable law or agreed to in writing, software
* distributed under the License is distributed on an "AS IS" BASIS,
* WITHOUT WARRANTIES OR CONDITIONS OF ANY KIND, either express or implied.
* See the License for the specific language governing permissions and
* limitations under the License.
*/
#include "abm/analyze_result.h"
#include "abm/model.h"
#include "matchers.h"
#include "memilio/compartments/simulation.h"
#include "memilio/data/analyze_result.h"
#include "ode_secir/analyze_result.h"
#include "ode_secir/model.h"

#include "gtest/gtest.h"
#include "gmock/gmock.h"

TEST(TestInterpolateTimeSeries, timePointsAreLinSpaced)
{
    mio::TimeSeries<double> ts(10);
    auto zeros = mio::TimeSeries<double>::Vector::Zero(10);
    ts.add_time_point(0.0, zeros);
    ts.add_time_point(0.1, zeros);
    ts.add_time_point(0.4, zeros);
    ts.add_time_point(1.2, zeros);
    ts.add_time_point(3.7, zeros);
    ts.add_time_point(3.9, zeros);
    ts.add_time_point(3.901, zeros);
    ts.add_time_point(4.5, zeros);

    auto interpolated = mio::interpolate_simulation_result(ts);

    ASSERT_THAT(interpolated.get_times(), ElementsAreLinspace(0.0, 4.0, 5));
}

TEST(TestInterpolateTimeSeries, timeSeriesCanBeginAtAnyDay)
{
    mio::TimeSeries<double> ts(10);
    auto zeros = mio::TimeSeries<double>::Vector::Zero(10);
    ts.add_time_point(-5.9, zeros);
    ts.add_time_point(-5.7, zeros);
    ts.add_time_point(-4.5, zeros);
    ts.add_time_point(-3.1, zeros);
    ts.add_time_point(-2.7, zeros);
    ts.add_time_point(-2.5, zeros);

    auto interpolated = mio::interpolate_simulation_result(ts);

    ASSERT_THAT(interpolated.get_times(), ElementsAreLinspace(-5.0, -3.0, 3));
}

TEST(TestInterpolateTimeSeries, simpleValues)
{
    using Vec = mio::TimeSeries<double>::Vector;
    mio::TimeSeries<double> ts(1);
    ts.add_time_point(0.0, Vec::Constant(1, 0.1));
    ts.add_time_point(0.5, Vec::Constant(1, 0.2));
    ts.add_time_point(1.5, Vec::Constant(1, 0.3));
    ts.add_time_point(2.5, Vec::Constant(1, 0.4));
    ts.add_time_point(3.5, Vec::Constant(1, 0.5));
    ts.add_time_point(4.5, Vec::Constant(1, 0.6));
    ts.add_time_point(5.5, Vec::Constant(1, 0.7));

    auto interpolated = mio::interpolate_simulation_result(ts);

    ASSERT_THAT(interpolated.get_times(), ElementsAreLinspace(0.0, 5.0, 6));
    ASSERT_THAT(interpolated,
                testing::ElementsAre(MatrixNear(Vec::Constant(1, 0.1)), MatrixNear(Vec::Constant(1, 0.25)),
                                     MatrixNear(Vec::Constant(1, 0.35)), MatrixNear(Vec::Constant(1, 0.45)),
                                     MatrixNear(Vec::Constant(1, 0.55)), MatrixNear(Vec::Constant(1, 0.65))));
}

TEST(TestInterpolateTimeSeries, aFewMoreComplexValues)
{
    using Vec = mio::TimeSeries<double>::Vector;
    mio::TimeSeries<double> ts(2);
    ts.add_time_point(0.0, (Vec(2) << 1.0, 2.0).finished());
    ts.add_time_point(1.5, (Vec(2) << 3.0, 10.0).finished());
    ts.add_time_point(2.1, (Vec(2) << 5.0, 3.0).finished());

    auto interpolated = mio::interpolate_simulation_result(ts);

    ASSERT_THAT(interpolated.get_times(), ElementsAreLinspace(0.0, 2.0, 3));
    ASSERT_THAT(interpolated,
                testing::ElementsAre(MatrixNear((Vec(2) << 1, 2).finished()),
                                     MatrixNear((Vec(2) << 1.0 + 2.0 * 2 / 3, 2.0 + 8.0 * 2 / 3).finished()),
                                     MatrixNear((Vec(2) << 3.0 + 2.0 * 5 / 6, 10.0 - 7.0 * 5 / 6).finished())));
}

TEST(TestInterpolateTimeSeries, timePointsCanMatchDayExactly)
{
    using Vec = mio::TimeSeries<double>::Vector;
    mio::TimeSeries<double> ts(1);
    ts.add_time_point(0.0, Vec::Constant(1, 0.0));
    ts.add_time_point(0.5, Vec::Constant(1, 1.0));
    ts.add_time_point(1.0, Vec::Constant(1, 2.0));
    ts.add_time_point(2.1, Vec::Constant(1, 3.0));
    ts.add_time_point(3.0, Vec::Constant(1, 4.0));

    auto interpolated = mio::interpolate_simulation_result(ts);

    ASSERT_THAT(interpolated.get_times(), ElementsAreLinspace(0.0, 3.0, 4));
    ASSERT_THAT(interpolated[1], MatrixNear(Vec::Constant(1, 2.0)));
    ASSERT_THAT(interpolated[2], MatrixNear(Vec::Constant(1, 2.0 + 10. / 11.)));
}

TEST(TestInterpolateTimeSeries, timePointsCanHaveDefaultTolerance)
{
    mio::TimeSeries<double> ts(10);
    auto zeros = mio::TimeSeries<double>::Vector::Zero(10);
    ts.add_time_point(0.0 + 1e-15, zeros);
    ts.add_time_point(1.0, zeros);
    ts.add_time_point(2.0 - 1e-15, zeros);

    auto interpolated = mio::interpolate_simulation_result(ts);

    ASSERT_THAT(interpolated.get_times(), ElementsAreLinspace(0.0, 2.0, 3));
}

TEST(TestInterpolateTimeSeries, timePointsCanHaveGivenTolerance)
{
    mio::TimeSeries<double> ts(10);
    auto zeros = mio::TimeSeries<double>::Vector::Zero(10);
    auto tol   = 5e-3;
    ts.add_time_point(0.0 + 1e-2, zeros); // out of tolerance
    ts.add_time_point(1.0, zeros);
    ts.add_time_point(2.0 - 1e-3, zeros); // within tolerance

    auto interpolated = mio::interpolate_simulation_result(ts, tol);

    ASSERT_THAT(interpolated.get_times(), ElementsAreLinspace(1.0, 2.0, 2));
}

TEST(TestInterpolateTimeSeries, timePointsCanBeChosen)
{
    using Vec = mio::TimeSeries<double>::Vector;
    mio::TimeSeries<double> ts(1);
    ts.add_time_point(0.1, Vec::Constant(1, 0.0));
    ts.add_time_point(0.9, Vec::Constant(1, 1.0));
    ts.add_time_point(1.4, Vec::Constant(1, 2.0));
    ts.add_time_point(2.5, Vec::Constant(1, 3.0));
    ts.add_time_point(3.0, Vec::Constant(1, 4.0));

    std::vector<double> tps;
    tps.push_back(0.2);
    tps.push_back(0.6);
    tps.push_back(1.0);
    tps.push_back(1.3);
    tps.push_back(2.4);

    auto interpolated = mio::interpolate_simulation_result(ts, tps);

    ASSERT_THAT(interpolated.get_times(), testing::ElementsAreArray(tps));
    ASSERT_THAT(interpolated[0], MatrixNear(Vec::Constant(1, 1. / 8.))); // at 0.2
    ASSERT_THAT(interpolated[1], MatrixNear(Vec::Constant(1, 5. / 8.))); // at 0.6
    ASSERT_THAT(interpolated[2], MatrixNear(Vec::Constant(1, 1.0 + 1. / 5. * 1.0))); // at 1.0
    ASSERT_THAT(interpolated[3], MatrixNear(Vec::Constant(1, 1.0 + 4. / 5. * 1.0))); // at 1.3
    ASSERT_THAT(interpolated[4], MatrixNear(Vec::Constant(1, 2.0 + 10. / 11. * 1.0))); // at 2.4
}

TEST(TestInterpolateGraph, basic)
{
    using Model      = mio::osecir::Model<double>;
    using Simulation = mio::Simulation<double, Model>;
    auto g           = mio::Graph<mio::SimulationNode<Simulation>, mio::MobilityEdge<double>>();
    g.add_node(0, Model(1), 0.5);
    g.add_node(1, Model(1), 0.5);
    for (auto& n : g.nodes()) {
        n.property.evolve(0.5, 4.0);
    }

    auto interpolated = mio::interpolate_simulation_result(g);
    ASSERT_EQ(interpolated.size(), 2);
    for (auto& n : interpolated) {
        //interpolation of time series tested separately.
        //so only checking that each node was interpolated.
        ASSERT_THAT(n.get_times(), ElementsAreLinspace(1.0, 4.0, 4));
    }
}

TEST(TestInterpolateEnsemble, basic)
{
    using Vec = mio::TimeSeries<double>::Vector;
    std::vector<mio::TimeSeries<double>> ts;
    ts.emplace_back(1);
    ts.back().add_time_point(0.0, Vec::Constant(1, 0.0));
    ts.back().add_time_point(0.5, Vec::Constant(1, 1.0));
    ts.back().add_time_point(2.0, Vec::Constant(1, 2.0));
    ts.emplace_back(1);
    ts.back().add_time_point(0.0, Vec::Constant(1, 0.0));
    ts.back().add_time_point(1.5, Vec::Constant(1, 1.0));
    ts.back().add_time_point(2.0, Vec::Constant(1, 2.0));

    auto interpolated = mio::interpolate_ensemble_results(ts);

    ASSERT_EQ(interpolated.size(), ts.size());
    ASSERT_THAT(interpolated[0].get_times(), ElementsAreLinspace(0.0, 2.0, 3));
    ASSERT_THAT(interpolated[0][1], MatrixNear(Vec::Constant(1, 1.0 + 1.0 * 1 / 3)));
    ASSERT_THAT(interpolated[1].get_times(), ElementsAreLinspace(0.0, 2.0, 3));
    ASSERT_THAT(interpolated[1][1], MatrixNear(Vec::Constant(1, 0.0 + 1.0 * 2 / 3)));
}

TEST(TestEnsembleSum, basic)
{
    using Vec = mio::TimeSeries<double>::Vector;

    std::vector<std::vector<mio::TimeSeries<double>>> ensemble;

    //run 1
    ensemble.emplace_back(3, mio::TimeSeries<double>(1));
    //node 1
    ensemble.back()[0].add_time_point(3.0, Vec::Constant(1, 0.0));
    ensemble.back()[0].add_time_point(4.0, Vec::Constant(1, 1.0));
    ensemble.back()[0].add_time_point(5.0, Vec::Constant(1, 2.0));
    //node 2
    ensemble.back()[1].add_time_point(3.0, Vec::Constant(1, 3.0));
    ensemble.back()[1].add_time_point(4.0, Vec::Constant(1, 4.0));
    ensemble.back()[1].add_time_point(5.0, Vec::Constant(1, 5.0));
    //node 3
    ensemble.back()[2].add_time_point(3.0, Vec::Constant(1, 6.0));
    ensemble.back()[2].add_time_point(4.0, Vec::Constant(1, 7.0));
    ensemble.back()[2].add_time_point(5.0, Vec::Constant(1, 8.0));

    //run 2
    ensemble.emplace_back(3, mio::TimeSeries<double>(1));
    //node 1
    ensemble.back()[0].add_time_point(3.0, Vec::Constant(1, 0.5));
    ensemble.back()[0].add_time_point(4.0, Vec::Constant(1, 2.0));
    ensemble.back()[0].add_time_point(5.0, Vec::Constant(1, 5.0));
    //node 2
    ensemble.back()[1].add_time_point(3.0, Vec::Constant(1, 7.5));
    ensemble.back()[1].add_time_point(4.0, Vec::Constant(1, 9.5));
    ensemble.back()[1].add_time_point(5.0, Vec::Constant(1, 1.0));
    //node 3
    ensemble.back()[2].add_time_point(3.0, Vec::Constant(1, 1.5));
    ensemble.back()[2].add_time_point(4.0, Vec::Constant(1, 2.5));
    ensemble.back()[2].add_time_point(5.0, Vec::Constant(1, 3.0));

    auto sum = mio::sum_nodes(ensemble);

    ASSERT_EQ(sum.size(), 2);
    ASSERT_THAT(sum[0][0].get_times(), testing::ElementsAre(3.0, 4.0, 5.0));
    ASSERT_THAT(sum[0][0], testing::ElementsAre(MatrixNear(Vec::Constant(1, 9.0)), MatrixNear(Vec::Constant(1, 12.0)),
                                                MatrixNear(Vec::Constant(1, 15.0))));
    ASSERT_THAT(sum[1][0].get_times(), testing::ElementsAre(3.0, 4.0, 5.0));
    ASSERT_THAT(sum[1][0], testing::ElementsAre(MatrixNear(Vec::Constant(1, 9.5)), MatrixNear(Vec::Constant(1, 14.0)),
                                                MatrixNear(Vec::Constant(1, 9.0))));
}

TEST(TestEnsembleMean, basic)
{
    using Vec = mio::TimeSeries<double>::Vector;

    std::vector<std::vector<mio::TimeSeries<double>>> ensemble;

    //run 1
    ensemble.emplace_back(2, mio::TimeSeries<double>(1));
    //node 1
    ensemble.back()[0].add_time_point(3.0, Vec::Constant(1, 0.0));
    ensemble.back()[0].add_time_point(4.0, Vec::Constant(1, 1.0));
    ensemble.back()[0].add_time_point(5.0, Vec::Constant(1, 2.0));
    //node 2
    ensemble.back()[1].add_time_point(3.0, Vec::Constant(1, 0.0));
    ensemble.back()[1].add_time_point(4.0, Vec::Constant(1, 1.0));
    ensemble.back()[1].add_time_point(5.0, Vec::Constant(1, 2.0));

    //run 2
    ensemble.emplace_back(2, mio::TimeSeries<double>(1));
    //node 1
    ensemble.back()[0].add_time_point(3.0, Vec::Constant(1, 0.5));
    ensemble.back()[0].add_time_point(4.0, Vec::Constant(1, 3.0));
    ensemble.back()[0].add_time_point(5.0, Vec::Constant(1, 0.0));
    //node 2
    ensemble.back()[1].add_time_point(3.0, Vec::Constant(1, 1.5));
    ensemble.back()[1].add_time_point(4.0, Vec::Constant(1, 0.5));
    ensemble.back()[1].add_time_point(5.0, Vec::Constant(1, 1.0));

    auto mean = mio::ensemble_mean(ensemble);

    ASSERT_EQ(mean.size(), 2);
    ASSERT_THAT(mean[0].get_times(), testing::ElementsAre(3.0, 4.0, 5.0));
    ASSERT_THAT(mean[0], testing::ElementsAre(MatrixNear(Vec::Constant(1, 0.25)), MatrixNear(Vec::Constant(1, 2.0)),
                                              MatrixNear(Vec::Constant(1, 1.0))));
    ASSERT_THAT(mean[1].get_times(), testing::ElementsAre(3.0, 4.0, 5.0));
    ASSERT_THAT(mean[1], testing::ElementsAre(MatrixNear(Vec::Constant(1, 0.75)), MatrixNear(Vec::Constant(1, 0.75)),
                                              MatrixNear(Vec::Constant(1, 1.5))));
}

TEST(TestEnsemblePercentile, basic)
{
    using Vec = mio::TimeSeries<double>::Vector;

    std::vector<std::vector<mio::TimeSeries<double>>> ensemble;

    //run 1
    ensemble.emplace_back(2, mio::TimeSeries<double>(2));
    //node 1
    ensemble.back()[0].add_time_point(1.0, (Vec(2) << 0.0, 0.0).finished());
    ensemble.back()[0].add_time_point(2.0, (Vec(2) << 0.0, 0.0).finished());
    ensemble.back()[0].add_time_point(3.0, (Vec(2) << 0.0, 0.0).finished());
    //node 2
    ensemble.back()[1].add_time_point(1.0, (Vec(2) << 0.2, 0.0).finished());
    ensemble.back()[1].add_time_point(2.0, (Vec(2) << 0.0, 0.0).finished());
    ensemble.back()[1].add_time_point(3.0, (Vec(2) << 0.0, 0.0).finished());

    //run 2
    ensemble.emplace_back(2, mio::TimeSeries<double>(2));
    //node 1
    ensemble.back()[0].add_time_point(1.0, (Vec(2) << 0.0, 0.0).finished());
    ensemble.back()[0].add_time_point(2.0, (Vec(2) << 0.0, 1.0).finished());
    ensemble.back()[0].add_time_point(3.0, (Vec(2) << 0.0, 0.0).finished());
    //node 2
    ensemble.back()[1].add_time_point(1.0, (Vec(2) << 0.1, 0.0).finished());
    ensemble.back()[1].add_time_point(2.0, (Vec(2) << 0.0, 0.0).finished());
    ensemble.back()[1].add_time_point(3.0, (Vec(2) << 0.0, 0.0).finished());

    //run 3
    ensemble.emplace_back(2, mio::TimeSeries<double>(2));
    //node 1
    ensemble.back()[0].add_time_point(1.0, (Vec(2) << 0.0, 0.0).finished());
    ensemble.back()[0].add_time_point(2.0, (Vec(2) << 0.0, 2.0).finished());
    ensemble.back()[0].add_time_point(3.0, (Vec(2) << 0.0, 0.0).finished());
    //node 2
    ensemble.back()[1].add_time_point(1.0, (Vec(2) << 0.3, 0.0).finished());
    ensemble.back()[1].add_time_point(2.0, (Vec(2) << 0.0, 0.0).finished());
    ensemble.back()[1].add_time_point(3.0, (Vec(2) << 0.0, 0.0).finished());

    //run 4
    ensemble.emplace_back(2, mio::TimeSeries<double>(2));
    //node 1
    ensemble.back()[0].add_time_point(1.0, (Vec(2) << 0.0, 0.0).finished());
    ensemble.back()[0].add_time_point(2.0, (Vec(2) << 0.0, 3.0).finished());
    ensemble.back()[0].add_time_point(3.0, (Vec(2) << 0.0, 0.0).finished());
    //node 2
    ensemble.back()[1].add_time_point(1.0, (Vec(2) << 0.0, 0.0).finished());
    ensemble.back()[1].add_time_point(2.0, (Vec(2) << 0.0, 0.0).finished());
    ensemble.back()[1].add_time_point(3.0, (Vec(2) << 0.0, 0.0).finished());

    auto q1 = mio::ensemble_percentile(ensemble, 0.2);
    auto q2 = mio::ensemble_percentile(ensemble, 0.4);
    auto q3 = mio::ensemble_percentile(ensemble, 0.7);
    auto q4 = mio::ensemble_percentile(ensemble, 0.9);

    //checking only a few elements
    ASSERT_EQ(q1.size(), 2);
    ASSERT_THAT(q1[0].get_times(), testing::ElementsAre(1.0, 2.0, 3.0));
    ASSERT_EQ(q1[0][1][1], 0.0);
    ASSERT_EQ(q1[1][0][0], 0.0);

    ASSERT_EQ(q2.size(), 2);
    ASSERT_THAT(q2[0].get_times(), testing::ElementsAre(1.0, 2.0, 3.0));
    ASSERT_EQ(q2[0][1][1], 1.0);
    ASSERT_EQ(q2[1][0][0], 0.1);

    ASSERT_EQ(q3.size(), 2);
    ASSERT_THAT(q3[0].get_times(), testing::ElementsAre(1.0, 2.0, 3.0));
    ASSERT_EQ(q3[0][1][1], 2.0);
    ASSERT_EQ(q3[1][0][0], 0.2);

    ASSERT_EQ(q4.size(), 2);
    ASSERT_THAT(q4[0].get_times(), testing::ElementsAre(1.0, 2.0, 3.0));
    ASSERT_EQ(q4[0][1][1], 3.0);
    ASSERT_EQ(q4[1][0][0], 0.3);
}

TEST(TestEnsembleParamsPercentile, graph_osecir_basic)
{
    mio::osecir::Model<double> model(2);
    mio::osecir::Model<double> model2(2);

    auto& params                                                                        = model.parameters;
    params.get<mio::osecir::TimeInfectedCritical<double>>()[mio::AgeGroup(0)]           = 3;
    params.get<mio::osecir::TimeInfectedSevere<double>>()[mio::AgeGroup(1)]             = 5;
    params.get<mio::osecir::RelativeTransmissionNoSymptoms<double>>()[mio::AgeGroup(0)] = 0.2;
    params.get<mio::osecir::CriticalPerSevere<double>>()[mio::AgeGroup(1)]              = 0.5;
    model.populations[{(mio::AgeGroup)0, mio::osecir::InfectionState::Exposed}]         = 10;
    model.populations[{(mio::AgeGroup)1, mio::osecir::InfectionState::InfectedSevere}]  = 10;

    auto& params2                                                                        = model2.parameters;
    params2.get<mio::osecir::TimeInfectedCritical<double>>()[mio::AgeGroup(0)]           = 5;
    params2.get<mio::osecir::TimeInfectedSevere<double>>()[mio::AgeGroup(1)]             = 2;
    params2.get<mio::osecir::RelativeTransmissionNoSymptoms<double>>()[mio::AgeGroup(0)] = 0.4;
    params2.get<mio::osecir::CriticalPerSevere<double>>()[mio::AgeGroup(1)]              = 0.2;
    model2.populations[{(mio::AgeGroup)0, mio::osecir::InfectionState::Exposed}]         = 20;
    model2.populations[{(mio::AgeGroup)1, mio::osecir::InfectionState::InfectedSevere}]  = 12;

    auto g = std::vector<mio::osecir::Model<double>>({model, model2});

    params.set<mio::osecir::Seasonality<double>>(0.4);
    params.get<mio::osecir::TimeInfectedCritical<double>>()[mio::AgeGroup(0)]           = 4;
    params.get<mio::osecir::TimeInfectedSevere<double>>()[mio::AgeGroup(1)]             = 6;
    params.get<mio::osecir::RelativeTransmissionNoSymptoms<double>>()[mio::AgeGroup(0)] = 0.3;
    params.get<mio::osecir::CriticalPerSevere<double>>()[mio::AgeGroup(1)]              = 0.6;
    model.populations[{(mio::AgeGroup)0, mio::osecir::InfectionState::Exposed}]         = 11;
    model.populations[{(mio::AgeGroup)1, mio::osecir::InfectionState::InfectedSevere}]  = 11;

    params2.set<mio::osecir::Seasonality<double>>(0.4);
    params2.get<mio::osecir::TimeInfectedCritical<double>>()[mio::AgeGroup(0)]           = 6;
    params2.get<mio::osecir::TimeInfectedSevere<double>>()[mio::AgeGroup(1)]             = 1;
    params2.get<mio::osecir::RelativeTransmissionNoSymptoms<double>>()[mio::AgeGroup(0)] = 0.5;
    params2.get<mio::osecir::CriticalPerSevere<double>>()[mio::AgeGroup(1)]              = 0.3;
    model2.populations[{(mio::AgeGroup)0, mio::osecir::InfectionState::Exposed}]         = 22;
    model2.populations[{(mio::AgeGroup)1, mio::osecir::InfectionState::InfectedSevere}]  = 14;

    auto g2 = std::vector<mio::osecir::Model<double>>({model, model2});

    auto ensemble_params = std::vector<std::vector<mio::osecir::Model<double>>>({g, g2});

    auto ensemble_p49_params = mio::osecir::ensemble_params_percentile(ensemble_params, 0.49);
    auto ensemble_p51_params = mio::osecir::ensemble_params_percentile(ensemble_params, 0.51);

    EXPECT_EQ(ensemble_p49_params[0].parameters.get<mio::osecir::Seasonality<double>>(), 0.0);
    EXPECT_EQ(ensemble_p49_params[1].parameters.get<mio::osecir::Seasonality<double>>(), 0.0);

    EXPECT_EQ(ensemble_p51_params[0].parameters.get<mio::osecir::Seasonality<double>>(), 0.4);
    EXPECT_EQ(ensemble_p51_params[1].parameters.get<mio::osecir::Seasonality<double>>(), 0.4);

    EXPECT_EQ(ensemble_p49_params[0].parameters.get<mio::osecir::TimeInfectedCritical<double>>()[mio::AgeGroup(0)],
              3.0);
    EXPECT_EQ(ensemble_p49_params[1].parameters.get<mio::osecir::TimeInfectedCritical<double>>()[mio::AgeGroup(0)],
              5.0);

    EXPECT_EQ(ensemble_p51_params[0].parameters.get<mio::osecir::TimeInfectedCritical<double>>()[mio::AgeGroup(0)],
              4.0);
    EXPECT_EQ(ensemble_p51_params[1].parameters.get<mio::osecir::TimeInfectedCritical<double>>()[mio::AgeGroup(0)],
              6.0);

    EXPECT_EQ(ensemble_p49_params[0].parameters.get<mio::osecir::TimeInfectedSevere<double>>()[mio::AgeGroup(1)], 5.0);
    EXPECT_EQ(ensemble_p49_params[1].parameters.get<mio::osecir::TimeInfectedSevere<double>>()[mio::AgeGroup(1)], 1.0);

    EXPECT_EQ(ensemble_p51_params[0].parameters.get<mio::osecir::TimeInfectedSevere<double>>()[mio::AgeGroup(1)], 6.0);
    EXPECT_EQ(ensemble_p51_params[1].parameters.get<mio::osecir::TimeInfectedSevere<double>>()[mio::AgeGroup(1)], 2.0);

    EXPECT_EQ(
        ensemble_p49_params[0].parameters.get<mio::osecir::RelativeTransmissionNoSymptoms<double>>()[mio::AgeGroup(0)],
        0.2);
    EXPECT_EQ(
        ensemble_p49_params[1].parameters.get<mio::osecir::RelativeTransmissionNoSymptoms<double>>()[mio::AgeGroup(0)],
        0.4);

    EXPECT_EQ(
        ensemble_p51_params[0].parameters.get<mio::osecir::RelativeTransmissionNoSymptoms<double>>()[mio::AgeGroup(0)],
        0.3);
    EXPECT_EQ(
        ensemble_p51_params[1].parameters.get<mio::osecir::RelativeTransmissionNoSymptoms<double>>()[mio::AgeGroup(0)],
        0.5);

    EXPECT_EQ(ensemble_p49_params[0].parameters.get<mio::osecir::CriticalPerSevere<double>>()[mio::AgeGroup(1)], 0.5);
    EXPECT_EQ(ensemble_p49_params[1].parameters.get<mio::osecir::CriticalPerSevere<double>>()[mio::AgeGroup(1)], 0.2);

    EXPECT_EQ(ensemble_p51_params[0].parameters.get<mio::osecir::CriticalPerSevere<double>>()[mio::AgeGroup(1)], 0.6);
    EXPECT_EQ(ensemble_p51_params[1].parameters.get<mio::osecir::CriticalPerSevere<double>>()[mio::AgeGroup(1)], 0.3);

    EXPECT_EQ((ensemble_p49_params[0].populations[{(mio::AgeGroup)0, mio::osecir::InfectionState::Exposed}]), 10);
    EXPECT_EQ((ensemble_p49_params[1].populations[{(mio::AgeGroup)0, mio::osecir::InfectionState::Exposed}]), 20);

    EXPECT_EQ((ensemble_p51_params[0].populations[{(mio::AgeGroup)0, mio::osecir::InfectionState::Exposed}]), 11);
    EXPECT_EQ((ensemble_p51_params[1].populations[{(mio::AgeGroup)0, mio::osecir::InfectionState::Exposed}]), 22);

    EXPECT_EQ((ensemble_p49_params[0].populations[{(mio::AgeGroup)1, mio::osecir::InfectionState::InfectedSevere}]),
              10);
    EXPECT_EQ((ensemble_p49_params[1].populations[{(mio::AgeGroup)1, mio::osecir::InfectionState::InfectedSevere}]),
              12);

    EXPECT_EQ((ensemble_p51_params[0].populations[{(mio::AgeGroup)1, mio::osecir::InfectionState::InfectedSevere}]),
              11);
    EXPECT_EQ((ensemble_p51_params[1].populations[{(mio::AgeGroup)1, mio::osecir::InfectionState::InfectedSevere}]),
              14);
}

TEST(TestEnsembleParamsPercentile, graph_abm_basic)
{
    size_t num_age_groups = 6;
    auto model1           = mio::abm::Model(num_age_groups);
    auto model2           = mio::abm::Model(num_age_groups);

<<<<<<< HEAD
    model1.parameters.get<mio::abm::InfectedSymptomsToSevere>()[{mio::abm::VirusVariant::Wildtype, mio::AgeGroup(0)}] =
        0.1;
    model1.parameters.get<mio::abm::SevereToCritical>()[{mio::abm::VirusVariant::Wildtype, mio::AgeGroup(0)}] = 0.2;

    model2.parameters.get<mio::abm::InfectedSymptomsToSevere>()[{mio::abm::VirusVariant::Wildtype, mio::AgeGroup(0)}] =
        0.2;
    model2.parameters.get<mio::abm::SevereToCritical>()[{mio::abm::VirusVariant::Wildtype, mio::AgeGroup(0)}] = 0.3;
=======
    world1.parameters
        .get<mio::abm::TimeInfectedSymptomsToSevere>()[{mio::abm::VirusVariant::Wildtype, mio::AgeGroup(0)}] = 0.1;
    world1.parameters
        .get<mio::abm::TimeInfectedSevereToCritical>()[{mio::abm::VirusVariant::Wildtype, mio::AgeGroup(0)}] = 0.2;

    world2.parameters
        .get<mio::abm::TimeInfectedSymptomsToSevere>()[{mio::abm::VirusVariant::Wildtype, mio::AgeGroup(0)}] = 0.2;
    world2.parameters
        .get<mio::abm::TimeInfectedSevereToCritical>()[{mio::abm::VirusVariant::Wildtype, mio::AgeGroup(0)}] = 0.3;
>>>>>>> 223e2815

    auto g1 = std::vector<mio::abm::Model>({model1, model2});

<<<<<<< HEAD
    model1.parameters
        .get<mio::abm::InfectedSymptomsToRecovered>()[{mio::abm::VirusVariant::Wildtype, mio::AgeGroup(0)}] = 0.2;
    model1.parameters.get<mio::abm::InfectedSymptomsToSevere>()[{mio::abm::VirusVariant::Wildtype, mio::AgeGroup(0)}] =
        0.3;
    model1.parameters.get<mio::abm::SevereToCritical>()[{mio::abm::VirusVariant::Wildtype, mio::AgeGroup(0)}] = 0.4;

    model2.parameters
        .get<mio::abm::InfectedSymptomsToRecovered>()[{mio::abm::VirusVariant::Wildtype, mio::AgeGroup(0)}] = 0.7;
    model2.parameters.get<mio::abm::InfectedSymptomsToSevere>()[{mio::abm::VirusVariant::Wildtype, mio::AgeGroup(0)}] =
        0.4;
    model2.parameters.get<mio::abm::SevereToCritical>()[{mio::abm::VirusVariant::Wildtype, mio::AgeGroup(0)}] = 0.5;
=======
    world1.parameters
        .get<mio::abm::TimeInfectedSymptomsToRecovered>()[{mio::abm::VirusVariant::Wildtype, mio::AgeGroup(0)}] = 0.2;
    world1.parameters
        .get<mio::abm::TimeInfectedSymptomsToSevere>()[{mio::abm::VirusVariant::Wildtype, mio::AgeGroup(0)}] = 0.3;
    world1.parameters
        .get<mio::abm::TimeInfectedSevereToCritical>()[{mio::abm::VirusVariant::Wildtype, mio::AgeGroup(0)}] = 0.4;

    world2.parameters
        .get<mio::abm::TimeInfectedSymptomsToRecovered>()[{mio::abm::VirusVariant::Wildtype, mio::AgeGroup(0)}] = 0.7;
    world2.parameters
        .get<mio::abm::TimeInfectedSymptomsToSevere>()[{mio::abm::VirusVariant::Wildtype, mio::AgeGroup(0)}] = 0.4;
    world2.parameters
        .get<mio::abm::TimeInfectedSevereToCritical>()[{mio::abm::VirusVariant::Wildtype, mio::AgeGroup(0)}] = 0.5;
>>>>>>> 223e2815

    auto g2 = std::vector<mio::abm::Model>({model1, model2});

    auto ensemble_params = std::vector<std::vector<mio::abm::Model>>({g1, g2});

    auto ensemble_p49_params = mio::abm::ensemble_params_percentile(ensemble_params, 0.49);
    auto ensemble_p51_params = mio::abm::ensemble_params_percentile(ensemble_params, 0.51);

    auto check1 =
        ensemble_p49_params[0]
            .parameters
            .get<mio::abm::TimeInfectedSymptomsToSevere>()[{mio::abm::VirusVariant::Wildtype, mio::AgeGroup(0)}]
            .params.a();
    auto check2 =
        ensemble_p49_params[1]
            .parameters
            .get<mio::abm::TimeInfectedSymptomsToSevere>()[{mio::abm::VirusVariant::Wildtype, mio::AgeGroup(0)}]
            .params.a();

    EXPECT_EQ(check1, 0.1);
    EXPECT_EQ(check2, 0.2);

    auto check3 =
        ensemble_p51_params[0]
            .parameters
            .get<mio::abm::TimeInfectedSymptomsToSevere>()[{mio::abm::VirusVariant::Wildtype, mio::AgeGroup(0)}]
            .params.a();
    auto check4 =
        ensemble_p51_params[1]
            .parameters
            .get<mio::abm::TimeInfectedSymptomsToSevere>()[{mio::abm::VirusVariant::Wildtype, mio::AgeGroup(0)}]
            .params.a();

    EXPECT_EQ(check3, 0.3);
    EXPECT_EQ(check4, 0.4);

    auto check5 =
        ensemble_p49_params[0]
            .parameters
            .get<mio::abm::TimeInfectedSevereToCritical>()[{mio::abm::VirusVariant::Wildtype, mio::AgeGroup(0)}]
            .params.a();
    auto check6 =
        ensemble_p49_params[1]
            .parameters
            .get<mio::abm::TimeInfectedSevereToCritical>()[{mio::abm::VirusVariant::Wildtype, mio::AgeGroup(0)}]
            .params.a();

    EXPECT_EQ(check5, 0.2);
    EXPECT_EQ(check6, 0.3);

    auto check7 =
        ensemble_p51_params[0]
            .parameters
            .get<mio::abm::TimeInfectedSevereToCritical>()[{mio::abm::VirusVariant::Wildtype, mio::AgeGroup(0)}]
            .params.a();
    auto check8 =
        ensemble_p51_params[1]
            .parameters
            .get<mio::abm::TimeInfectedSevereToCritical>()[{mio::abm::VirusVariant::Wildtype, mio::AgeGroup(0)}]
            .params.a();

    EXPECT_EQ(check7, 0.4);
    EXPECT_EQ(check8, 0.5);
}

TEST(TestDistance, same_result_zero_distance)
{
    auto n = Eigen::Index(mio::osecir::InfectionState::Count);
    std::vector<mio::TimeSeries<double>> v1(2, mio::TimeSeries<double>(n));
    v1[0].add_time_point(0.0, Eigen::VectorXd::Constant(n, 2.3));
    v1[0].add_time_point(1.0, Eigen::VectorXd::Constant(n, 2.3123));
    v1[1].add_time_point(0.0, Eigen::VectorXd::Constant(n, 3.123));
    v1[1].add_time_point(1.0, Eigen::VectorXd::Constant(n, 15151.3123));

    ASSERT_EQ(mio::result_distance_2norm(v1, v1), 0.0);
    ASSERT_EQ(mio::result_distance_2norm(v1, v1, mio::osecir::InfectionState::Exposed), 0.0);
}

TEST(TestDistance, all_compartments)
{
    auto n = Eigen::Index(mio::osecir::InfectionState::Count);
    std::vector<mio::TimeSeries<double>> v1(2, mio::TimeSeries<double>(n));
    v1[0].add_time_point(0.0, Eigen::VectorXd::Constant(n, 1.0));
    v1[0].add_time_point(1.0, Eigen::VectorXd::Constant(n, 2.0));
    v1[1].add_time_point(0.0, Eigen::VectorXd::Constant(n, 3.0));
    v1[1].add_time_point(1.0, Eigen::VectorXd::Constant(n, 4.0));

    std::vector<mio::TimeSeries<double>> v2(2, mio::TimeSeries<double>(n));
    v2[0].add_time_point(0.0, Eigen::VectorXd::Constant(n, 3.0));
    v2[0].add_time_point(1.0, Eigen::VectorXd::Constant(n, 1.0));
    v2[1].add_time_point(0.0, Eigen::VectorXd::Constant(n, 3.0));
    v2[1].add_time_point(1.0, Eigen::VectorXd::Constant(n, 10.0));

    ASSERT_EQ(mio::result_distance_2norm(v1, v2), std::sqrt(double(n) * (4.0 + 1.0 + 0.0 + 36.0)));
}

TEST(TestDistance, one_compartment)
{
    auto n = Eigen::Index(mio::osecir::InfectionState::Count);
    auto e = Eigen::Index(mio::osecir::InfectionState::Exposed);
    std::vector<mio::TimeSeries<double>> v1(2, mio::TimeSeries<double>(n));
    v1[0].add_time_point(0.0, Eigen::VectorXd::Constant(n, 0.0))[e] = 1.0;
    v1[0].add_time_point(1.0, Eigen::VectorXd::Constant(n, 0.0))[e] = 2.0;
    v1[1].add_time_point(0.0, Eigen::VectorXd::Constant(n, 0.0))[e] = 3.0;
    v1[1].add_time_point(1.0, Eigen::VectorXd::Constant(n, 0.0))[e] = 4.0;

    std::vector<mio::TimeSeries<double>> v2(2, mio::TimeSeries<double>(n));
    v2[0].add_time_point(0.0, Eigen::VectorXd::Constant(n, 0.0))[e] = 3.0;
    v2[0].add_time_point(1.0, Eigen::VectorXd::Constant(n, 0.0))[e] = 1.0;
    v2[1].add_time_point(0.0, Eigen::VectorXd::Constant(n, 0.0))[e] = 3.0;
    v2[1].add_time_point(1.0, Eigen::VectorXd::Constant(n, 0.0))[e] = 10.0;

    ASSERT_EQ(mio::result_distance_2norm(v1, v2, mio::osecir::InfectionState::Exposed),
              std::sqrt(4.0 + 1.0 + 0.0 + 36.0));
}<|MERGE_RESOLUTION|>--- conflicted
+++ resolved
@@ -487,55 +487,31 @@
     auto model1           = mio::abm::Model(num_age_groups);
     auto model2           = mio::abm::Model(num_age_groups);
 
-<<<<<<< HEAD
-    model1.parameters.get<mio::abm::InfectedSymptomsToSevere>()[{mio::abm::VirusVariant::Wildtype, mio::AgeGroup(0)}] =
-        0.1;
-    model1.parameters.get<mio::abm::SevereToCritical>()[{mio::abm::VirusVariant::Wildtype, mio::AgeGroup(0)}] = 0.2;
-
-    model2.parameters.get<mio::abm::InfectedSymptomsToSevere>()[{mio::abm::VirusVariant::Wildtype, mio::AgeGroup(0)}] =
-        0.2;
-    model2.parameters.get<mio::abm::SevereToCritical>()[{mio::abm::VirusVariant::Wildtype, mio::AgeGroup(0)}] = 0.3;
-=======
-    world1.parameters
+    model1.parameters
         .get<mio::abm::TimeInfectedSymptomsToSevere>()[{mio::abm::VirusVariant::Wildtype, mio::AgeGroup(0)}] = 0.1;
-    world1.parameters
+    model1.parameters
         .get<mio::abm::TimeInfectedSevereToCritical>()[{mio::abm::VirusVariant::Wildtype, mio::AgeGroup(0)}] = 0.2;
 
-    world2.parameters
+    model2.parameters
         .get<mio::abm::TimeInfectedSymptomsToSevere>()[{mio::abm::VirusVariant::Wildtype, mio::AgeGroup(0)}] = 0.2;
-    world2.parameters
+    model2.parameters
         .get<mio::abm::TimeInfectedSevereToCritical>()[{mio::abm::VirusVariant::Wildtype, mio::AgeGroup(0)}] = 0.3;
->>>>>>> 223e2815
 
     auto g1 = std::vector<mio::abm::Model>({model1, model2});
 
-<<<<<<< HEAD
     model1.parameters
-        .get<mio::abm::InfectedSymptomsToRecovered>()[{mio::abm::VirusVariant::Wildtype, mio::AgeGroup(0)}] = 0.2;
-    model1.parameters.get<mio::abm::InfectedSymptomsToSevere>()[{mio::abm::VirusVariant::Wildtype, mio::AgeGroup(0)}] =
-        0.3;
-    model1.parameters.get<mio::abm::SevereToCritical>()[{mio::abm::VirusVariant::Wildtype, mio::AgeGroup(0)}] = 0.4;
+        .get<mio::abm::TimeInfectedSymptomsToRecovered>()[{mio::abm::VirusVariant::Wildtype, mio::AgeGroup(0)}] = 0.2;
+    model1.parameters
+        .get<mio::abm::TimeInfectedSymptomsToSevere>()[{mio::abm::VirusVariant::Wildtype, mio::AgeGroup(0)}] = 0.3;
+    model1.parameters
+        .get<mio::abm::TimeInfectedSevereToCritical>()[{mio::abm::VirusVariant::Wildtype, mio::AgeGroup(0)}] = 0.4;
 
     model2.parameters
-        .get<mio::abm::InfectedSymptomsToRecovered>()[{mio::abm::VirusVariant::Wildtype, mio::AgeGroup(0)}] = 0.7;
-    model2.parameters.get<mio::abm::InfectedSymptomsToSevere>()[{mio::abm::VirusVariant::Wildtype, mio::AgeGroup(0)}] =
-        0.4;
-    model2.parameters.get<mio::abm::SevereToCritical>()[{mio::abm::VirusVariant::Wildtype, mio::AgeGroup(0)}] = 0.5;
-=======
-    world1.parameters
-        .get<mio::abm::TimeInfectedSymptomsToRecovered>()[{mio::abm::VirusVariant::Wildtype, mio::AgeGroup(0)}] = 0.2;
-    world1.parameters
-        .get<mio::abm::TimeInfectedSymptomsToSevere>()[{mio::abm::VirusVariant::Wildtype, mio::AgeGroup(0)}] = 0.3;
-    world1.parameters
-        .get<mio::abm::TimeInfectedSevereToCritical>()[{mio::abm::VirusVariant::Wildtype, mio::AgeGroup(0)}] = 0.4;
-
-    world2.parameters
         .get<mio::abm::TimeInfectedSymptomsToRecovered>()[{mio::abm::VirusVariant::Wildtype, mio::AgeGroup(0)}] = 0.7;
-    world2.parameters
+    model2.parameters
         .get<mio::abm::TimeInfectedSymptomsToSevere>()[{mio::abm::VirusVariant::Wildtype, mio::AgeGroup(0)}] = 0.4;
-    world2.parameters
+    model2.parameters
         .get<mio::abm::TimeInfectedSevereToCritical>()[{mio::abm::VirusVariant::Wildtype, mio::AgeGroup(0)}] = 0.5;
->>>>>>> 223e2815
 
     auto g2 = std::vector<mio::abm::Model>({model1, model2});
 
