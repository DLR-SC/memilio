--- conflicted
+++ resolved
@@ -161,17 +161,10 @@
 {
     using Vec = mio::TimeSeries<ScalarType>::Vector;
 
-<<<<<<< HEAD
     ScalarType tmax   = 1;
     ScalarType N      = 10000;
     ScalarType deaths = 10;
     ScalarType dt     = 1;
-=======
-    ScalarType tmax        = 0.5;
-    ScalarType N           = 10000;
-    ScalarType Dead_before = 10;
-    ScalarType dt          = 0.5;
->>>>>>> 6391c30d
 
     int num_transitions = (int)mio::isecir::InfectionTransition::Count;
 
