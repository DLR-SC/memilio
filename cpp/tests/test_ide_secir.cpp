--- conflicted
+++ resolved
@@ -246,19 +246,10 @@
     }
 }
 
-<<<<<<< HEAD
-// Check if the model uses the correct method for initialization.
-// This is done by comparing the compartment sizes at t0 with a previous run with the same initialization method.
-TEST(IdeSecir, checkInitializations)
-{
-    using Vec          = mio::TimeSeries<ScalarType>::Vector;
-    using ParameterSet = mio::isecir::Parameters;
-=======
 // Check if the model uses the correct method for initialization using the function get_initialization_method().
 TEST(IdeSecir, checkInitializations)
 {
     using Vec = mio::TimeSeries<ScalarType>::Vector;
->>>>>>> d4cb5ee1
 
     ScalarType tmax   = 1;
     ScalarType N      = 10000;
@@ -267,89 +258,6 @@
 
     int num_transitions = (int)mio::isecir::InfectionTransition::Count;
 
-<<<<<<< HEAD
-    // Define vectors to compare with.
-    Vec vec_forceofinfection((int)mio::isecir::InfectionState::Count);
-    Vec vec_total_confirmed((int)mio::isecir::InfectionState::Count);
-    Vec vec_S((int)mio::isecir::InfectionState::Count);
-    Vec vec_R((int)mio::isecir::InfectionState::Count);
-    Vec vec_noinit((int)mio::isecir::InfectionState::Count);
-    vec_forceofinfection << 4376.75616533, 13.80777657, 16.50441264, 4.41848850, 0.55231106, 0.55231106, 5574.30391270,
-        13.10462213;
-    vec_total_confirmed << 8969.68781079, 13.80777657, 16.50441264, 4.41848850, 0.55231106, 0.55231106, 981.37226724,
-        13.10462213;
-    vec_S << 5000.00000000, 13.80777657, 16.50441264, 4.41848850, 0.55231106, 0.55231106, 4951.06007803, 13.10462213;
-    vec_R << 8951.06007803, 13.80777657, 16.50441264, 4.41848850, 0.55231106, 0.55231106, 1000.00000000, 13.10462213;
-    vec_noinit << 0.00000000, 0.00000000, 0.00000000, 0.00000000, 0.00000000, 0.00000000, 0.00000000, 13.10462213;
-
-    // Create TimeSeries with num_transitions elements where transitions needed for simulation will be stored.
-    mio::TimeSeries<ScalarType> init(num_transitions);
-
-    // Add time points for initialization of transitions.
-    Vec vec_init(num_transitions);
-    vec_init[(int)mio::isecir::InfectionTransition::SusceptibleToExposed]                 = 25.0;
-    vec_init[(int)mio::isecir::InfectionTransition::ExposedToInfectedNoSymptoms]          = 15.0;
-    vec_init[(int)mio::isecir::InfectionTransition::InfectedNoSymptomsToInfectedSymptoms] = 8.0;
-    vec_init[(int)mio::isecir::InfectionTransition::InfectedNoSymptomsToRecovered]        = 4.0;
-    vec_init[(int)mio::isecir::InfectionTransition::InfectedSymptomsToInfectedSevere]     = 1.0;
-    vec_init[(int)mio::isecir::InfectionTransition::InfectedSymptomsToRecovered]          = 4.0;
-    vec_init[(int)mio::isecir::InfectionTransition::InfectedSevereToInfectedCritical]     = 1.0;
-    vec_init[(int)mio::isecir::InfectionTransition::InfectedSevereToRecovered]            = 1.0;
-    vec_init[(int)mio::isecir::InfectionTransition::InfectedCriticalToDead]               = 1.0;
-    vec_init[(int)mio::isecir::InfectionTransition::InfectedCriticalToRecovered]          = 1.0;
-    // Add initial time point to time series.
-    init.add_time_point(-10, vec_init);
-    // Add further time points until time 0.
-    while (init.get_last_time() < 0) {
-        vec_init *= 1.01;
-        init.add_time_point(init.get_last_time() + dt, vec_init);
-    }
-    ParameterSet parameters;
-
-    // Set working parameters.
-    mio::SmootherCosine smoothcos(2.0);
-    mio::StateAgeFunctionWrapper delaydistribution(smoothcos);
-    std::vector<mio::StateAgeFunctionWrapper> vec_delaydistrib(num_transitions, delaydistribution);
-    vec_delaydistrib[(int)mio::isecir::InfectionTransition::SusceptibleToExposed].set_parameter(3.0);
-    vec_delaydistrib[(int)mio::isecir::InfectionTransition::InfectedNoSymptomsToInfectedSymptoms].set_parameter(4.0);
-    parameters.set<mio::isecir::TransitionDistributions>(vec_delaydistrib);
-
-    std::vector<ScalarType> vec_prob((int)mio::isecir::InfectionTransition::Count, 0.5);
-    vec_prob[Eigen::Index(mio::isecir::InfectionTransition::SusceptibleToExposed)]        = 1;
-    vec_prob[Eigen::Index(mio::isecir::InfectionTransition::ExposedToInfectedNoSymptoms)] = 1;
-    parameters.set<mio::isecir::TransitionProbabilities>(vec_prob);
-
-    mio::ContactMatrixGroup contact_matrix         = mio::ContactMatrixGroup(1, 1);
-    contact_matrix[0]                              = mio::ContactMatrix(Eigen::MatrixXd::Constant(1, 1, 10.));
-    parameters.get<mio::isecir::ContactPatterns>() = mio::UncertainContactMatrix(contact_matrix);
-
-    mio::ExponentialDecay expdecay(0.5);
-    mio::StateAgeFunctionWrapper prob(expdecay);
-    parameters.set<mio::isecir::TransmissionProbabilityOnContact>(prob);
-    parameters.set<mio::isecir::RelativeTransmissionNoSymptoms>(prob);
-    parameters.set<mio::isecir::RiskOfInfectionFromSymptomatic>(prob);
-
-    // --- Case with forceofinfection.
-    mio::TimeSeries<ScalarType> init_copy(init);
-    mio::isecir::Model model(std::move(init_copy), N, deaths, 0, std::move(parameters));
-    model.check_constraints(dt);
-
-    // Carry out simulation.
-    mio::isecir::Simulation sim(model, 0, dt);
-    sim.advance(tmax);
-
-    mio::TimeSeries<ScalarType> result = sim.get_result();
-
-    // Compare with previous run.
-    for (Eigen::Index i = 0; i < (Eigen::Index)mio::isecir::InfectionState::Count; i++) {
-        EXPECT_NEAR(result[0][i], vec_forceofinfection[i], 1e-8);
-    }
-
-    // --- Case with total_confirmed_cases.
-    mio::TimeSeries<ScalarType> init_copy2(init);
-    mio::isecir::Model model2(std::move(init_copy2), N, deaths, 1000, std::move(parameters));
-    model2.check_constraints(dt);
-=======
     // Create TimeSeries with num_transitions elements where transitions needed for simulation will be stored.
     mio::TimeSeries<ScalarType> init(num_transitions);
     // Add initial time point to time series.
@@ -376,23 +284,10 @@
     // --- Case with forceofinfection.
     mio::TimeSeries<ScalarType> init_copy2(init);
     mio::isecir::Model model2(std::move(init_copy2), N, deaths, 0);
->>>>>>> d4cb5ee1
 
     // Carry out simulation.
     mio::isecir::Simulation sim2(model2, 0, dt);
     sim2.advance(tmax);
-<<<<<<< HEAD
-    result = sim2.get_result();
-
-    // Compare with previous run.
-    for (Eigen::Index i = 0; i < (Eigen::Index)mio::isecir::InfectionState::Count; i++) {
-        EXPECT_NEAR(result[0][i], vec_total_confirmed[i], 1e-8);
-    }
-
-    // --- Case with S.
-    /* For the other tests, the contact rate is set to 0 so that the force of infection is zero.
-     The forceofinfection initialization method is therefore not used for these tests.*/
-=======
 
     // Verify that the expected initialization method was used.
     EXPECT_EQ(2, sim2.get_model().get_initialization_method());
@@ -402,7 +297,6 @@
      The forceofinfection initialization method is therefore not used for these tests.*/
     mio::isecir::Parameters parameters;
     mio::ContactMatrixGroup contact_matrix         = mio::ContactMatrixGroup(1, 1);
->>>>>>> d4cb5ee1
     contact_matrix[0]                              = mio::ContactMatrix(Eigen::MatrixXd::Constant(1, 1, 0));
     parameters.get<mio::isecir::ContactPatterns>() = mio::UncertainContactMatrix(contact_matrix);
 
@@ -411,27 +305,13 @@
 
     model3.m_populations.get_last_value()[(Eigen::Index)mio::isecir::InfectionState::Susceptible] = 5000;
     model3.m_populations.get_last_value()[(Eigen::Index)mio::isecir::InfectionState::Recovered]   = 0;
-
-<<<<<<< HEAD
-    model3.check_constraints(dt);
 
     // Carry out simulation.
     mio::isecir::Simulation sim3(model3, 0, dt);
     sim3.advance(tmax);
-    result = sim3.get_result();
-
-    // Compare with previous run.
-    for (Eigen::Index i = 0; i < (Eigen::Index)mio::isecir::InfectionState::Count; i++) {
-        EXPECT_NEAR(result[0][i], vec_S[i], 1e-8);
-    }
-=======
-    // Carry out simulation.
-    mio::isecir::Simulation sim3(model3, 0, dt);
-    sim3.advance(tmax);
 
     // Verify that the expected initialization method was used.
     EXPECT_EQ(3, sim3.get_model().get_initialization_method());
->>>>>>> d4cb5ee1
 
     // --- Case with R.
     mio::TimeSeries<ScalarType> init_copy4(init);
@@ -440,160 +320,36 @@
     model4.m_populations.get_last_value()[(Eigen::Index)mio::isecir::InfectionState::Susceptible] = 0;
     model4.m_populations.get_last_value()[(Eigen::Index)mio::isecir::InfectionState::Recovered]   = 1000;
 
-<<<<<<< HEAD
-    model4.check_constraints(dt);
-
     // Carry out simulation.
     mio::isecir::Simulation sim4(model4, 0, dt);
     sim4.advance(tmax);
-    result = sim4.get_result();
-
-    // Compare with previous run.
-    for (Eigen::Index i = 0; i < (Eigen::Index)mio::isecir::InfectionState::Count; i++) {
-        EXPECT_NEAR(result[0][i], vec_R[i], 1e-8);
-    }
-=======
-    // Carry out simulation.
-    mio::isecir::Simulation sim4(model4, 0, dt);
-    sim4.advance(tmax);
 
     // Verify that the expected initialization method was used.
     EXPECT_EQ(4, sim4.get_model().get_initialization_method());
->>>>>>> d4cb5ee1
 
     // --- Case without fitting initialization method.
     // Deactivate temporarily log output for next test. Error is expected here.
     mio::set_log_level(mio::LogLevel::off);
-<<<<<<< HEAD
-=======
 
     // Here we do not need a copy of init as this is the last use of the vector. We can apply move directly.
->>>>>>> d4cb5ee1
     mio::isecir::Model model5(std::move(init), N, deaths, 0, std::move(parameters));
 
     model5.m_populations.get_last_value()[(Eigen::Index)mio::isecir::InfectionState::Susceptible] = 0;
     model5.m_populations.get_last_value()[(Eigen::Index)mio::isecir::InfectionState::Recovered]   = 0;
-
-<<<<<<< HEAD
-    model5.check_constraints(dt);
 
     // Carry out simulation.
     mio::isecir::Simulation sim5(model5, 0, dt);
     sim5.advance(tmax);
-    result = sim5.get_result();
-
-    // Compare with previous run
-    for (Eigen::Index i = 0; i < (Eigen::Index)mio::isecir::InfectionState::Count; i++) {
-        EXPECT_NEAR(result[0][i], vec_noinit[i], 1e-8);
-    }
+
+    // Verify that initialization was not possible with one of the models methods.
+    EXPECT_EQ(-1, sim5.get_model().get_initialization_method());
+
     // Reactive log output.
     mio::set_log_level(mio::LogLevel::warn);
 }
 
-// a) Test if the function check_constraints() of the class Model correctly reports errors in the model constraints.
-// b) Test if check_constraints() does not complain if the conditions are met.
-TEST(IdeSecir, testModelConstraints)
-{
-    using Vec = mio::TimeSeries<ScalarType>::Vector;
-    // Deactivate temporarily log output for next tests.
-    mio::set_log_level(mio::LogLevel::off);
-
-    // Set wrong initial data and use check_constraints().
-    // Follow the same order as in check_constraints().
-
-    // --- Test with wrong size of the initial value vector for the flows.
-    ScalarType N      = 10000;
-    ScalarType deaths = 10;
-    ScalarType dt     = 1;
-
-    int num_transitions = (int)mio::isecir::InfectionTransition::Count;
-
-    // Create TimeSeries of the wrong size.
-    mio::TimeSeries<ScalarType> init_wrong_size(num_transitions + 1);
-    // Add time points with vectors of the wrong size.
-    Vec vec_init_wrong_size = Vec::Constant(num_transitions + 1, 0.);
-    vec_init_wrong_size[(int)mio::isecir::InfectionTransition::ExposedToInfectedNoSymptoms] = 10.0;
-    init_wrong_size.add_time_point(-3, vec_init_wrong_size);
-    while (init_wrong_size.get_last_time() < 0) {
-        init_wrong_size.add_time_point(init_wrong_size.get_last_time() + dt, vec_init_wrong_size);
-    }
-
-    // Initialize a model.
-    mio::isecir::Model model_wrong_size(std::move(init_wrong_size), N, deaths);
-
-    // Return true for negative entry in m_populations.
-    auto constraint_check = model_wrong_size.check_constraints(dt);
-    EXPECT_TRUE(constraint_check);
-
-    // --- Test with negative number of deaths.
-    deaths = -10;
-    // Create TimeSeries with num_transitions elements.
-    mio::TimeSeries<ScalarType> init(num_transitions);
-    // Add time points for initialization of transitions.
-    Vec vec_init                                                                 = Vec::Constant(num_transitions, 0.);
-    vec_init[(int)mio::isecir::InfectionTransition::ExposedToInfectedNoSymptoms] = 10.0;
-    init.add_time_point(-3, vec_init);
-    while (init.get_last_time() < 0) {
-        init.add_time_point(init.get_last_time() + dt, vec_init);
-    }
-
-    // Initialize a model.
-    mio::TimeSeries<ScalarType> init_copy(init);
-    mio::isecir::Model model_negative_deaths(std::move(init_copy), N, deaths);
-
-    // Return true for negative entry in m_populations.
-    constraint_check = model_negative_deaths.check_constraints(dt);
-    EXPECT_TRUE(constraint_check);
-
-    // --- Test with too few time points.
-    deaths = 10;
-    // Initialize a model.
-    mio::isecir::Model model_few_timepoints(std::move(init), N, deaths);
-
-    mio::ExponentialDecay expdecay(4.0);
-    mio::StateAgeFunctionWrapper delaydistribution(expdecay);
-    std::vector<mio::StateAgeFunctionWrapper> vec_delaydistrib(num_transitions, delaydistribution);
-    model_few_timepoints.parameters.set<mio::isecir::TransitionDistributions>(vec_delaydistrib);
-
-    constraint_check = model_few_timepoints.check_constraints(dt);
-    EXPECT_TRUE(constraint_check);
-
-    // --- The check_constraints() function of parameters is tested in its own test below. ---
-
-    // --- Correct wrong setup so that next check can go through.
-    mio::TimeSeries<ScalarType> init_enough_timepoints(num_transitions);
-    init_enough_timepoints.add_time_point(-5, vec_init);
-    while (init_enough_timepoints.get_last_time() < 0) {
-        init_enough_timepoints.add_time_point(init_enough_timepoints.get_last_time() + dt, vec_init);
-    }
-
-    // Initialize a model.
-    mio::isecir::Model model(std::move(init_enough_timepoints), N, deaths);
-
-    model.parameters.set<mio::isecir::TransitionDistributions>(vec_delaydistrib);
-
-    constraint_check = model.check_constraints(dt);
-    EXPECT_FALSE(constraint_check);
-=======
-    // Carry out simulation.
-    mio::isecir::Simulation sim5(model5, 0, dt);
-    sim5.advance(tmax);
-
-    // Verify that initialization was not possible with one of the models methods.
-    EXPECT_EQ(-1, sim5.get_model().get_initialization_method());
->>>>>>> d4cb5ee1
-
-    // Reactive log output.
-    mio::set_log_level(mio::LogLevel::warn);
-}
-
-<<<<<<< HEAD
-// a) Test if check_constraints() function of Parameters correctly reports wrongly set parameters.
-// b) Test if check_constraints() function of Parameters does not complain if parameters are set within correct ranges.
-=======
 // a) Test if check_constraints() function correctly reports wrongly set parameters.
 // b) Test if check_constraints() does not complain if parameters are set within correct ranges.
->>>>>>> d4cb5ee1
 TEST(IdeSecir, testValueConstraints)
 {
     using Vec = mio::TimeSeries<ScalarType>::Vector;
