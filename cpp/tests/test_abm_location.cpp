/* 
* Copyright (C) 2020-2023 German Aerospace Center (DLR-SC)
*
* Authors: Daniel Abele, Elisabeth Kluth, David Kerkmann, Sascha Korf, Martin J. Kuehn, Khoa Nguyen
*
* Contact: Martin J. Kuehn <Martin.Kuehn@DLR.de>
*
* Licensed under the Apache License, Version 2.0 (the "License");
* you may not use this file except in compliance with the License.
* You may obtain a copy of the License at
*
*     http://www.apache.org/licenses/LICENSE-2.0
*
* Unless required by applicable law or agreed to in writing, software
* distributed under the License is distributed on an "AS IS" BASIS,
* WITHOUT WARRANTIES OR CONDITIONS OF ANY KIND, either express or implied.
* See the License for the specific language governing permissions and
* limitations under the License.
*/
#include "abm/infection.h"
#include "abm_helpers.h"
#include <memory>

TEST(TestLocation, init)
{
    auto location = mio::abm::Location(mio::abm::LocationType::School, 0, 6);
    for (mio::abm::InfectionState i = mio::abm::InfectionState(0); i < mio::abm::InfectionState::Count;
         i                          = mio::abm::InfectionState(size_t(i) + 1)) {
        ASSERT_EQ(location.get_subpopulation(mio::abm::TimePoint(0), i), 0);
    }
    location.initialize_subpopulations(mio::abm::TimePoint(0));
    ASSERT_EQ(print_wrap(location.get_subpopulations().get_last_value()),
              print_wrap(mio::TimeSeries<double>::Vector::Zero((size_t)mio::abm::InfectionState::Count)));
    EXPECT_EQ(location.get_number_persons(), 0);
}

TEST(TestLocation, initCell)
{
    auto location = mio::abm::Location(mio::abm::LocationType::PublicTransport, 0, 6, 2);
    ASSERT_EQ(location.get_cells().size(), 2);
}

TEST(TestLocation, getIndex)
{
    auto location = mio::abm::Location(mio::abm::LocationType::Home, 0, 6);
    ASSERT_EQ((int)location.get_index(), 0);
}

TEST(TestLocation, addRemovePerson)
{
    auto home     = mio::abm::Location(mio::abm::LocationType::Home, 0, 6, 1);
    auto location = mio::abm::Location(mio::abm::LocationType::PublicTransport, 0, 6, 3);

<<<<<<< HEAD
    auto person1 = make_test_person(home, AGE_GROUP_5_TO_14, mio::abm::InfectionState::Infected);
    auto person2 = make_test_person(home, AGE_GROUP_15_TO_34, mio::abm::InfectionState::Infected);
    auto person3 = make_test_person(home, AGE_GROUP_35_TO_59, mio::abm::InfectionState::Exposed);
=======
    auto person1 = make_test_person(home, mio::abm::AgeGroup::Age5to14, mio::abm::InfectionState::InfectedSymptoms);
    auto person2 = make_test_person(home, mio::abm::AgeGroup::Age15to34, mio::abm::InfectionState::InfectedSymptoms);
    auto person3 = make_test_person(home, mio::abm::AgeGroup::Age35to59, mio::abm::InfectionState::Exposed);
>>>>>>> eb1864f3

    home.add_person(person1, {0});
    home.add_person(person2, {0});
    home.add_person(person3, {0});

    person1.migrate_to(location, {0, 1});
    person2.migrate_to(location, {0});
    person3.migrate_to(location, {0, 1});

    auto t = mio::abm::TimePoint(0);
    ASSERT_EQ(home.get_number_persons(), 0u);
    ASSERT_EQ(location.get_subpopulation(t, mio::abm::InfectionState::InfectedSymptoms), 2);
    ASSERT_EQ(location.get_subpopulation(t, mio::abm::InfectionState::Exposed), 1);
    ASSERT_EQ(location.get_cells()[0].m_persons.size(), 3u);
    ASSERT_EQ(location.get_cells()[1].m_persons.size(), 2u);
    ASSERT_EQ(location.get_cells()[2].m_persons.size(), 0u);

    location.remove_person(person2);

    EXPECT_EQ(location.get_number_persons(), 2u);
    ASSERT_EQ(location.get_subpopulation(t, mio::abm::InfectionState::InfectedSymptoms), 1);
    ASSERT_EQ(location.get_subpopulation(t, mio::abm::InfectionState::Exposed), 1);
    ASSERT_EQ(location.get_cells()[0].m_persons.size(), 2u);
    ASSERT_EQ(location.get_cells()[1].m_persons.size(), 2u);
    ASSERT_EQ(location.get_cells()[2].m_persons.size(), 0u);
}

TEST(TestLocation, CacheExposureRate)
{
    using testing::Return;

    {
        mio::AgeGroup age              = mio::AgeGroup(1);
        mio::abm::VirusVariant variant = mio::abm::VirusVariant::Wildtype;

        auto t  = mio::abm::TimePoint(0);
        auto dt = mio::abm::seconds(10000);

        mio::abm::Parameters params = mio::abm::Parameters(6);

        // setup a location with some chance of exposure
        auto home      = mio::abm::Location(mio::abm::LocationType::Home, 0, 6, 1);
        auto location  = mio::abm::Location(mio::abm::LocationType::PublicTransport, 0, 6, 3);
        auto infected1 = mio::abm::Person(home, age);
        infected1.add_new_infection(mio::abm::Infection(variant, age, params, t));
        infected1.migrate_to(location, {0});
        auto infected2 = mio::abm::Person(home, age);
        infected2.add_new_infection(mio::abm::Infection(variant, age, params, t));
        infected2.migrate_to(location, {0, 1});

        //cache precomputed results
        location.cache_exposure_rates(t, dt);

        EXPECT_NEAR((location.get_cells()[0].m_cached_exposure_rate_contacts[{variant, age}]), 0.0020454543682044937,
                    1e-14);
        EXPECT_NEAR((location.get_cells()[0].m_cached_exposure_rate_air[{variant}]), 0.0020454543682044937, 1e-14);
        EXPECT_NEAR((location.get_cells()[1].m_cached_exposure_rate_contacts[{variant, age}]), 0.0010227271841022469,
                    1e-14);
        EXPECT_NEAR((location.get_cells()[1].m_cached_exposure_rate_air[{variant}]), 0.0010227271841022469, 1e-14);
        EXPECT_NEAR((location.get_cells()[2].m_cached_exposure_rate_contacts[{variant, age}]), 0, 1e-14);
        EXPECT_NEAR((location.get_cells()[2].m_cached_exposure_rate_air[{variant}]), 0, 1e-14);

        // should also work with capacities
        location.set_capacity_adapted_transmission_risk_flag(true);
        location.set_capacity(2, 22, 0); // Capacity for Cell 1
        location.set_capacity(2, 22, 1); // Capacity for Cell 2
        location.set_capacity(2, 22, 2); // Capacity for Cell 3
        location.cache_exposure_rates(t, dt);

        EXPECT_NEAR((location.get_cells()[0].m_cached_exposure_rate_air[{variant}]), 0.0061363631046134817, 1e-14);
        EXPECT_NEAR((location.get_cells()[1].m_cached_exposure_rate_air[{variant}]), 0.0030681815523067408, 1e-14);
        EXPECT_NEAR((location.get_cells()[2].m_cached_exposure_rate_air[{variant}]), 0, 1e-14);
    }
}

TEST(TestLocation, reachCapacity)
{
    using testing::Return;

    auto t     = mio::abm::TimePoint{mio::abm::hours(8).seconds()};
    auto dt    = mio::abm::hours(1);
    auto world = mio::abm::World(6);

    //setup so p1 doesn't transition
<<<<<<< HEAD
    world.parameters.get<mio::abm::CarrierToInfected>()[{mio::abm::VirusVariant::Wildtype, AGE_GROUP_15_TO_34,
                                                         mio::abm::VaccinationState::Unvaccinated}]  = 2 * dt.days();
    world.parameters.get<mio::abm::CarrierToRecovered>()[{mio::abm::VirusVariant::Wildtype, AGE_GROUP_15_TO_34,
                                                          mio::abm::VaccinationState::Unvaccinated}] = 2 * dt.days();
=======
    params.get<mio::abm::InfectedNoSymptomsToSymptoms>()[{
        mio::abm::VirusVariant::Wildtype, mio::abm::AgeGroup::Age15to34, mio::abm::VaccinationState::Unvaccinated}] =
        2 * dt.days();
    params.get<mio::abm::InfectedNoSymptomsToRecovered>()[{
        mio::abm::VirusVariant::Wildtype, mio::abm::AgeGroup::Age15to34, mio::abm::VaccinationState::Unvaccinated}] =
        2 * dt.days();
>>>>>>> eb1864f3

    auto home_id   = world.add_location(mio::abm::LocationType::Home);
    auto school_id = world.add_location(mio::abm::LocationType::School);

    ScopedMockDistribution<testing::StrictMock<MockDistribution<mio::UniformDistribution<double>>>> mock_uniform_dist;
    EXPECT_CALL(mock_uniform_dist.get_mock(), invoke)
        .Times(testing::AtLeast(8))
        .WillOnce(testing::Return(0.8)) // draw random work group
        .WillOnce(testing::Return(0.8)) // draw random school group
        .WillOnce(testing::Return(0.8)) // draw random work hour
        .WillOnce(testing::Return(0.8)) // draw random school hour
        .WillOnce(testing::Return(0.8)) // draw random work group
        .WillOnce(testing::Return(0.8)) // draw random school group
        .WillOnce(testing::Return(0.8)) // draw random work hour
        .WillOnce(testing::Return(0.8)) // draw random school hour
        .WillRepeatedly(testing::Return(1.0));

<<<<<<< HEAD
    auto& p1 = add_test_person(world, home_id, AGE_GROUP_5_TO_14, mio::abm::InfectionState::Carrier);
    auto& p2 = add_test_person(world, home_id, AGE_GROUP_5_TO_14, mio::abm::InfectionState::Susceptible);
=======
    auto& p1 =
        add_test_person(world, home_id, mio::abm::AgeGroup::Age5to14, mio::abm::InfectionState::InfectedNoSymptoms);
    auto& p2 = add_test_person(world, home_id, mio::abm::AgeGroup::Age5to14, mio::abm::InfectionState::Susceptible);
>>>>>>> eb1864f3

    auto& home   = world.get_individualized_location(home_id);
    auto& school = world.get_individualized_location(school_id);

    p1.set_assigned_location(school_id);
    p2.set_assigned_location(school_id);
    p1.set_assigned_location(home_id);
    p2.set_assigned_location(home_id);

    school.set_capacity(1, 66);

    ScopedMockDistribution<testing::StrictMock<MockDistribution<mio::ExponentialDistribution<double>>>>
        mock_exponential_dist;
    EXPECT_CALL(mock_exponential_dist.get_mock(), invoke).WillRepeatedly(Return(1.)); //no state transitions

    world.evolve(t, dt);

    ASSERT_EQ(p1.get_location(), school);
    ASSERT_EQ(p2.get_location(), home); // p2 should not be able to enter the school
    ASSERT_EQ(school.get_number_persons(), 1);
    ASSERT_EQ(home.get_number_persons(), 1);
}

TEST(TestLocation, computeSpacePerPersonRelative)
{
    using testing::Return;

    auto home = mio::abm::Location(mio::abm::LocationType::Home, 0, 6, 3);
    home.set_capacity(4, 264, 0); // Capacity for Cell 1
    home.set_capacity(2, 132, 1); // Capacity for Cell 2
    home.set_capacity(0, 0, 2); // Capacity for Cell 3

    auto cells = home.get_cells();
    ASSERT_EQ(cells[0].compute_space_per_person_relative(), 0.25);
    ASSERT_EQ(cells[1].compute_space_per_person_relative(), 0.5);
    ASSERT_EQ(cells[2].compute_space_per_person_relative(), 1.);
}

TEST(TestLocation, interact)
{
    using testing::Return;

    // Test should work identically work with any age.
    mio::AgeGroup age = mio::AgeGroup(mio::UniformIntDistribution<int>()(0, 6 - 1));
    mio::abm::VirusVariant variant =
        mio::abm::VirusVariant(mio::UniformIntDistribution<int>()(0, int(mio::abm::VirusVariant::Count) - 1));

    auto t  = mio::abm::TimePoint(0);
    auto dt = mio::abm::seconds(8640); //0.1 days

    mio::abm::Parameters params = mio::abm::Parameters(6);
    params.set_default<mio::abm::ViralLoadDistributions>(6);
    params.get<mio::abm::ViralLoadDistributions>()[{variant, age, mio::abm::VaccinationState::Unvaccinated}] = {
        {1., 1.}, {0.0001, 0.0001}, {-0.0001, -0.0001}};
    params.set_default<mio::abm::InfectivityDistributions>(6);
    params.get<mio::abm::InfectivityDistributions>()[{variant, age}] = {{1., 1.}, {1., 1.}};

    // set incubtion period to two days so that the newly infected person is still exposed
    params.get<mio::abm::IncubationPeriod>()[{variant, age, mio::abm::VaccinationState::Unvaccinated}] = 2.;

    //setup location with some chance of exposure
<<<<<<< HEAD
    auto location  = mio::abm::Location(mio::abm::LocationType::Work, 0, 6);
    auto infected1 = make_test_person(location, AGE_GROUP_15_TO_34, mio::abm::InfectionState::Carrier, t, params);
    auto infected2 = make_test_person(location, AGE_GROUP_80_UP, mio::abm::InfectionState::Infected, t, params);
    auto infected3 = make_test_person(location, AGE_GROUP_5_TO_14, mio::abm::InfectionState::Infected, t, params);
=======
    auto location  = mio::abm::Location(mio::abm::LocationType::Work, 0);
    auto infected1 = make_test_person(location, mio::abm::AgeGroup::Age15to34,
                                      mio::abm::InfectionState::InfectedNoSymptoms, t, params);
    auto infected2 = make_test_person(location, mio::abm::AgeGroup::Age80plus,
                                      mio::abm::InfectionState::InfectedSymptoms, t, params);
    auto infected3 =
        make_test_person(location, mio::abm::AgeGroup::Age5to14, mio::abm::InfectionState::InfectedSymptoms, t, params);
>>>>>>> eb1864f3

    location.add_person(infected1, {0});
    location.add_person(infected2, {0});
    location.add_person(infected3, {0});

    //cache precomputed results
    location.cache_exposure_rates(t, dt);

    ScopedMockDistribution<testing::StrictMock<MockDistribution<mio::ExponentialDistribution<double>>>>
        mock_exponential_dist;
    ScopedMockDistribution<testing::StrictMock<MockDistribution<mio::DiscreteDistribution<size_t>>>> mock_discrete_dist;

    auto susceptible = make_test_person(location, age, mio::abm::InfectionState::Susceptible, t, params);
    EXPECT_CALL(mock_exponential_dist.get_mock(), invoke).Times(1).WillOnce(Return(0.5));
    location.interact(susceptible, t, dt, params);
    EXPECT_EQ(susceptible.get_infection_state(t + dt), mio::abm::InfectionState::Susceptible);

    EXPECT_CALL(mock_exponential_dist.get_mock(), invoke).Times(1).WillOnce(Return(0.05));
    EXPECT_CALL(mock_discrete_dist.get_mock(), invoke).Times(1).WillOnce(Return(0));
    location.interact(susceptible, t, dt, params);
    EXPECT_EQ(susceptible.get_infection_state(t + dt), mio::abm::InfectionState::Exposed);
}

TEST(TestLocation, setCapacity)
{
    auto location = mio::abm::Location(mio::abm::LocationType::Home, 0, 6);
    location.set_capacity(4, 200);
    ASSERT_EQ(location.get_capacity().persons, (uint32_t)4);
    ASSERT_EQ(location.get_capacity().volume, (uint32_t)200);
}

TEST(TestLocation, storeSubpopulations)
{
    auto t      = mio::abm::TimePoint(0);
    auto dt     = mio::abm::days(7);
    auto params = mio::abm::Parameters(6);

    auto location = mio::abm::Location(mio::abm::LocationType::PublicTransport, 0, 6, 3);

<<<<<<< HEAD
    //setup: p1 goes from Infected to RecoveredInfected, p2 stays in Infected and p3 goes from Exposed to Carrier to RecoveredCarrier
    params.get<mio::abm::InfectedToRecovered>()[{mio::abm::VirusVariant::Wildtype, AGE_GROUP_5_TO_14,
                                                 mio::abm::VaccinationState::Unvaccinated}] = 1.5 * dt.days();

    params.get<mio::abm::InfectedToRecovered>()[{mio::abm::VirusVariant::Wildtype, AGE_GROUP_15_TO_34,
                                                 mio::abm::VaccinationState::Unvaccinated}] = 5 * dt.days();
    params.get<mio::abm::InfectedToSevere>()[{mio::abm::VirusVariant::Wildtype, AGE_GROUP_15_TO_34,
                                              mio::abm::VaccinationState::Unvaccinated}]    = 5 * dt.days();

    params.get<mio::abm::IncubationPeriod>()[{mio::abm::VirusVariant::Wildtype, AGE_GROUP_35_TO_59,
                                              mio::abm::VaccinationState::Unvaccinated}]   = 0.4 * dt.days();
    params.get<mio::abm::CarrierToRecovered>()[{mio::abm::VirusVariant::Wildtype, AGE_GROUP_35_TO_59,
                                                mio::abm::VaccinationState::Unvaccinated}] = 1.8 * dt.days();
=======
    //setup: p1 goes from Infected to Recovered, p2 stays in Infected and p3 goes from Exposed to InfectedNoSymptoms to Recovered
    params.get<mio::abm::InfectedSymptomsToRecovered>()[{mio::abm::VirusVariant::Wildtype, mio::abm::AgeGroup::Age5to14,
                                                         mio::abm::VaccinationState::Unvaccinated}] = 1.5 * dt.days();

    params.get<mio::abm::InfectedSymptomsToRecovered>()[{
        mio::abm::VirusVariant::Wildtype, mio::abm::AgeGroup::Age15to34, mio::abm::VaccinationState::Unvaccinated}] =
        5 * dt.days();
    params.get<mio::abm::InfectedSymptomsToSevere>()[{mio::abm::VirusVariant::Wildtype, mio::abm::AgeGroup::Age15to34,
                                                      mio::abm::VaccinationState::Unvaccinated}] = 5 * dt.days();

    params.get<mio::abm::IncubationPeriod>()[{mio::abm::VirusVariant::Wildtype, mio::abm::AgeGroup::Age35to59,
                                              mio::abm::VaccinationState::Unvaccinated}] = 0.4 * dt.days();
    params.get<mio::abm::InfectedNoSymptomsToRecovered>()[{
        mio::abm::VirusVariant::Wildtype, mio::abm::AgeGroup::Age35to59, mio::abm::VaccinationState::Unvaccinated}] =
        1.8 * dt.days();
>>>>>>> eb1864f3

    ScopedMockDistribution<testing::StrictMock<MockDistribution<mio::UniformDistribution<double>>>> mock_uniform_dist;

    // mock person 1
    EXPECT_CALL(mock_uniform_dist.get_mock(), invoke)
        .Times(testing::AtLeast(8))
        .WillOnce(testing::Return(0.8)) // draw random work group
        .WillOnce(testing::Return(0.8)) // draw random school group
        .WillOnce(testing::Return(0.8)) // draw random work hour
        .WillOnce(testing::Return(0.8)) // draw random school hour
        .WillOnce(testing::Return(0.6)) // transition to Recovered
        .WillRepeatedly(testing::Return(1.0));

<<<<<<< HEAD
    auto person1 = make_test_person(location, AGE_GROUP_5_TO_14, mio::abm::InfectionState::Infected, t, params);
    location.add_person(person1, {0});

    // mock person 2 not needed due to high setup of transition times
    auto person2 = make_test_person(location, AGE_GROUP_15_TO_34, mio::abm::InfectionState::Infected, t, params);
=======
    auto person1 =
        make_test_person(location, mio::abm::AgeGroup::Age5to14, mio::abm::InfectionState::InfectedSymptoms, t, params);
    location.add_person(person1, {0});

    // mock person 2 not needed due to high setup of transition times
    auto person2 = make_test_person(location, mio::abm::AgeGroup::Age15to34, mio::abm::InfectionState::InfectedSymptoms,
                                    t, params);
>>>>>>> eb1864f3
    location.add_person(person2, {0});

    // mock person 3
    EXPECT_CALL(mock_uniform_dist.get_mock(), invoke)
        .Times(testing::AtLeast(8))
        .WillOnce(testing::Return(0.8)) // draw random work group
        .WillOnce(testing::Return(0.8)) // draw random school group
        .WillOnce(testing::Return(0.8)) // draw random work hour
        .WillOnce(testing::Return(0.8)) // draw random school hour
        .WillOnce(testing::Return(0.6)) // transition to Recovered
        .WillRepeatedly(testing::Return(1.0));
    auto person3 = make_test_person(location, AGE_GROUP_35_TO_59, mio::abm::InfectionState::Exposed, t, params);
    location.add_person(person3, {0});

    location.initialize_subpopulations(t);
    auto t1 = t + dt;
    location.store_subpopulations(t1);
    auto v1 = location.get_subpopulations().get_value(1);
    // Check whether the number of persons in infected state at the location is correct
    ASSERT_EQ(v1[size_t(mio::abm::InfectionState::InfectedSymptoms)], 2);
    ASSERT_EQ(v1[size_t(mio::abm::InfectionState::InfectedNoSymptoms)], 1);

    auto t2 = t1 + dt;
    location.store_subpopulations(t2);
    auto v2 = location.get_subpopulations().get_value(2);
    // Check whether the number of persons in infected state at the location is correct
    ASSERT_EQ(v2[size_t(mio::abm::InfectionState::InfectedSymptoms)], 1);
    ASSERT_EQ(v2[size_t(mio::abm::InfectionState::Recovered)], 1);
    ASSERT_EQ(v2[size_t(mio::abm::InfectionState::InfectedNoSymptoms)], 1);

    auto t3 = t2 + mio::abm::days(10);
    location.store_subpopulations(t3);
    auto v3 = location.get_subpopulations().get_value(3);
    // Check whether the number of persons in infected state at the location is correct
    ASSERT_EQ(v3[size_t(mio::abm::InfectionState::InfectedSymptoms)], 1);
    ASSERT_EQ(v3[size_t(mio::abm::InfectionState::Recovered)], 2);

    // Check total number of subpopulation is correct.
    ASSERT_EQ(location.get_subpopulations().get_num_time_points(), 4);
    for (auto&& v_iter : location.get_subpopulations()) {
        ASSERT_EQ(v_iter.sum(), 3);
    }
    ASSERT_EQ(location.get_subpopulations().get_time(1), 7);
    ASSERT_EQ(location.get_subpopulations().get_time(2), 14);
    ASSERT_EQ(location.get_subpopulations().get_time(3), 24);
}

TEST(TestLocation, setRequiredMask)
{
    auto location = mio::abm::Location(mio::abm::LocationType::Home, 0, 6);
    ASSERT_EQ(location.get_required_mask(), mio::abm::MaskType::Community);

    location.set_required_mask(mio::abm::MaskType::FFP2);
    ASSERT_EQ(location.get_required_mask(), mio::abm::MaskType::FFP2);
}

TEST(TestLocation, setNPIActive)
{
    auto location = mio::abm::Location(mio::abm::LocationType::Home, 0, 6);
    location.set_npi_active(false);
    ASSERT_FALSE(location.get_npi_active());

    location.set_npi_active(true);
    ASSERT_TRUE(location.get_npi_active());
}<|MERGE_RESOLUTION|>--- conflicted
+++ resolved
@@ -51,15 +51,9 @@
     auto home     = mio::abm::Location(mio::abm::LocationType::Home, 0, 6, 1);
     auto location = mio::abm::Location(mio::abm::LocationType::PublicTransport, 0, 6, 3);
 
-<<<<<<< HEAD
-    auto person1 = make_test_person(home, AGE_GROUP_5_TO_14, mio::abm::InfectionState::Infected);
-    auto person2 = make_test_person(home, AGE_GROUP_15_TO_34, mio::abm::InfectionState::Infected);
+    auto person1 = make_test_person(home, AGE_GROUP_5_TO_14, mio::abm::InfectionState::InfectedSymptoms);
+    auto person2 = make_test_person(home, AGE_GROUP_5_TO_14, mio::abm::InfectionState::InfectedSymptoms);
     auto person3 = make_test_person(home, AGE_GROUP_35_TO_59, mio::abm::InfectionState::Exposed);
-=======
-    auto person1 = make_test_person(home, mio::abm::AgeGroup::Age5to14, mio::abm::InfectionState::InfectedSymptoms);
-    auto person2 = make_test_person(home, mio::abm::AgeGroup::Age15to34, mio::abm::InfectionState::InfectedSymptoms);
-    auto person3 = make_test_person(home, mio::abm::AgeGroup::Age35to59, mio::abm::InfectionState::Exposed);
->>>>>>> eb1864f3
 
     home.add_person(person1, {0});
     home.add_person(person2, {0});
@@ -144,19 +138,12 @@
     auto world = mio::abm::World(6);
 
     //setup so p1 doesn't transition
-<<<<<<< HEAD
-    world.parameters.get<mio::abm::CarrierToInfected>()[{mio::abm::VirusVariant::Wildtype, AGE_GROUP_15_TO_34,
-                                                         mio::abm::VaccinationState::Unvaccinated}]  = 2 * dt.days();
-    world.parameters.get<mio::abm::CarrierToRecovered>()[{mio::abm::VirusVariant::Wildtype, AGE_GROUP_15_TO_34,
-                                                          mio::abm::VaccinationState::Unvaccinated}] = 2 * dt.days();
-=======
-    params.get<mio::abm::InfectedNoSymptomsToSymptoms>()[{
-        mio::abm::VirusVariant::Wildtype, mio::abm::AgeGroup::Age15to34, mio::abm::VaccinationState::Unvaccinated}] =
+    world.parameters
+        .get<mio::abm::InfectedNoSymptomsToSymptoms>()[{mio::abm::VirusVariant::Wildtype, AGE_GROUP_15_TO_34}] =
         2 * dt.days();
-    params.get<mio::abm::InfectedNoSymptomsToRecovered>()[{
-        mio::abm::VirusVariant::Wildtype, mio::abm::AgeGroup::Age15to34, mio::abm::VaccinationState::Unvaccinated}] =
+    world.parameters
+        .get<mio::abm::InfectedNoSymptomsToRecovered>()[{mio::abm::VirusVariant::Wildtype, AGE_GROUP_15_TO_34}] =
         2 * dt.days();
->>>>>>> eb1864f3
 
     auto home_id   = world.add_location(mio::abm::LocationType::Home);
     auto school_id = world.add_location(mio::abm::LocationType::School);
@@ -174,14 +161,8 @@
         .WillOnce(testing::Return(0.8)) // draw random school hour
         .WillRepeatedly(testing::Return(1.0));
 
-<<<<<<< HEAD
-    auto& p1 = add_test_person(world, home_id, AGE_GROUP_5_TO_14, mio::abm::InfectionState::Carrier);
+    auto& p1 = add_test_person(world, home_id, AGE_GROUP_5_TO_14, mio::abm::InfectionState::InfectedNoSymptoms);
     auto& p2 = add_test_person(world, home_id, AGE_GROUP_5_TO_14, mio::abm::InfectionState::Susceptible);
-=======
-    auto& p1 =
-        add_test_person(world, home_id, mio::abm::AgeGroup::Age5to14, mio::abm::InfectionState::InfectedNoSymptoms);
-    auto& p2 = add_test_person(world, home_id, mio::abm::AgeGroup::Age5to14, mio::abm::InfectionState::Susceptible);
->>>>>>> eb1864f3
 
     auto& home   = world.get_individualized_location(home_id);
     auto& school = world.get_individualized_location(school_id);
@@ -234,29 +215,21 @@
 
     mio::abm::Parameters params = mio::abm::Parameters(6);
     params.set_default<mio::abm::ViralLoadDistributions>(6);
-    params.get<mio::abm::ViralLoadDistributions>()[{variant, age, mio::abm::VaccinationState::Unvaccinated}] = {
-        {1., 1.}, {0.0001, 0.0001}, {-0.0001, -0.0001}};
+    params.get<mio::abm::ViralLoadDistributions>()[{variant, age}] = {{1., 1.}, {0.0001, 0.0001}, {-0.0001, -0.0001}};
     params.set_default<mio::abm::InfectivityDistributions>(6);
     params.get<mio::abm::InfectivityDistributions>()[{variant, age}] = {{1., 1.}, {1., 1.}};
 
     // set incubtion period to two days so that the newly infected person is still exposed
-    params.get<mio::abm::IncubationPeriod>()[{variant, age, mio::abm::VaccinationState::Unvaccinated}] = 2.;
+    params.get<mio::abm::IncubationPeriod>()[{variant, age}] = 2.;
 
     //setup location with some chance of exposure
-<<<<<<< HEAD
-    auto location  = mio::abm::Location(mio::abm::LocationType::Work, 0, 6);
-    auto infected1 = make_test_person(location, AGE_GROUP_15_TO_34, mio::abm::InfectionState::Carrier, t, params);
-    auto infected2 = make_test_person(location, AGE_GROUP_80_UP, mio::abm::InfectionState::Infected, t, params);
-    auto infected3 = make_test_person(location, AGE_GROUP_5_TO_14, mio::abm::InfectionState::Infected, t, params);
-=======
-    auto location  = mio::abm::Location(mio::abm::LocationType::Work, 0);
-    auto infected1 = make_test_person(location, mio::abm::AgeGroup::Age15to34,
-                                      mio::abm::InfectionState::InfectedNoSymptoms, t, params);
-    auto infected2 = make_test_person(location, mio::abm::AgeGroup::Age80plus,
-                                      mio::abm::InfectionState::InfectedSymptoms, t, params);
+    auto location = mio::abm::Location(mio::abm::LocationType::Work, 0, 6);
+    auto infected1 =
+        make_test_person(location, AGE_GROUP_15_TO_34, mio::abm::InfectionState::InfectedNoSymptoms, t, params);
+    auto infected2 =
+        make_test_person(location, AGE_GROUP_80_PLUS, mio::abm::InfectionState::InfectedSymptoms, t, params);
     auto infected3 =
-        make_test_person(location, mio::abm::AgeGroup::Age5to14, mio::abm::InfectionState::InfectedSymptoms, t, params);
->>>>>>> eb1864f3
+        make_test_person(location, AGE_GROUP_5_TO_14, mio::abm::InfectionState::InfectedSymptoms, t, params);
 
     location.add_person(infected1, {0});
     location.add_person(infected2, {0});
@@ -296,37 +269,18 @@
 
     auto location = mio::abm::Location(mio::abm::LocationType::PublicTransport, 0, 6, 3);
 
-<<<<<<< HEAD
-    //setup: p1 goes from Infected to RecoveredInfected, p2 stays in Infected and p3 goes from Exposed to Carrier to RecoveredCarrier
-    params.get<mio::abm::InfectedToRecovered>()[{mio::abm::VirusVariant::Wildtype, AGE_GROUP_5_TO_14,
-                                                 mio::abm::VaccinationState::Unvaccinated}] = 1.5 * dt.days();
-
-    params.get<mio::abm::InfectedToRecovered>()[{mio::abm::VirusVariant::Wildtype, AGE_GROUP_15_TO_34,
-                                                 mio::abm::VaccinationState::Unvaccinated}] = 5 * dt.days();
-    params.get<mio::abm::InfectedToSevere>()[{mio::abm::VirusVariant::Wildtype, AGE_GROUP_15_TO_34,
-                                              mio::abm::VaccinationState::Unvaccinated}]    = 5 * dt.days();
-
-    params.get<mio::abm::IncubationPeriod>()[{mio::abm::VirusVariant::Wildtype, AGE_GROUP_35_TO_59,
-                                              mio::abm::VaccinationState::Unvaccinated}]   = 0.4 * dt.days();
-    params.get<mio::abm::CarrierToRecovered>()[{mio::abm::VirusVariant::Wildtype, AGE_GROUP_35_TO_59,
-                                                mio::abm::VaccinationState::Unvaccinated}] = 1.8 * dt.days();
-=======
     //setup: p1 goes from Infected to Recovered, p2 stays in Infected and p3 goes from Exposed to InfectedNoSymptoms to Recovered
-    params.get<mio::abm::InfectedSymptomsToRecovered>()[{mio::abm::VirusVariant::Wildtype, mio::abm::AgeGroup::Age5to14,
-                                                         mio::abm::VaccinationState::Unvaccinated}] = 1.5 * dt.days();
-
-    params.get<mio::abm::InfectedSymptomsToRecovered>()[{
-        mio::abm::VirusVariant::Wildtype, mio::abm::AgeGroup::Age15to34, mio::abm::VaccinationState::Unvaccinated}] =
+    params.get<mio::abm::InfectedSymptomsToRecovered>()[{mio::abm::VirusVariant::Wildtype, AGE_GROUP_5_TO_14}] =
+        1.5 * dt.days();
+
+    params.get<mio::abm::InfectedSymptomsToRecovered>()[{mio::abm::VirusVariant::Wildtype, AGE_GROUP_15_TO_34}] =
         5 * dt.days();
-    params.get<mio::abm::InfectedSymptomsToSevere>()[{mio::abm::VirusVariant::Wildtype, mio::abm::AgeGroup::Age15to34,
-                                                      mio::abm::VaccinationState::Unvaccinated}] = 5 * dt.days();
-
-    params.get<mio::abm::IncubationPeriod>()[{mio::abm::VirusVariant::Wildtype, mio::abm::AgeGroup::Age35to59,
-                                              mio::abm::VaccinationState::Unvaccinated}] = 0.4 * dt.days();
-    params.get<mio::abm::InfectedNoSymptomsToRecovered>()[{
-        mio::abm::VirusVariant::Wildtype, mio::abm::AgeGroup::Age35to59, mio::abm::VaccinationState::Unvaccinated}] =
+    params.get<mio::abm::InfectedSymptomsToSevere>()[{mio::abm::VirusVariant::Wildtype, AGE_GROUP_15_TO_34}] =
+        5 * dt.days();
+
+    params.get<mio::abm::IncubationPeriod>()[{mio::abm::VirusVariant::Wildtype, AGE_GROUP_35_TO_59}] = 0.4 * dt.days();
+    params.get<mio::abm::InfectedNoSymptomsToRecovered>()[{mio::abm::VirusVariant::Wildtype, AGE_GROUP_35_TO_59}] =
         1.8 * dt.days();
->>>>>>> eb1864f3
 
     ScopedMockDistribution<testing::StrictMock<MockDistribution<mio::UniformDistribution<double>>>> mock_uniform_dist;
 
@@ -340,21 +294,12 @@
         .WillOnce(testing::Return(0.6)) // transition to Recovered
         .WillRepeatedly(testing::Return(1.0));
 
-<<<<<<< HEAD
-    auto person1 = make_test_person(location, AGE_GROUP_5_TO_14, mio::abm::InfectionState::Infected, t, params);
+    auto person1 = make_test_person(location, AGE_GROUP_5_TO_14, mio::abm::InfectionState::InfectedSymptoms, t, params);
     location.add_person(person1, {0});
 
     // mock person 2 not needed due to high setup of transition times
-    auto person2 = make_test_person(location, AGE_GROUP_15_TO_34, mio::abm::InfectionState::Infected, t, params);
-=======
-    auto person1 =
-        make_test_person(location, mio::abm::AgeGroup::Age5to14, mio::abm::InfectionState::InfectedSymptoms, t, params);
-    location.add_person(person1, {0});
-
-    // mock person 2 not needed due to high setup of transition times
-    auto person2 = make_test_person(location, mio::abm::AgeGroup::Age15to34, mio::abm::InfectionState::InfectedSymptoms,
-                                    t, params);
->>>>>>> eb1864f3
+    auto person2 =
+        make_test_person(location, AGE_GROUP_15_TO_34, mio::abm::InfectionState::InfectedSymptoms, t, params);
     location.add_person(person2, {0});
 
     // mock person 3
