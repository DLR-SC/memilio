/* 
* Copyright (C) 2020-2024 MEmilio
*
* Authors: Daniel Abele, Elisabeth Kluth, David Kerkmann, Sascha Korf, Martin J. Kuehn, Khoa Nguyen, Carlotta Gerstein
*
* Contact: Martin J. Kuehn <Martin.Kuehn@DLR.de>
*
* Licensed under the Apache License, Version 2.0 (the "License");
* you may not use this file except in compliance with the License.
* You may obtain a copy of the License at
*
*     http://www.apache.org/licenses/LICENSE-2.0
*
* Unless required by applicable law or agreed to in writing, software
* distributed under the License is distributed on an "AS IS" BASIS,
* WITHOUT WARRANTIES OR CONDITIONS OF ANY KIND, either express or implied.
* See the License for the specific language governing permissions and
* limitations under the License.
*/

#include "abm/location_id.h"
#include "abm/parameters.h"
#include "abm/person.h"
#include "abm_helpers.h"
<<<<<<< HEAD
#include "memilio/utils/compiler_diagnostics.h"
=======
>>>>>>> 3a06d822
#include "random_number_test.h"

using TestLocation = RandomNumberTest;

/**
 * @brief Test that initializing a location with cells correctly creates the given number of cells.
 */
TEST_F(TestLocation, initCell)
{
    // Create a location of type PublicTransport with 2 cells.
    mio::abm::Location location(mio::abm::LocationType::PublicTransport, 0, 6, 2);
    // Verify that the number of cells created is as expected (2).
    EXPECT_EQ(location.get_cells().size(), 2);
}

/**
 * @brief Test that a location correctly returns its ID.
 */
TEST_F(TestLocation, getId)
{
    // Create a location of type Home with an ID of 0.
    mio::abm::Location location(mio::abm::LocationType::Home, 0, num_age_groups);
    // Verify that the location's ID is correctly set to 0.
    EXPECT_EQ(location.get_id(), mio::abm::LocationId(0));
}

/**
 * @brief Test that the computation of space per person relative to capacity works correctly.
 */
TEST_F(TestLocation, computeSpacePerPersonRelative)
{
    using testing::Return;

    // Create a location of type Home with 3 cells.
    mio::abm::Location home(mio::abm::LocationType::Home, 0, 6, 3);
    home.set_capacity(4, 264, 0); // Capacity for Cell 1
    home.set_capacity(2, 132, 1); // Capacity for Cell 2
    home.set_capacity(0, 0, 2); // Capacity for Cell 3

    auto cells = home.get_cells();

    // Verify the space per person relative for each cell.
    EXPECT_EQ(cells[0].compute_space_per_person_relative(), 0.25);
    EXPECT_EQ(cells[1].compute_space_per_person_relative(), 0.5);
    EXPECT_EQ(cells[2].compute_space_per_person_relative(), 1.);
}

/**
 * @brief Test the interaction between infected and susceptible persons at a location.
 */
TEST_F(TestLocation, interact)
{
    using testing::Return;

    // Test should work identically work with any age.
    mio::AgeGroup age = mio::AgeGroup(this->random_integer(0, int(num_age_groups - 1)));
    mio::abm::VirusVariant variant =
        mio::abm::VirusVariant(this->random_integer(0, int(mio::abm::VirusVariant::Count) - 1));

    auto t  = mio::abm::TimePoint(0);
    auto dt = mio::abm::seconds(8640); //0.1 days

    // Setup model parameters for viral loads and infectivity distributions.
    mio::abm::Parameters params = mio::abm::Parameters(num_age_groups);
    params.set_default<mio::abm::ViralLoadDistributions>(num_age_groups);
    params.get<mio::abm::ViralLoadDistributions>()[{variant, age}] = {{1., 1.}, {0.0001, 0.0001}, {-0.0001, -0.0001}};
    params.set_default<mio::abm::InfectivityDistributions>(num_age_groups);
    params.get<mio::abm::InfectivityDistributions>()[{variant, age}] = {{1., 1.}, {1., 1.}};

    // Set incubtion period to two days so that the newly infected person is still exposed
<<<<<<< HEAD
    ScopedMockDistribution<testing::StrictMock<MockDistribution<mio::LogNormalDistribution<double>>>> mock_logNorm_dist;
    EXPECT_CALL(mock_logNorm_dist.get_mock(), invoke).WillRepeatedly(testing::Return(2));
=======
    params.get<mio::abm::IncubationPeriod>()[{variant, age}] = 2.;
>>>>>>> 3a06d822

    // Setup location with some chance of exposure
    mio::abm::Location location(mio::abm::LocationType::Work, 0, num_age_groups);
    auto infected1 = make_test_person(this->get_rng(), location, age_group_15_to_34,
                                      mio::abm::InfectionState::InfectedNoSymptoms, t, params);
    auto infected2 = make_test_person(this->get_rng(), location, age_group_80_plus,
                                      mio::abm::InfectionState::InfectedSymptoms, t, params);
    auto infected3 = make_test_person(this->get_rng(), location, age_group_5_to_14,
                                      mio::abm::InfectionState::InfectedSymptoms, t, params);
    std::vector<mio::abm::Person> local_population{infected1, infected2, infected3};

    ScopedMockDistribution<testing::StrictMock<MockDistribution<mio::ExponentialDistribution<double>>>>
        mock_exponential_dist;
    ScopedMockDistribution<testing::StrictMock<MockDistribution<mio::DiscreteDistribution<size_t>>>> mock_discrete_dist;

    // Create a susceptible person and test interaction.
    auto susceptible =
        make_test_person(this->get_rng(), location, age, mio::abm::InfectionState::Susceptible, t, params);
    EXPECT_CALL(mock_exponential_dist.get_mock(), invoke).Times(1).WillOnce(Return(0.5)); // Probability of no infection
    auto person_rng = mio::abm::PersonalRandomNumberGenerator(this->get_rng(), susceptible);
    interact_testing(person_rng, susceptible, location, local_population, t, dt, params);
    EXPECT_EQ(susceptible.get_infection_state(t + dt), mio::abm::InfectionState::Susceptible);

    // Test with a higher probability of infection leading to an exposed state.
    EXPECT_CALL(mock_exponential_dist.get_mock(), invoke).Times(1).WillOnce(Return(0.05)); // Probability of infection
    EXPECT_CALL(mock_discrete_dist.get_mock(), invoke).Times(1).WillOnce(Return(0)); // Choose infection state
    interact_testing(person_rng, susceptible, location, local_population, t, dt, params);
    EXPECT_EQ(susceptible.get_infection_state(t + dt), mio::abm::InfectionState::Exposed);
}

/**
 * @brief Test setting and getting the capacity of a location.
 */
TEST_F(TestLocation, setCapacity)
{
    // Create a location of type Home.
    mio::abm::Location location(mio::abm::LocationType::Home, 0, num_age_groups);
    // Set the capacity of the location and verify.
    location.set_capacity(4, 200);
    EXPECT_EQ(location.get_capacity().persons, (uint32_t)4);
    EXPECT_EQ(location.get_capacity().volume, (uint32_t)200);
}

/**
 * @brief Test setting and getting the required mask type at a location.
 */
TEST_F(TestLocation, setRequiredMask)
{
    // Create a location of type Home.
    mio::abm::Location location(mio::abm::LocationType::Home, 0, num_age_groups);
    // Verify that the default required mask is set to None.
    EXPECT_EQ(location.get_required_mask(), mio::abm::MaskType::None);

    // Set a new required mask type and verify the change.
    location.set_required_mask(mio::abm::MaskType::FFP2);
    EXPECT_EQ(location.get_required_mask(), mio::abm::MaskType::FFP2);
}

/**
 * @brief Test setting and getting the geographical location of a location.
 */
TEST_F(TestLocation, getGeographicalLocation)
{
    // Create a location of type Home.
    auto location = mio::abm::Location(mio::abm::LocationType::Home, 0);
    // Set a geographical location for the location.
    mio::abm::GeographicalLocation geographical_location = {10.5100470359749, 52.2672785559812};
    location.set_geographical_location(geographical_location);
    // Verify that the set geographical location matches the expected values.
    EXPECT_EQ(location.get_geographical_location(), geographical_location);
}<|MERGE_RESOLUTION|>--- conflicted
+++ resolved
@@ -22,10 +22,7 @@
 #include "abm/parameters.h"
 #include "abm/person.h"
 #include "abm_helpers.h"
-<<<<<<< HEAD
 #include "memilio/utils/compiler_diagnostics.h"
-=======
->>>>>>> 3a06d822
 #include "random_number_test.h"
 
 using TestLocation = RandomNumberTest;
@@ -89,6 +86,7 @@
     auto dt = mio::abm::seconds(8640); //0.1 days
 
     // Setup model parameters for viral loads and infectivity distributions.
+    // Setup model parameters for viral loads and infectivity distributions.
     mio::abm::Parameters params = mio::abm::Parameters(num_age_groups);
     params.set_default<mio::abm::ViralLoadDistributions>(num_age_groups);
     params.get<mio::abm::ViralLoadDistributions>()[{variant, age}] = {{1., 1.}, {0.0001, 0.0001}, {-0.0001, -0.0001}};
@@ -96,12 +94,8 @@
     params.get<mio::abm::InfectivityDistributions>()[{variant, age}] = {{1., 1.}, {1., 1.}};
 
     // Set incubtion period to two days so that the newly infected person is still exposed
-<<<<<<< HEAD
     ScopedMockDistribution<testing::StrictMock<MockDistribution<mio::LogNormalDistribution<double>>>> mock_logNorm_dist;
     EXPECT_CALL(mock_logNorm_dist.get_mock(), invoke).WillRepeatedly(testing::Return(2));
-=======
-    params.get<mio::abm::IncubationPeriod>()[{variant, age}] = 2.;
->>>>>>> 3a06d822
 
     // Setup location with some chance of exposure
     mio::abm::Location location(mio::abm::LocationType::Work, 0, num_age_groups);
