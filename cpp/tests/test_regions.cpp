/* 
* Copyright (C) 2020-2023 German Aerospace Center (DLR-SC)
*
* Authors: Daniel Abele
*
* Contact: Martin J. Kuehn <Martin.Kuehn@DLR.de>
*
* Licensed under the Apache License, Version 2.0 (the "License");
* you may not use this file except in compliance with the License.
* You may obtain a copy of the License at
*
*     http://www.apache.org/licenses/LICENSE-2.0
*
* Unless required by applicable law or agreed to in writing, software
* distributed under the License is distributed on an "AS IS" BASIS,
* WITHOUT WARRANTIES OR CONDITIONS OF ANY KIND, either express or implied.
* See the License for the specific language governing permissions and
* limitations under the License.
*/
#include "memilio/geography/regions.h"
#include "gtest/gtest.h"

TEST(TestRegions, get_holidays)
{
<<<<<<< HEAD
    auto a = mio::regions::get_holidays(mio::regions::StateId(9), mio::Date(2020, 10, 15), mio::Date(2020, 11, 15));
    ASSERT_EQ(a.size(), 1);
    ASSERT_EQ(a[0], std::make_pair(mio::Date(2020, 10, 31), mio::Date(2020, 11, 7)));

    auto b = mio::regions::get_holidays(mio::regions::StateId(3), mio::Date(2020, 7, 30), mio::Date(2020, 12, 31));
=======
    auto a =
        mio::regions::get_holidays(mio::regions::StateId(9), mio::Date(2020, 10, 15), mio::Date(2020, 11, 15));
    ASSERT_EQ(a.size(), 1);
    ASSERT_EQ(a[0], std::make_pair(mio::Date(2020, 10, 31), mio::Date(2020, 11, 7)));

    auto b =
        mio::regions::get_holidays(mio::regions::StateId(3), mio::Date(2020, 7, 30), mio::Date(2020, 12, 31));
>>>>>>> 47568d75
    ASSERT_EQ(b.size(), 3);
    ASSERT_EQ(b[0], std::make_pair(mio::Date(2020, 7, 16), mio::Date(2020, 8, 27)));
    ASSERT_EQ(b[1], std::make_pair(mio::Date(2020, 10, 12), mio::Date(2020, 10, 24)));
    ASSERT_EQ(b[2], std::make_pair(mio::Date(2020, 12, 23), mio::Date(2021, 1, 9)));
}

TEST(TestRegions, get_state_id)
{
<<<<<<< HEAD
    ASSERT_EQ(mio::regions::get_state_id(int(mio::regions::CountyId(1001))), mio::regions::StateId(1));
    ASSERT_EQ(mio::regions::get_state_id(int(mio::regions::CountyId(2000))), mio::regions::StateId(2));
    ASSERT_EQ(mio::regions::get_state_id(int(mio::regions::CountyId(5970))), mio::regions::StateId(5));
    ASSERT_EQ(mio::regions::get_state_id(int(mio::regions::CountyId(9161))), mio::regions::StateId(9));
=======
    ASSERT_EQ(mio::regions::get_state_id(mio::regions::CountyId(1001)), mio::regions::StateId(1));
    ASSERT_EQ(mio::regions::get_state_id(mio::regions::CountyId(2000)), mio::regions::StateId(2));
    ASSERT_EQ(mio::regions::get_state_id(mio::regions::CountyId(5970)), mio::regions::StateId(5));
    ASSERT_EQ(mio::regions::get_state_id(mio::regions::CountyId(9161)), mio::regions::StateId(9));
>>>>>>> 47568d75
}<|MERGE_RESOLUTION|>--- conflicted
+++ resolved
@@ -18,25 +18,16 @@
 * limitations under the License.
 */
 #include "memilio/geography/regions.h"
+#include "memilio/geography/regions.h"
 #include "gtest/gtest.h"
 
 TEST(TestRegions, get_holidays)
 {
-<<<<<<< HEAD
     auto a = mio::regions::get_holidays(mio::regions::StateId(9), mio::Date(2020, 10, 15), mio::Date(2020, 11, 15));
     ASSERT_EQ(a.size(), 1);
     ASSERT_EQ(a[0], std::make_pair(mio::Date(2020, 10, 31), mio::Date(2020, 11, 7)));
 
     auto b = mio::regions::get_holidays(mio::regions::StateId(3), mio::Date(2020, 7, 30), mio::Date(2020, 12, 31));
-=======
-    auto a =
-        mio::regions::get_holidays(mio::regions::StateId(9), mio::Date(2020, 10, 15), mio::Date(2020, 11, 15));
-    ASSERT_EQ(a.size(), 1);
-    ASSERT_EQ(a[0], std::make_pair(mio::Date(2020, 10, 31), mio::Date(2020, 11, 7)));
-
-    auto b =
-        mio::regions::get_holidays(mio::regions::StateId(3), mio::Date(2020, 7, 30), mio::Date(2020, 12, 31));
->>>>>>> 47568d75
     ASSERT_EQ(b.size(), 3);
     ASSERT_EQ(b[0], std::make_pair(mio::Date(2020, 7, 16), mio::Date(2020, 8, 27)));
     ASSERT_EQ(b[1], std::make_pair(mio::Date(2020, 10, 12), mio::Date(2020, 10, 24)));
@@ -45,15 +36,8 @@
 
 TEST(TestRegions, get_state_id)
 {
-<<<<<<< HEAD
     ASSERT_EQ(mio::regions::get_state_id(int(mio::regions::CountyId(1001))), mio::regions::StateId(1));
     ASSERT_EQ(mio::regions::get_state_id(int(mio::regions::CountyId(2000))), mio::regions::StateId(2));
     ASSERT_EQ(mio::regions::get_state_id(int(mio::regions::CountyId(5970))), mio::regions::StateId(5));
     ASSERT_EQ(mio::regions::get_state_id(int(mio::regions::CountyId(9161))), mio::regions::StateId(9));
-=======
-    ASSERT_EQ(mio::regions::get_state_id(mio::regions::CountyId(1001)), mio::regions::StateId(1));
-    ASSERT_EQ(mio::regions::get_state_id(mio::regions::CountyId(2000)), mio::regions::StateId(2));
-    ASSERT_EQ(mio::regions::get_state_id(mio::regions::CountyId(5970)), mio::regions::StateId(5));
-    ASSERT_EQ(mio::regions::get_state_id(mio::regions::CountyId(9161)), mio::regions::StateId(9));
->>>>>>> 47568d75
 }