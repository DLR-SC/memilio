--- conflicted
+++ resolved
@@ -238,21 +238,6 @@
         model.parameters.get<mio::lsecir::DeathsPerCritical>()[i]              = 0.2;
     }
 
-<<<<<<< HEAD
-    // Calculate initial value vector for subcompartments with RKI data.
-    auto read_result =
-        mio::lsecir::set_initial_values_from_reported_data<Model::Populations, mio::ConfirmedCasesDataEntry>(
-            get_synthetic_rki_data_age(), model.populations, model.parameters, start_date, total_population,
-            std::vector<ScalarType>(num_agegroups, 1.), get_synthetic_divi_data());
-    ASSERT_THAT(print_wrap(read_result), IsSuccess());
-    // Check that the function to get the DIVI data at a specific day works.
-    EXPECT_NEAR(mio::lsecir::details::get_icu_from_divi_data(get_synthetic_divi_data(), mio::Date(2020, 5, 31)).value(),
-                0, 1e-6);
-    // Check that the result of set_initial_values_from_reported_data() is scaled as expected.
-    EXPECT_NEAR(
-        mio::lsecir::details::get_total_InfectedCritical_from_populations<Model::Populations>(model.populations), 50,
-        1e-6);
-=======
     // Check that the function get_icu_from_divi_data to get the DIVI data works as expected.
     EXPECT_NEAR(mio::lsecir::details::get_icu_from_divi_data(get_synthetic_divi_data(), start_date).value(), 50, 1e-6);
     // Check additionally for another date.
@@ -289,7 +274,6 @@
     EXPECT_NEAR(model.populations.get_group_total<3>(), total_population[3], 1e-6);
     EXPECT_NEAR(model.populations.get_group_total<4>(), total_population[4], 1e-6);
     EXPECT_NEAR(model.populations.get_group_total<5>(), total_population[5], 1e-6);
->>>>>>> 339768e7
 
     // Check that we get an error if the date is not part of the input.
     // Deactivate temporarily log output for next tests.
@@ -323,11 +307,7 @@
     // Check that we get an error if the input for the reported InfectedCritical cases is negative.
     auto status = mio::lsecir::details::rescale_to_divi_data<Populations>(pop, -50, 0);
     EXPECT_THAT(print_wrap(status), IsFailure(mio::StatusCode::InvalidValue));
-<<<<<<< HEAD
-    // Check that we get an error as the number of Recovered should be less than zero after scaling.
-=======
     // Check that we get an error if the number of Recovered is less than zero after scaling.
->>>>>>> 339768e7
     status = mio::lsecir::details::rescale_to_divi_data<Populations>(pop, 50, 0);
     EXPECT_THAT(print_wrap(status), IsFailure(mio::StatusCode::InvalidValue));
     // Reactive log output.
