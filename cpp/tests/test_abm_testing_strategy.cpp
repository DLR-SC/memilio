--- conflicted
+++ resolved
@@ -33,19 +33,11 @@
     testing_criteria.add_infection_state(mio::abm::InfectionState::InfectedSymptoms);
     testing_criteria.add_infection_state(mio::abm::InfectionState::InfectedNoSymptoms);
 
-<<<<<<< HEAD
-    testing_criteria.add_age_group(mio::abm::AgeGroup::Age35to59);
+    testing_criteria.add_age_group(AGE_GROUP_35_TO_59);
     ASSERT_EQ(testing_criteria.evaluate(person, t),
               false); // now it isn't empty and get's evaluated against age group
-    testing_criteria.remove_age_group(mio::abm::AgeGroup::Age35to59);
+    testing_criteria.remove_age_group(AGE_GROUP_35_TO_59);
     ASSERT_EQ(testing_criteria.evaluate(person, t), true);
-=======
-    testing_criteria.add_age_group(AGE_GROUP_35_TO_59);
-    ASSERT_EQ(testing_criteria.evaluate(person, home, t),
-              false); // now it isn't empty and get's evaluated against age group
-    testing_criteria.remove_age_group(AGE_GROUP_35_TO_59);
-    ASSERT_EQ(testing_criteria.evaluate(person, home, t), true);
->>>>>>> fef7ce35
 
     testing_criteria.remove_infection_state(mio::abm::InfectionState::InfectedSymptoms);
     ASSERT_EQ(testing_criteria.evaluate(person, t), false);
@@ -62,9 +54,6 @@
 
 TEST(TestTestingScheme, runScheme)
 {
-<<<<<<< HEAD
-    auto rng                    = mio::RandomNumberGenerator();
-=======
     auto rng = mio::RandomNumberGenerator();
 
     std::vector<mio::abm::InfectionState> test_infection_states1 = {mio::abm::InfectionState::InfectedSymptoms,
@@ -75,7 +64,6 @@
     auto testing_criteria1 = mio::abm::TestingCriteria({}, test_location_types1, test_infection_states1);
     std::vector<mio::abm::TestingCriteria> testing_criterias = {testing_criteria1};
 
->>>>>>> fef7ce35
     const auto testing_min_time = mio::abm::days(1);
     const auto start_date       = mio::abm::TimePoint(0);
     const auto end_date         = mio::abm::TimePoint(60 * 60 * 24 * 3);
@@ -101,19 +89,11 @@
     auto testing_scheme2 =
         mio::abm::TestingScheme(testing_criteria2, testing_min_time, start_date, end_date, test_type, probability);
 
-<<<<<<< HEAD
-    mio::abm::Location loc_home(mio::abm::LocationType::Home, 0);
-    auto person1 =
-        make_test_person(loc_home, mio::abm::AgeGroup::Age15to34, mio::abm::InfectionState::InfectedNoSymptoms);
-    auto rng_person1 = mio::abm::Person::RandomNumberGenerator(rng, person1);
-    auto person2     = make_test_person(loc_home, mio::abm::AgeGroup::Age15to34, mio::abm::InfectionState::Recovered);
-=======
     mio::abm::Location loc_home(mio::abm::LocationType::Home, 0, NUM_AGE_GROUPS);
     mio::abm::Location loc_work(mio::abm::LocationType::Work, 0, NUM_AGE_GROUPS);
     auto person1     = make_test_person(loc_home, AGE_GROUP_15_TO_34, mio::abm::InfectionState::InfectedNoSymptoms);
     auto rng_person1 = mio::abm::Person::RandomNumberGenerator(rng, person1);
     auto person2     = make_test_person(loc_home, AGE_GROUP_15_TO_34, mio::abm::InfectionState::Recovered);
->>>>>>> fef7ce35
     auto rng_person2 = mio::abm::Person::RandomNumberGenerator(rng, person2);
 
     ScopedMockDistribution<testing::StrictMock<MockDistribution<mio::UniformDistribution<double>>>> mock_uniform_dist;
