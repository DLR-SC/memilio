--- conflicted
+++ resolved
@@ -126,15 +126,9 @@
     testing_scheme1.update_activity_status(mio::abm::TimePoint(0));
     std::vector<mio::abm::InfectionState> test_infection_states2 = {mio::abm::InfectionState::Recovered};
     auto testing_criteria2 = mio::abm::TestingCriteria({}, test_infection_states2);
-<<<<<<< HEAD
-    auto testing_scheme2 =
-        mio::abm::TestingScheme(testing_criteria2, testing_min_time, start_date, end_date, test_type, probability);
-    testing_scheme2.update_activity_status(mio::abm::TimePoint(0));
-=======
     auto testing_scheme2   = mio::abm::TestingScheme(testing_criteria2, testing_min_time, start_date, end_date,
                                                      test_params_pcr, probability);
-
->>>>>>> 7518ea39
+    testing_scheme2.update_activity_status(mio::abm::TimePoint(0));
     mio::abm::Location loc_work(mio::abm::LocationType::Work, 0);
     auto person1     = make_test_person(loc_work, age_group_15_to_34, mio::abm::InfectionState::InfectedNoSymptoms);
     auto rng_person1 = mio::abm::PersonalRandomNumberGenerator(rng, person1);
