--- conflicted
+++ resolved
@@ -18,10 +18,7 @@
 * limitations under the License.
 */
 
-<<<<<<< HEAD
-=======
 #include "memilio/utils/logging.h"
->>>>>>> e15b4bb2
 #include "memilio/config.h"
 #include "memilio/epidemiology/state_age_function.h"
 #include <gtest/gtest.h>
@@ -31,15 +28,6 @@
     // Use GammaSurvivalFunction as all parameters are used for this StateAgeFunction.
     // Constructors of other members will be also tested.
     ScalarType dt = 0.5;
-<<<<<<< HEAD
-    mio::GammaSurvivalFunction gamma(1.0, 2.0, 3);
-
-    // constructor
-    EXPECT_EQ(gamma.get_parameter(), 1.0);
-    EXPECT_EQ(gamma.get_location(), 2);
-    EXPECT_EQ(gamma.get_scale(), 3);
-    EXPECT_NEAR(gamma.get_support_max(dt), 71.5, 1e-14);
-=======
     mio::GammaSurvivalFunction gamma(1., 2., 3.);
 
     // constructor
@@ -48,22 +36,10 @@
     EXPECT_EQ(gamma.get_scale(), 3.);
     EXPECT_NEAR(gamma.get_support_max(dt), 71.5, 1e-14);
     EXPECT_NEAR(gamma.get_mean(), 5., 1e-14);
->>>>>>> e15b4bb2
 
     // copy
     mio::GammaSurvivalFunction gamma2(gamma);
     EXPECT_EQ(gamma.get_state_age_function_type(), gamma2.get_state_age_function_type());
-<<<<<<< HEAD
-    EXPECT_EQ(gamma.get_parameter(), gamma2.get_parameter());
-    EXPECT_EQ(gamma.get_location(), gamma2.get_location());
-    EXPECT_EQ(gamma.get_scale(), gamma2.get_scale());
-    EXPECT_EQ(gamma.get_support_max(dt), gamma2.get_support_max(dt));
-
-    // check copy is true copy, not reference.
-    gamma.set_parameter(2.0);
-    EXPECT_NE(gamma.get_parameter(), gamma2.get_parameter());
-    gamma.set_parameter(1.0);
-=======
     EXPECT_EQ(gamma.get_distribution_parameter(), gamma2.get_distribution_parameter());
     EXPECT_EQ(gamma.get_location(), gamma2.get_location());
     EXPECT_EQ(gamma.get_scale(), gamma2.get_scale());
@@ -74,36 +50,19 @@
     gamma.set_distribution_parameter(1.5);
     EXPECT_NE(gamma.get_distribution_parameter(), gamma2.get_distribution_parameter());
     gamma.set_distribution_parameter(1.0);
->>>>>>> e15b4bb2
 
     // move
     mio::GammaSurvivalFunction gamma3(std::move(gamma2));
     EXPECT_EQ(gamma.get_state_age_function_type(), gamma3.get_state_age_function_type());
-<<<<<<< HEAD
-    EXPECT_EQ(gamma.get_parameter(), gamma3.get_parameter());
-    EXPECT_EQ(gamma.get_location(), gamma3.get_location());
-    EXPECT_EQ(gamma.get_scale(), gamma3.get_scale());
-    EXPECT_EQ(gamma.get_support_max(dt), gamma3.get_support_max(dt));
-=======
     EXPECT_EQ(gamma.get_distribution_parameter(), gamma3.get_distribution_parameter());
     EXPECT_EQ(gamma.get_location(), gamma3.get_location());
     EXPECT_EQ(gamma.get_scale(), gamma3.get_scale());
     EXPECT_EQ(gamma.get_support_max(dt), gamma3.get_support_max(dt));
     EXPECT_EQ(gamma.get_mean(dt), gamma3.get_mean(dt));
->>>>>>> e15b4bb2
 
     // copy assignment
     mio::GammaSurvivalFunction gamma4 = gamma3;
     EXPECT_EQ(gamma.get_state_age_function_type(), gamma4.get_state_age_function_type());
-<<<<<<< HEAD
-    EXPECT_EQ(gamma.get_parameter(), gamma4.get_parameter());
-    EXPECT_EQ(gamma.get_location(), gamma4.get_location());
-    EXPECT_EQ(gamma.get_scale(), gamma4.get_scale());
-    EXPECT_EQ(gamma.get_support_max(dt), gamma4.get_support_max(dt));
-
-    // check copy is true copy, not reference.
-    gamma.set_scale(2.0);
-=======
     EXPECT_EQ(gamma.get_distribution_parameter(), gamma4.get_distribution_parameter());
     EXPECT_EQ(gamma.get_location(), gamma4.get_location());
     EXPECT_EQ(gamma.get_scale(), gamma4.get_scale());
@@ -112,40 +71,12 @@
 
     // check copy is true copy, not reference.
     gamma.set_scale(2.5);
->>>>>>> e15b4bb2
     EXPECT_NE(gamma.get_scale(), gamma4.get_scale());
     gamma.set_scale(3.0);
 
     // move assignment
     mio::GammaSurvivalFunction gamma5 = std::move(gamma4);
     EXPECT_EQ(gamma.get_state_age_function_type(), gamma5.get_state_age_function_type());
-<<<<<<< HEAD
-    EXPECT_EQ(gamma.get_parameter(), gamma5.get_parameter());
-    EXPECT_EQ(gamma.get_location(), gamma5.get_location());
-    EXPECT_EQ(gamma.get_scale(), gamma5.get_scale());
-    EXPECT_EQ(gamma.get_support_max(dt), gamma5.get_support_max(dt));
-
-    // Test constructors of the other derived classes.
-    // Copy and move (assignment) are defined in base class StateAgeFunction and are equal for all derived classes.
-    mio::ExponentialDecay expdecay(1.0, 1.0);
-    EXPECT_EQ(expdecay.get_parameter(), 1.0);
-    EXPECT_EQ(expdecay.get_location(), 1.0);
-
-    mio::SmootherCosine smoothcos(1.0, 1.);
-    EXPECT_EQ(smoothcos.get_parameter(), 1.0);
-    EXPECT_EQ(smoothcos.get_location(), 1.0);
-
-    mio::LognormSurvivalFunction logn(0.1, 1, 0.5);
-    EXPECT_EQ(logn.get_parameter(), 0.1);
-    EXPECT_EQ(logn.get_location(), 1.0);
-    EXPECT_EQ(logn.get_scale(), 0.5);
-
-    mio::ConstantFunction constfunc(1.0);
-    EXPECT_EQ(constfunc.get_parameter(), 1.);
-
-    mio::ErlangDensity erl(2, 0.7);
-    EXPECT_EQ(erl.get_parameter(), 2);
-=======
     EXPECT_EQ(gamma.get_distribution_parameter(), gamma5.get_distribution_parameter());
     EXPECT_EQ(gamma.get_location(), gamma5.get_location());
     EXPECT_EQ(gamma.get_scale(), gamma5.get_scale());
@@ -172,7 +103,6 @@
 
     mio::ErlangDensity erl(2, 0.7);
     EXPECT_EQ(erl.get_distribution_parameter(), 2);
->>>>>>> e15b4bb2
     EXPECT_EQ(erl.get_scale(), 0.7);
 }
 
@@ -182,25 +112,6 @@
     mio::set_log_level(mio::LogLevel::off);
 
     ScalarType testvalue_before = 0.5;
-<<<<<<< HEAD
-    ScalarType testvalue_after  = 2.0;
-
-    // Test getter and setter for function parameter.
-    // Only for GammaSurvivalfunction as setter and getter are equal for all derived classes.
-    // Construct GammaSurvivalFunction with an invalid value for the scale parameter.
-    mio::GammaSurvivalFunction gamma(testvalue_before, testvalue_before, -1);
-    // Check if the invalid scale parameter is set to one.
-    EXPECT_EQ(gamma.get_scale(), 1);
-
-    EXPECT_EQ(gamma.get_parameter(), testvalue_before);
-    gamma.set_parameter(testvalue_after);
-    EXPECT_EQ(gamma.get_parameter(), testvalue_after);
-
-    EXPECT_EQ(gamma.get_location(), testvalue_before);
-    gamma.set_location(testvalue_after);
-    EXPECT_EQ(gamma.get_location(), testvalue_after);
-
-=======
     ScalarType testvalue_after  = 2.1;
 
     // Test getter and setter for function parameter.
@@ -218,7 +129,6 @@
     gamma.set_location(testvalue_after);
     EXPECT_EQ(gamma.get_location(), testvalue_after);
 
->>>>>>> e15b4bb2
     // Try to set scale to an invalid value and check if the value is corrected.
     gamma.set_scale(-1);
     EXPECT_EQ(gamma.get_scale(), 1);
@@ -235,25 +145,6 @@
 
     // Test get_support_max for all derived classes as this method can be overridden.
     // Check that the maximum support is correct after setting the parameters of a StateAgeFunction.
-<<<<<<< HEAD
-
-    mio::ExponentialDecay expdecay(1.0, 1.0);
-    EXPECT_NEAR(expdecay.get_support_max(dt), 24.5, 1e-14);
-    expdecay.set_parameter(2.0);
-    EXPECT_NEAR(expdecay.get_support_max(dt), 13.0, 1e-14);
-    expdecay.set_location(1.0);
-    EXPECT_NEAR(expdecay.get_support_max(dt), 13.0, 1e-14);
-    expdecay.set_scale(300.0);
-    EXPECT_NEAR(expdecay.get_support_max(dt), 13.0, 1e-14);
-
-    mio::SmootherCosine smoothcos(1.0, 1.);
-    EXPECT_NEAR(smoothcos.get_support_max(dt), 2.0, 1e-14);
-    smoothcos.set_parameter(2.0);
-    EXPECT_NEAR(smoothcos.get_support_max(dt), 3.0, 1e-14);
-    smoothcos.set_location(0);
-    EXPECT_NEAR(smoothcos.get_support_max(dt), 2.0, 1e-14);
-    smoothcos.set_scale(300.0);
-=======
     mio::ExponentialSurvivalFunction exponential(1.0, 1.0);
     EXPECT_NEAR(exponential.get_support_max(dt), 24.5, 1e-14);
     exponential.set_distribution_parameter(2.0);
@@ -268,7 +159,6 @@
     smoothcos.set_distribution_parameter(2.0);
     EXPECT_NEAR(smoothcos.get_support_max(dt), 3.0, 1e-14);
     smoothcos.set_location(0);
->>>>>>> e15b4bb2
     EXPECT_NEAR(smoothcos.get_support_max(dt), 2.0, 1e-14);
     smoothcos.set_scale(300.0);
     EXPECT_NEAR(smoothcos.get_support_max(dt), 2.0, 1e-14);
@@ -296,29 +186,6 @@
     // Support_max would be infinity here but is set to -2.0 in the get_support_max() method.
     mio::set_log_level(mio::LogLevel::off);
 
-    mio::GammaSurvivalFunction gamma(1.0, 1, 0.5);
-    EXPECT_NEAR(gamma.get_support_max(dt), 13, 1e-14);
-    gamma.set_parameter(0.5);
-    EXPECT_NEAR(gamma.get_support_max(dt), 11.5, 1e-14);
-    gamma.set_location(0);
-    EXPECT_NEAR(gamma.get_support_max(dt), 10.5, 1e-14);
-    gamma.set_scale(1);
-    EXPECT_NEAR(gamma.get_support_max(dt), 21, 1e-14);
-
-    mio::LognormSurvivalFunction logn(0.1, 1, 0.5);
-    EXPECT_NEAR(logn.get_support_max(dt), 2, 1e-14);
-    logn.set_parameter(0.5);
-    EXPECT_NEAR(logn.get_support_max(dt), 13.5, 1e-14);
-    logn.set_location(0);
-    EXPECT_NEAR(logn.get_support_max(dt), 12.5, 1e-14);
-    logn.set_scale(0.1);
-    EXPECT_NEAR(logn.get_support_max(dt), 2.5, 1e-14);
-
-    // Deactivate temporarily log output for next tests.
-    // Errors are expected here as the ConstantFunction is not suited to be a TransitionDistribution.
-    // Support_max would be infinity here.
-    mio::set_log_level(mio::LogLevel::off);
-
     mio::ConstantFunction constfunc(1.0);
     EXPECT_NEAR(constfunc.get_support_max(dt), -2.0, 1e-14);
     constfunc.set_distribution_parameter(2.0);
@@ -327,21 +194,13 @@
     EXPECT_NEAR(constfunc.get_support_max(dt), -2.0, 1e-14);
     constfunc.set_scale(2.0);
     EXPECT_NEAR(constfunc.get_support_max(dt), -2.0, 1e-14);
-    constfunc.set_location(2.0);
-    EXPECT_NEAR(constfunc.get_support_max(dt), -2.0, 1e-14);
-    constfunc.set_scale(2.0);
-    EXPECT_NEAR(constfunc.get_support_max(dt), -2.0, 1e-14);
 
     // Reactive log output.
     mio::set_log_level(mio::LogLevel::warn);
 
     mio::ErlangDensity erl(2, 0.5);
     EXPECT_NEAR(erl.get_support_max(dt), 14, 1e-14);
-<<<<<<< HEAD
-    erl.set_parameter(1);
-=======
     erl.set_distribution_parameter(1);
->>>>>>> e15b4bb2
     EXPECT_NEAR(erl.get_support_max(dt), 12, 1e-14);
     erl.set_scale(0.1);
     EXPECT_NEAR(erl.get_support_max(dt), 3, 1e-14);
@@ -351,18 +210,6 @@
 
 TEST(TestStateAgeFunction, testSAFWrapperSpecialMember)
 { // Same as testSpecialMember for Wrapper.
-<<<<<<< HEAD
-
-    ScalarType dt = 0.5;
-    mio::GammaSurvivalFunction gamma(1.0, 2.0, 3.0);
-    mio::StateAgeFunctionWrapper wrapper(gamma);
-
-    // constructor
-    EXPECT_EQ(wrapper.get_parameter(), 1.0);
-    EXPECT_EQ(wrapper.get_location(), 2);
-    EXPECT_EQ(wrapper.get_scale(), 3);
-    EXPECT_NEAR(wrapper.get_support_max(dt), 71.5, 1e-14);
-=======
     ScalarType dt = 0.5;
     mio::GammaSurvivalFunction gamma(1., 2., 3.);
     mio::StateAgeFunctionWrapper wrapper(gamma);
@@ -373,41 +220,25 @@
     EXPECT_EQ(wrapper.get_scale(), 3.);
     EXPECT_NEAR(wrapper.get_support_max(dt), 71.5, 1e-14);
     EXPECT_NEAR(wrapper.get_mean(), 5., 1e-14);
->>>>>>> e15b4bb2
 
     // copy
     mio::StateAgeFunctionWrapper wrapper2(wrapper);
     EXPECT_EQ(wrapper.get_state_age_function_type(), wrapper2.get_state_age_function_type());
-<<<<<<< HEAD
-    EXPECT_EQ(wrapper.get_parameter(), wrapper2.get_parameter());
-=======
     EXPECT_EQ(wrapper.get_distribution_parameter(), wrapper2.get_distribution_parameter());
->>>>>>> e15b4bb2
     EXPECT_EQ(wrapper.get_location(), wrapper2.get_location());
     EXPECT_EQ(wrapper.get_scale(), wrapper2.get_scale());
     EXPECT_EQ(wrapper.get_support_max(dt), wrapper2.get_support_max(dt));
     EXPECT_EQ(wrapper.get_mean(dt), wrapper2.get_mean(dt));
 
-<<<<<<< HEAD
-    // check copy is true copy, not reference.
-    wrapper.set_parameter(2.0);
-    EXPECT_NE(wrapper.get_parameter(), wrapper2.get_parameter());
-    wrapper.set_parameter(1.0);
-=======
     // Check copy is true copy, not reference.
     wrapper.set_distribution_parameter(1.5);
     EXPECT_NE(wrapper.get_distribution_parameter(), wrapper2.get_distribution_parameter());
     wrapper.set_distribution_parameter(1.0);
->>>>>>> e15b4bb2
 
     // move
     mio::StateAgeFunctionWrapper wrapper3(std::move(wrapper2));
     EXPECT_EQ(wrapper.get_state_age_function_type(), wrapper3.get_state_age_function_type());
-<<<<<<< HEAD
-    EXPECT_EQ(wrapper.get_parameter(), wrapper3.get_parameter());
-=======
     EXPECT_EQ(wrapper.get_distribution_parameter(), wrapper3.get_distribution_parameter());
->>>>>>> e15b4bb2
     EXPECT_EQ(wrapper.get_location(), wrapper3.get_location());
     EXPECT_EQ(wrapper.get_scale(), wrapper3.get_scale());
     EXPECT_EQ(wrapper.get_support_max(dt), wrapper3.get_support_max(dt));
@@ -416,34 +247,21 @@
     // copy assignment
     mio::StateAgeFunctionWrapper wrapper4 = wrapper3;
     EXPECT_EQ(wrapper.get_state_age_function_type(), wrapper4.get_state_age_function_type());
-<<<<<<< HEAD
-    EXPECT_EQ(wrapper.get_parameter(), wrapper4.get_parameter());
-=======
     EXPECT_EQ(wrapper.get_distribution_parameter(), wrapper4.get_distribution_parameter());
->>>>>>> e15b4bb2
     EXPECT_EQ(wrapper.get_location(), wrapper4.get_location());
     EXPECT_EQ(wrapper.get_scale(), wrapper4.get_scale());
     EXPECT_EQ(wrapper.get_support_max(dt), wrapper4.get_support_max(dt));
     EXPECT_EQ(wrapper.get_mean(dt), wrapper4.get_mean(dt));
 
-<<<<<<< HEAD
-    // check copy is true copy, not reference.
-    wrapper.set_scale(2.0);
-=======
     // Check copy is true copy, not reference.
     wrapper.set_scale(2.3);
->>>>>>> e15b4bb2
     EXPECT_NE(wrapper.get_scale(), wrapper4.get_scale());
     wrapper.set_scale(3.0);
 
     // move assignment
     mio::StateAgeFunctionWrapper wrapper5 = std::move(wrapper4);
     EXPECT_EQ(wrapper.get_state_age_function_type(), wrapper5.get_state_age_function_type());
-<<<<<<< HEAD
-    EXPECT_EQ(wrapper.get_parameter(), wrapper5.get_parameter());
-=======
     EXPECT_EQ(wrapper.get_distribution_parameter(), wrapper5.get_distribution_parameter());
->>>>>>> e15b4bb2
     EXPECT_EQ(wrapper.get_location(), wrapper5.get_location());
     EXPECT_EQ(wrapper.get_scale(), wrapper5.get_scale());
     EXPECT_EQ(wrapper.get_support_max(dt), wrapper5.get_support_max(dt));
@@ -451,30 +269,6 @@
 
     // Also test the constructor of StateAgeFunctionWrapper initialized with other StateAgeFunction%s.
     // This way we can be sure that clone_impl works for all derived classes of StateAgeFunction.
-<<<<<<< HEAD
-    mio::ExponentialDecay expdecay(1.0, 1.0);
-    mio::StateAgeFunctionWrapper wrapper_exp(expdecay);
-    EXPECT_EQ(wrapper_exp.get_parameter(), 1.0);
-    EXPECT_EQ(wrapper_exp.get_location(), 1.0);
-    EXPECT_NEAR(wrapper_exp.get_support_max(dt), 24.5, 1e-14);
-
-    mio::SmootherCosine smoothcos(1.0, 1.);
-    mio::StateAgeFunctionWrapper wrapper_smoothcos(smoothcos);
-    EXPECT_EQ(wrapper_smoothcos.get_parameter(), 1.0);
-    EXPECT_EQ(wrapper_smoothcos.get_location(), 1.0);
-    EXPECT_NEAR(wrapper_smoothcos.get_support_max(dt), 2.0, 1e-14);
-
-    mio::LognormSurvivalFunction logn(0.1, 1, 0.5);
-    mio::StateAgeFunctionWrapper wrapper_logn(logn);
-    EXPECT_EQ(wrapper_logn.get_parameter(), 0.1);
-    EXPECT_EQ(wrapper_logn.get_location(), 1.0);
-    EXPECT_EQ(wrapper_logn.get_scale(), 0.5);
-    EXPECT_NEAR(wrapper_logn.get_support_max(dt), 2.0, 1e-14);
-
-    mio::ConstantFunction constfunc(1.0);
-    mio::StateAgeFunctionWrapper wrapper_const(constfunc);
-    EXPECT_EQ(wrapper_const.get_parameter(), 1.);
-=======
     mio::ExponentialSurvivalFunction exponential(1., 1.5);
     mio::StateAgeFunctionWrapper wrapper_exp(exponential);
     EXPECT_EQ(wrapper_exp.get_distribution_parameter(), 1.0);
@@ -501,7 +295,6 @@
     mio::ConstantFunction constfunc(1.0);
     mio::StateAgeFunctionWrapper wrapper_const(constfunc);
     EXPECT_EQ(wrapper_const.get_distribution_parameter(), 1.);
->>>>>>> e15b4bb2
     // Deactivate temporarily log output as an error is expected here.
     mio::set_log_level(mio::LogLevel::off);
 
@@ -518,39 +311,10 @@
 
     // Reactive log output.
     mio::set_log_level(mio::LogLevel::warn);
-
-    // Test if set_state_age_function works.
-    mio::ErlangDensity erl(2, 0.5);
-    wrapper_const.set_state_age_function(erl);
-    EXPECT_EQ(wrapper_const.get_parameter(), 2);
-    EXPECT_EQ(wrapper_const.get_scale(), 0.5);
-    EXPECT_NEAR(wrapper_const.get_support_max(dt), 14, 1e-14);
 }
 
 TEST(TestStateAgeFunction, testSAFWrapperSettersAndGetters)
 {
-<<<<<<< HEAD
-    // Test Getter and Setter for Wrapper only for GammaSurvivalFunction since we have checked getter and setter
-    // as well as get_support_max for all derived classes in previous test.
-
-    ScalarType dt = 0.5;
-
-    mio::GammaSurvivalFunction gamma(1, 2, 3);
-    mio::StateAgeFunctionWrapper wrapper(gamma);
-
-    EXPECT_EQ(wrapper.get_parameter(), 1);
-    EXPECT_EQ(wrapper.get_location(), 2);
-    EXPECT_EQ(wrapper.get_scale(), 3);
-    EXPECT_EQ(wrapper.get_support_max(dt), 71.5);
-
-    wrapper.set_parameter(4);
-    wrapper.set_location(0);
-    wrapper.set_scale(1);
-    EXPECT_EQ(wrapper.get_parameter(), 4);
-    EXPECT_EQ(wrapper.get_location(), 0);
-    EXPECT_EQ(wrapper.get_scale(), 1);
-    EXPECT_EQ(wrapper.get_support_max(dt), 32);
-=======
     // Test getter and setter for Wrapper only for GammaSurvivalFunction since we have checked getter and setter
     // as well as get_support_max and get_mean for all derived classes in previous test.
 
@@ -573,51 +337,32 @@
     EXPECT_EQ(wrapper.get_scale(), 1.5);
     EXPECT_EQ(wrapper.get_support_max(dt), 50);
     EXPECT_NEAR(wrapper.get_mean(), 7.25, 1e-4);
->>>>>>> e15b4bb2
 }
 
 TEST(TestStateAgeFunction, testComparisonOperator)
 {
     // Check that StateAgeFunctions are only considered equal if they are of the same derived
-<<<<<<< HEAD
-    // class and have the same parameters.
-=======
     // class and have the same parameter.
->>>>>>> e15b4bb2
     mio::GammaSurvivalFunction gamma(0.5, 0, 1);
     mio::GammaSurvivalFunction gamma2(0.5, 0, 1);
     mio::GammaSurvivalFunction gamma3(2, 0, 1);
     mio::GammaSurvivalFunction gamma4(0.5, 1.5, 1);
     mio::GammaSurvivalFunction gamma5(0.5, 0, 2);
-<<<<<<< HEAD
-    mio::SmootherCosine smoothcos(0.5);
-=======
     mio::LognormSurvivalFunction logn(0.5, 0, 1);
->>>>>>> e15b4bb2
 
     EXPECT_TRUE(gamma == gamma2);
     EXPECT_FALSE(gamma == gamma3);
     EXPECT_FALSE(gamma == gamma4);
     EXPECT_FALSE(gamma == gamma5);
-<<<<<<< HEAD
-    EXPECT_FALSE(gamma == smoothcos);
-=======
     EXPECT_FALSE(gamma == logn);
->>>>>>> e15b4bb2
 
     // Check that it also holds when a StateAgeFunctionWrapper is set with the respective functions
     mio::StateAgeFunctionWrapper wrapper(gamma);
     mio::StateAgeFunctionWrapper wrapper2(gamma2);
     mio::StateAgeFunctionWrapper wrapper3(gamma3);
-<<<<<<< HEAD
-    mio::StateAgeFunctionWrapper wrapper4(gamma3);
-    mio::StateAgeFunctionWrapper wrapper5(gamma3);
-    mio::StateAgeFunctionWrapper wrapper6(smoothcos);
-=======
     mio::StateAgeFunctionWrapper wrapper4(gamma4);
     mio::StateAgeFunctionWrapper wrapper5(gamma5);
     mio::StateAgeFunctionWrapper wrapper6(logn);
->>>>>>> e15b4bb2
 
     EXPECT_TRUE(wrapper == wrapper2);
     EXPECT_FALSE(wrapper == wrapper3);
@@ -628,35 +373,6 @@
 
 TEST(TestStateAgeFunction, testGamma)
 {
-<<<<<<< HEAD
-    // Check if connection between Gammasurvivalfunction and ErlangDensity is fulfilled.
-    ScalarType rate[]  = {0.5, 0.8, 1, 3};
-    int shape[]        = {1, 3, 5, 10, 20};
-    ScalarType times[] = {0, 0.5, 3, 5.555, 20, 70.34};
-    for (int r = 0; r < 4; r++) {
-        for (int s = 0; s < 5; s++) {
-            mio::GammaSurvivalFunction survival(shape[s], 0, 1. / (rate[r]));
-            EXPECT_EQ(survival.eval(0), 1.0);
-            mio::ErlangDensity density(1, 1. / (rate[r]));
-            EXPECT_EQ(density.eval(-1), 0.0);
-
-            for (int tau = 0; tau < 6; tau++) {
-                ScalarType f = 0;
-                for (int k = 1; k < shape[s] + 1; k++) {
-                    density.set_parameter(k);
-                    f += density.eval(times[tau]);
-                }
-                EXPECT_NEAR(f * (1 / rate[r]), survival.eval(times[tau]), 1e-10);
-            }
-        }
-    }
-    // Check if connection between Gammasurvivalfunction and ExponentialDecay (ExponentialSurvivalfunction) is fulfilled.
-    for (int r = 0; r < 4; r++) {
-        mio::GammaSurvivalFunction gamma(1, 0, 1. / (rate[r]));
-        mio::ExponentialDecay exp(rate[r]);
-        for (int tau = 0; tau < 6; tau++) {
-            EXPECT_NEAR(gamma.eval(times[tau]), exp.eval(times[tau]), 1e-10);
-=======
     // Check if the following connection between the GammaSurvivalFunction and ErlangDensity is fulfilled:
     // GammaSurvivalFunction(shape=s, rate=r)(tau)=(1/r) * \sum_{j=1}^{s} ErlangDensity(shape=j,rate=r)(tau),
     // with a natural number s and a real value r.
@@ -696,7 +412,6 @@
         mio::ExponentialSurvivalFunction exp(r);
         for (ScalarType tau : times) {
             EXPECT_NEAR(gamma.eval(tau), exp.eval(tau), 1e-10);
->>>>>>> e15b4bb2
         }
     }
 }