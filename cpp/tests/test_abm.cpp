--- conflicted
+++ resolved
@@ -234,15 +234,9 @@
     auto location  = epi::Location(epi::LocationType::Work, 0);
     auto infected1 = epi::Person(location, epi::InfectionState::Carrier, vaccination_state, epi::AbmAgeGroup::Age15to34, params);
     location.add_person(infected1);
-<<<<<<< HEAD
-    auto infected2 = epi::Person(location, epi::InfectionState::Infected_Detected, vaccination_state, epi::AbmAgeGroup::Age80plus, params);
+    auto infected2 = epi::Person(location, epi::InfectionState::Infected, vaccination_state, epi::AbmAgeGroup::Age80plus, params);
     location.add_person(infected2);
-    auto infected3 = epi::Person(location, epi::InfectionState::Infected_Undetected, vaccination_state, epi::AbmAgeGroup::Age5to14, params);
-=======
-    auto infected2 = epi::Person(location, epi::InfectionState::Infected, epi::AbmAgeGroup::Age80plus, params);
-    location.add_person(infected2);
-    auto infected3 = epi::Person(location, epi::InfectionState::Infected, epi::AbmAgeGroup::Age5to14, params);
->>>>>>> 64706d3b
+    auto infected3 = epi::Person(location, epi::InfectionState::Infected, vaccination_state, epi::AbmAgeGroup::Age5to14, params);
     location.add_person(infected3);
 
     //cache precomputed results
@@ -284,13 +278,8 @@
         EXPECT_EQ(location.interact(carrier, dt, params), epi::InfectionState::Carrier);
     }
 
-<<<<<<< HEAD
-    for (auto&& infected_state : {epi::InfectionState::Infected_Detected, epi::InfectionState::Infected_Undetected}) {
-        auto infected = epi::Person(location, infected_state, vaccination_state, age, params);
-=======
     {
-        auto infected = epi::Person(location, epi::InfectionState::Infected, age, params);
->>>>>>> 64706d3b
+        auto infected = epi::Person(location, epi::InfectionState::Infected, vaccination_state, age, params);
 
         EXPECT_CALL(mock_exponential_dist.get_mock(), invoke).Times(1).WillOnce(Return(0.09));
         EXPECT_CALL(mock_discrete_dist.get_mock(), invoke).Times(1).WillOnce(Return(0));
@@ -302,7 +291,7 @@
 
         EXPECT_CALL(mock_exponential_dist.get_mock(), invoke).Times(1).WillOnce(Return(0.1001));
         EXPECT_EQ(location.interact(infected, dt, params), epi::InfectionState::Infected);
-    }
+    
 
     {
         auto severe = epi::Person(location, epi::InfectionState::Infected_Severe, vaccination_state, age, params);
