--- conflicted
+++ resolved
@@ -92,15 +92,10 @@
 
     auto t_morning = mio::abm::TimePoint(0) + mio::abm::hours(7);
     auto dt        = mio::abm::hours(1);
-<<<<<<< HEAD
+
+
     infection_parameters.get<mio::abm::InfectedSymptomsToRecovered<double>>()[{
-        mio::abm::VirusVariant::Wildtype, mio::abm::AgeGroup::Age35to59, mio::abm::VaccinationState::Unvaccinated}] =
-        0.5 * dt.days();
-=======
-
-    infection_parameters.get<mio::abm::InfectedSymptomsToRecovered>()[{
         mio::abm::VirusVariant::Wildtype, mio::abm::AgeGroup::Age35to59}] = 0.5 * dt.days();
->>>>>>> 23a49e53
 
     auto person = make_test_person(home, mio::abm::AgeGroup::Age35to59, mio::abm::InfectionState::InfectedSymptoms,
                                    t_morning, infection_parameters);
@@ -259,7 +254,7 @@
 {
     auto location                              = mio::abm::Location(mio::abm::LocationType::School, 0);
     auto person                                = mio::abm::Person(location, mio::abm::AgeGroup::Age15to34);
-    mio::abm::GlobalInfectionParameters params = mio::abm::GlobalInfectionParameters();
+    mio::abm::GlobalInfectionParameters<double> params = mio::abm::GlobalInfectionParameters<double>();
 
     auto t = mio::abm::TimePoint(0);
     person.add_new_vaccination(mio::abm::ExposureType::GenericVaccine, t);
