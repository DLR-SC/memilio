/* 
* Copyright (C) 2020-2024 MEmilio
*
* Authors: Daniel Abele, Elisabeth Kluth, David Kerkmann, Sascha Korf, Martin J. Kuehn, Khoa Nguyen
*
* Contact: Martin J. Kuehn <Martin.Kuehn@DLR.de>
*
* Licensed under the Apache License, Version 2.0 (the "License");
* you may not use this file except in compliance with the License.
* You may obtain a copy of the License at
*
*     http://www.apache.org/licenses/LICENSE-2.0
*
* Unless required by applicable law or agreed to in writing, software
* distributed under the License is distributed on an "AS IS" BASIS,
* WITHOUT WARRANTIES OR CONDITIONS OF ANY KIND, either express or implied.
* See the License for the specific language governing permissions and
* limitations under the License.
*/
#include "abm/location_id.h"
#include "abm/model_functions.h"
#include "abm/location_type.h"
#include "abm/mobility_rules.h"
#include "abm/person.h"
#include "abm/time.h"
#include "abm_helpers.h"
#include "random_number_test.h"

#include <gtest/gtest.h>

using TestPerson = RandomNumberTest;

/**
 * @brief Test the initialization of a Person object with default properties.
 */
TEST_F(TestPerson, init)
{
    mio::abm::Location location(mio::abm::LocationType::Work, 7, num_age_groups);
    auto t      = mio::abm::TimePoint(0);
    auto person = mio::abm::Person(this->get_rng(), location.get_type(), location.get_id(), age_group_60_to_79);

    // Verify default state and location assignments.
    EXPECT_EQ(person.get_infection_state(t), mio::abm::InfectionState::Susceptible);
    EXPECT_EQ(person.get_location(), location.get_id());
    EXPECT_EQ(person.get_id(), mio::abm::PersonId::invalid_id());
}

/**
 * @brief Test that a Person's location can be changed correctly.
 */
TEST_F(TestPerson, change_location)
{
    mio::abm::Location home(mio::abm::LocationType::Home, 0, num_age_groups);
    mio::abm::Location loc1(mio::abm::LocationType::PublicTransport, 1, 6, 1);
    mio::abm::Location loc2(mio::abm::LocationType::School, 2, num_age_groups);
    mio::abm::Location loc3(mio::abm::LocationType::PublicTransport, 3, 6, 2);
    auto person = make_test_person(this->get_rng(), home, age_group_0_to_4, mio::abm::InfectionState::Recovered);

    // Check that a person does not change location to its current location
    person.add_time_at_location(mio::abm::hours(1));
    EXPECT_FALSE(mio::abm::change_location(person, home));
    EXPECT_EQ(person.get_time_at_location(), mio::abm::hours(1));
    EXPECT_EQ(person.get_location(), home.get_id());

    // Change the location of the person a couple of times
    EXPECT_TRUE(mio::abm::change_location(person, loc1, mio::abm::TransportMode::Unknown, {0}));
    EXPECT_EQ(person.get_time_at_location(), mio::abm::TimeSpan(0));
    EXPECT_EQ(person.get_location(), loc1.get_id());
    EXPECT_EQ(person.get_last_transport_mode(), mio::abm::TransportMode::Unknown);

    EXPECT_TRUE(mio::abm::change_location(person, loc2, mio::abm::TransportMode::Walking, {0}));
    EXPECT_EQ(person.get_time_at_location(), mio::abm::TimeSpan(0));
    EXPECT_EQ(person.get_location(), loc2.get_id());
    EXPECT_EQ(person.get_last_transport_mode(), mio::abm::TransportMode::Walking);

    // Test changing location with cell indices.
    EXPECT_TRUE(mio::abm::change_location(person, loc3, mio::abm::TransportMode::Bike, {0, 1}));
    EXPECT_EQ(person.get_time_at_location(), mio::abm::TimeSpan(0));
    EXPECT_EQ(person.get_location(), loc3.get_id());
    EXPECT_EQ(person.get_last_transport_mode(), mio::abm::TransportMode::Bike);
    ASSERT_EQ(person.get_cells().size(), 2);
    EXPECT_EQ(person.get_cells()[0], 0u);
    EXPECT_EQ(person.get_cells()[1], 1u);
}

/**
 * @brief Test setting and retrieving assigned locations for a Person.
 */
TEST_F(TestPerson, setGetAssignedLocation)
{
    mio::abm::Location location(mio::abm::LocationType::Work, 2, num_age_groups);
    auto person = mio::abm::Person(this->get_rng(), location.get_type(), location.get_id(), age_group_35_to_59);
    // Assign and verify a location for the person.
    person.set_assigned_location(location.get_type(), location.get_id());
    EXPECT_EQ(person.get_assigned_location(mio::abm::LocationType::Work), mio::abm::LocationId(2));
    // Change the assigned location and verify.
    person.set_assigned_location(mio::abm::LocationType::Work, mio::abm::LocationId(4));
    EXPECT_EQ(person.get_assigned_location(mio::abm::LocationType::Work), mio::abm::LocationId(4));

    // Fuzzing: assign random valid LocationId values and verify correctness.
    for (int i = 0; i < 100; ++i) {
        auto random_id   = this->random_integer(0, std::numeric_limits<int>::max());
        auto random_type = this->random_integer(0, (int)mio::abm::LocationType::Count - 1);
        person.set_assigned_location((mio::abm::LocationType)random_type, mio::abm::LocationId(random_id));
        EXPECT_EQ(person.get_assigned_location((mio::abm::LocationType)random_type), mio::abm::LocationId(random_id));
    }

    // Boundary test cases: test with boundary LocationIds.
    person.set_assigned_location(mio::abm::LocationType::Work, mio::abm::LocationId(0));
    EXPECT_EQ(person.get_assigned_location(mio::abm::LocationType::Work), mio::abm::LocationId(0));

    person.set_assigned_location(mio::abm::LocationType::Work, mio::abm::LocationId(std::numeric_limits<int>::max()));
    EXPECT_EQ(person.get_assigned_location(mio::abm::LocationType::Work), mio::abm::LocationId(std::numeric_limits<int>::max()));
}

/**
 * @brief Test quarantine behavior and removal of isolation for a Person.
 */
TEST_F(TestPerson, quarantine)
{
    using testing::Return;
    auto test_params =
        mio::abm::TestParameters{1.01, 1.01, mio::abm::minutes(30), mio::abm::TestType::Generic}; //100% safe test

    auto infection_parameters = mio::abm::Parameters(num_age_groups);
    mio::abm::Location home(mio::abm::LocationType::Home, 0, num_age_groups);
    mio::abm::Location work(mio::abm::LocationType::Work, 1, num_age_groups);

    // Setup rng mock so the person has a state transition to Recovered
    ScopedMockDistribution<testing::StrictMock<MockDistribution<mio::UniformDistribution<double>>>> mock_uniform_dist;
    EXPECT_CALL(mock_uniform_dist.get_mock(), invoke)
        .Times(testing::AtLeast(4))
        .WillOnce(testing::Return(0.6)) // workgroup
        .WillOnce(testing::Return(0.6)) // schoolgroup
        .WillOnce(testing::Return(0.6)) // goto_work_hour
        .WillOnce(testing::Return(0.6)) // goto_school_hour
        .WillRepeatedly(testing::Return(1.0)); // ViralLoad draws

    auto t_morning = mio::abm::TimePoint(0) + mio::abm::hours(7);
    auto dt        = mio::abm::hours(1);
    infection_parameters
        .get<mio::abm::InfectedSymptomsToRecovered>()[{mio::abm::VirusVariant::Wildtype, age_group_35_to_59}] =
        0.5 * dt.days();
    infection_parameters.get<mio::abm::AgeGroupGotoSchool>().set_multiple({age_group_5_to_14}, true);
    infection_parameters.get<mio::abm::AgeGroupGotoWork>().set_multiple({age_group_15_to_34, age_group_35_to_59}, true);

    auto person     = make_test_person(this->get_rng(), home, age_group_35_to_59,
                                       mio::abm::InfectionState::InfectedSymptoms, t_morning, infection_parameters);
    auto rng_person = mio::abm::PersonalRandomNumberGenerator(this->get_rng(), person);

    // Test quarantine when a person is tested and positive.
    person.get_tested(rng_person, t_morning, test_params);
    EXPECT_EQ(person.get_infection_state(t_morning), mio::abm::InfectionState::InfectedSymptoms);
    EXPECT_EQ(mio::abm::go_to_work(rng_person, person, t_morning, dt, infection_parameters),
              mio::abm::LocationType::Home);
    EXPECT_EQ(person.get_infection_state(t_morning + dt), mio::abm::InfectionState::Recovered);

    // Test removal from quarantine.
    person.remove_quarantine();
    EXPECT_EQ(mio::abm::go_to_work(rng_person, person, t_morning, dt, infection_parameters),
              mio::abm::LocationType::Work);
}

/**
 * @brief Test the get_tested function for both infected and susceptible individuals.
 */
TEST_F(TestPerson, get_tested)
{
    using testing::Return;
    mio::abm::Parameters params = mio::abm::Parameters(num_age_groups);

    mio::abm::TimePoint t(0);
    mio::abm::Location loc(mio::abm::LocationType::Home, 0, num_age_groups);
    auto infected =
        make_test_person(this->get_rng(), loc, age_group_15_to_34, mio::abm::InfectionState::InfectedSymptoms);
    auto rng_infected   = mio::abm::PersonalRandomNumberGenerator(this->get_rng(), infected);
    auto susceptible    = mio::abm::Person(this->get_rng(), loc.get_type(), loc.get_id(), age_group_15_to_34);
    auto rng_suscetible = mio::abm::PersonalRandomNumberGenerator(this->get_rng(), susceptible);

    auto pcr_parameters     = params.get<mio::abm::TestData>()[mio::abm::TestType::PCR];
    auto antigen_parameters = params.get<mio::abm::TestData>()[mio::abm::TestType::Antigen];
    // Test pcr test
    ScopedMockDistribution<testing::StrictMock<MockDistribution<mio::UniformDistribution<double>>>>
        mock_uniform_dist_pcr;
    EXPECT_CALL(mock_uniform_dist_pcr.get_mock(), invoke)
        .Times(6)
        .WillOnce(Return(0.4)) // Draw for agent's test true positive
        .WillOnce(Return(0.8)) // Draw for is_compliant() return true
        .WillOnce(Return(0.95)) // Draw for agent's test false negative
        .WillOnce(Return(0.6)) // Draw for agent's test true negative
        .WillOnce(Return(0.999)) // Draw for agent's test false negative
        .WillOnce(Return(0.8)); // Draw for is_compliant() return true

    // Verify that the infected person tests positive and is quarantined.
    EXPECT_EQ(infected.get_tested(rng_infected, t, pcr_parameters), true);
    EXPECT_EQ(infected.is_in_quarantine(t, params), true);

    // Verify that the infected person get test false negative and is not quarantined.
    infected.remove_quarantine();
    EXPECT_EQ(infected.get_tested(rng_infected, t, pcr_parameters), false);
    EXPECT_EQ(infected.is_in_quarantine(t, params), false);

    // Verify that the susceptible person tests true negative and is not quarantined.
    EXPECT_EQ(susceptible.get_tested(rng_suscetible, t, pcr_parameters), false);
    EXPECT_EQ(susceptible.is_in_quarantine(t, params), false);

    // Verify that the susceptible person tests false negative and is quarantined.
    EXPECT_EQ(susceptible.get_tested(rng_suscetible, t, pcr_parameters), true);
    EXPECT_EQ(susceptible.is_in_quarantine(t, params), true);

    // Test antigen test
    ScopedMockDistribution<testing::StrictMock<MockDistribution<mio::UniformDistribution<double>>>>
        mock_uniform_dist_antigen;
    EXPECT_CALL(mock_uniform_dist_antigen.get_mock(), invoke)
        .Times(6)
        .WillOnce(Return(0.4)) // Draw for agent's test true positive
        .WillOnce(Return(0.8)) // Draw for is_compliant() return true
        .WillOnce(Return(0.95)) // Draw for agent's test false negative
        .WillOnce(Return(0.6)) // Draw for agent's test true negative
        .WillOnce(Return(0.999)) // Draw for agent's test false negative
        .WillOnce(Return(0.8)); // Draw for is_compliant() return true

    // Verify that the infected and susceptible persons get the according results.
    EXPECT_EQ(infected.get_tested(rng_infected, t, antigen_parameters), true);
    EXPECT_EQ(infected.get_tested(rng_infected, t, antigen_parameters), false);
    EXPECT_EQ(susceptible.get_tested(rng_suscetible, t, antigen_parameters), false);
    EXPECT_EQ(susceptible.get_tested(rng_suscetible, t, antigen_parameters), true);
}

/**
 * @brief Test that a Person can change locations and correctly update cell indices.
 */
TEST_F(TestPerson, getCells)
{
    // Initialize home and target locations with designated cells.
    mio::abm::Location home(mio::abm::LocationType::Home, 0, 6, 1);
    mio::abm::Location location(mio::abm::LocationType::PublicTransport, 1, 6, 7);
    // Create a test person at the home location.
    auto person =
        make_test_person(this->get_rng(), home, age_group_15_to_34, mio::abm::InfectionState::InfectedNoSymptoms);

    // Move the person to a new location with specified cells (3, 5).
    EXPECT_TRUE(mio::abm::change_location(person, location, mio::abm::TransportMode::Unknown, {3, 5}));

    // Check that the person's cell indices have been updated correctly.
    EXPECT_EQ(person.get_cells().size(), 2);
    EXPECT_EQ(person.get_cells()[0], 3u);
    EXPECT_EQ(person.get_cells()[1], 5u);
}

/**
 * @brief Test the interaction of a Person at a location to ensure they accumulate time correctly.
 */
TEST_F(TestPerson, interact)
{
    // Location.interact is tested seperately in the location
    auto infection_parameters = mio::abm::Parameters(num_age_groups);
    // Create a location and parameters for interaction testing.
    mio::abm::Location loc(mio::abm::LocationType::Home, 0, num_age_groups);
    mio::abm::TimePoint t(0);
    // Create a person and set up a random number generator specific to that person.
    auto person     = mio::abm::Person(this->get_rng(), loc.get_type(), loc.get_id(), age_group_15_to_34);
    auto rng_person = mio::abm::PersonalRandomNumberGenerator(this->get_rng(), person);
    auto dt         = mio::abm::seconds(8640); //0.1 days
    // Simulate interaction and check that the person accumulates time at the location.
    interact_testing(rng_person, person, loc, {person}, t, dt, infection_parameters);
    EXPECT_EQ(person.get_time_at_location(), dt);
}

/**
 * @brief Test that a Person can set and verify their mask type.
 */
TEST_F(TestPerson, setWearMask)
{
    auto t = mio::abm::TimePoint(0);
    mio::abm::Location location(mio::abm::LocationType::School, 0, num_age_groups);
    auto person = make_test_person(this->get_rng(), location);

    // Test setting and verifying different mask types.
    person.set_mask(mio::abm::MaskType::None, t);
    EXPECT_EQ(person.get_mask().get_type(), mio::abm::MaskType::None);

    person.set_mask(mio::abm::MaskType::Community, t);
    EXPECT_NE(person.get_mask().get_type(), mio::abm::MaskType::None);
}

/**
 * @brief Test the mask protective factor retrieval based on model parameters.
 */
TEST_F(TestPerson, getMaskProtectiveFactor)
{
    auto t = mio::abm::TimePoint(0);
    mio::abm::Location location(mio::abm::LocationType::School, 0, 6);
    auto person_community = make_test_person(this->get_rng(), location);
    person_community.set_mask(mio::abm::MaskType::Community, t);
    auto person_surgical = make_test_person(this->get_rng(), location);
    person_surgical.set_mask(mio::abm::MaskType::Surgical, t);
    auto person_ffp2 = make_test_person(this->get_rng(), location);
    person_ffp2.set_mask(mio::abm::MaskType::FFP2, t);
    auto person_without = make_test_person(this->get_rng(), location);
    person_without.set_mask(mio::abm::MaskType::None, t);

    mio::abm::Parameters params                                             = mio::abm::Parameters(num_age_groups);
    params.get<mio::abm::MaskProtection>()[{mio::abm::MaskType::Community}] = 0.5;
    params.get<mio::abm::MaskProtection>()[{mio::abm::MaskType::Surgical}]  = 0.8;
    params.get<mio::abm::MaskProtection>()[{mio::abm::MaskType::FFP2}]      = 0.9;

    // Verify that the correct mask protection factor is returned.
    EXPECT_EQ(person_community.get_mask_protective_factor(params), 0.5);
    EXPECT_EQ(person_surgical.get_mask_protective_factor(params), 0.8);
    EXPECT_EQ(person_ffp2.get_mask_protective_factor(params), 0.9);
    EXPECT_EQ(person_without.get_mask_protective_factor(params), 0.);
}

/**
 * @brief Test retrieval of the most recent protection event for a Person.
 */
TEST_F(TestPerson, getLatestProtection)
{
    auto location               = mio::abm::Location(mio::abm::LocationType::School, 0, num_age_groups);
    auto person = mio::abm::Person(this->get_rng(), location.get_type(), location.get_id(), age_group_15_to_34);
    auto prng   = mio::abm::PersonalRandomNumberGenerator(this->get_rng(), person);
    mio::abm::Parameters params = mio::abm::Parameters(num_age_groups);

    auto t = mio::abm::TimePoint(0);
<<<<<<< HEAD
    person.add_new_vaccination(mio::abm::ExposureType::GenericVaccine, t);
    // Verify that the latest protection is a vaccination.
=======
    person.add_new_vaccination(mio::abm::ProtectionType::GenericVaccine, t);
>>>>>>> bc417cec
    auto latest_protection = person.get_latest_protection();
    EXPECT_EQ(latest_protection.type, mio::abm::ProtectionType::GenericVaccine);
    EXPECT_EQ(latest_protection.time.days(), t.days());

    t = mio::abm::TimePoint(40 * 24 * 60 * 60);
    person.add_new_infection(mio::abm::Infection(prng, static_cast<mio::abm::VirusVariant>(0), age_group_15_to_34,
                                                 params, t, mio::abm::InfectionState::Exposed));
    latest_protection = person.get_latest_protection();
<<<<<<< HEAD
    // Verify that the latest protection is a natural infection.
    EXPECT_EQ(latest_protection.first, mio::abm::ExposureType::NaturalInfection);
    EXPECT_EQ(latest_protection.second.days(), t.days());
=======
    EXPECT_EQ(latest_protection.type, mio::abm::ProtectionType::NaturalInfection);
    EXPECT_EQ(latest_protection.time.days(), t.days());
>>>>>>> bc417cec
}

/**
 * @brief Test that a person's RNG counter increments correctly.
 */
TEST_F(TestPerson, rng)
{
    auto p =
        mio::abm::Person(this->get_rng(), mio::abm::LocationType::Home, 0, age_group_35_to_59, mio::abm::PersonId(13));

    EXPECT_EQ(p.get_rng_counter(), mio::Counter<uint32_t>(0));

    // Verify RNG counter increments.
    auto p_rng = mio::abm::PersonalRandomNumberGenerator(this->get_rng(), p);
    EXPECT_EQ(p_rng.get_counter(), mio::rng_totalsequence_counter<uint64_t>(13, mio::Counter<uint32_t>{0}));

    p_rng();
    EXPECT_EQ(p.get_rng_counter(), mio::Counter<uint32_t>(1));
    EXPECT_EQ(p_rng.get_counter(), mio::rng_totalsequence_counter<uint64_t>(13, mio::Counter<uint32_t>{1}));
}

/**
 * @brief Test adding and retrieving test results for a Person.
 */
TEST_F(TestPerson, addAndGetTestResult)
{
    mio::abm::Location location(mio::abm::LocationType::School, 0, num_age_groups);
    auto person = make_test_person(this->get_rng(), location);
    auto t      = mio::abm::TimePoint(0);
    // Tests if m_test_results initialized correctly
    EXPECT_EQ(person.get_test_result(mio::abm::TestType::Generic).time_of_testing,
              mio::abm::TimePoint(std::numeric_limits<int>::min()));
    EXPECT_FALSE(person.get_test_result(mio::abm::TestType::Generic).result);
    EXPECT_EQ(person.get_test_result(mio::abm::TestType::Antigen).time_of_testing,
              mio::abm::TimePoint(std::numeric_limits<int>::min()));
    EXPECT_FALSE(person.get_test_result(mio::abm::TestType::Antigen).result);
    EXPECT_EQ(person.get_test_result(mio::abm::TestType::PCR).time_of_testing,
              mio::abm::TimePoint(std::numeric_limits<int>::min()));
    EXPECT_FALSE(person.get_test_result(mio::abm::TestType::PCR).result);
    // Test if m_test_results updated
    person.add_test_result(t, mio::abm::TestType::Generic, true);
    EXPECT_TRUE(person.get_test_result(mio::abm::TestType::Generic).result);
}

/**
 * @brief Test if a Person complies with an intervention based on their compliance level.
 */
TEST_F(TestPerson, isCompliant)
{
    using testing::Return;

    // Create locations
    mio::abm::Location home(mio::abm::LocationType::Home, 0, num_age_groups);

    // Create test person and associated random number generator
    auto person     = make_test_person(this->get_rng(), home);
    auto rng_person = mio::abm::PersonalRandomNumberGenerator(this->get_rng(), person);

    // Test cases with a complete truth table for compliance levels
    struct TestCase {
        mio::abm::InterventionType intervention_type;
        double compliance_level;
        bool expected_compliance;
    };

    std::vector<TestCase> test_cases = {
        {mio::abm::InterventionType::Mask, 1.0, true},       {mio::abm::InterventionType::Mask, 0.4, false},
        {mio::abm::InterventionType::Mask, 0.2, false},      {mio::abm::InterventionType::Mask, 0.9, true},
        {mio::abm::InterventionType::Mask, 0.5, false},      {mio::abm::InterventionType::Mask, 0.1, false},
        {mio::abm::InterventionType::Testing, 1.0, true},    {mio::abm::InterventionType::Testing, 0.4, false},
        {mio::abm::InterventionType::Testing, 0.2, false},   {mio::abm::InterventionType::Testing, 0.9, true},
        {mio::abm::InterventionType::Testing, 0.5, false},   {mio::abm::InterventionType::Testing, 0.1, false},
        {mio::abm::InterventionType::Isolation, 1.0, true},  {mio::abm::InterventionType::Isolation, 0.4, false},
        {mio::abm::InterventionType::Isolation, 0.2, false}, {mio::abm::InterventionType::Isolation, 0.9, true},
        {mio::abm::InterventionType::Isolation, 0.5, false}, {mio::abm::InterventionType::Isolation, 0.1, false},
    };

    // Return mock values for all tests.
    ScopedMockDistribution<testing::StrictMock<MockDistribution<mio::UniformDistribution<double>>>> mock_uniform_dist;
    EXPECT_CALL(mock_uniform_dist.get_mock(), invoke).Times(18).WillRepeatedly(Return(0.8));

    for (const auto& test_case : test_cases) {
        // Set the compliance level for the person
        person.set_compliance(test_case.intervention_type, test_case.compliance_level);

        // Check if the person is compliant
        EXPECT_EQ(person.is_compliant(rng_person, test_case.intervention_type), test_case.expected_compliance);
    }
}<|MERGE_RESOLUTION|>--- conflicted
+++ resolved
@@ -323,12 +323,8 @@
     mio::abm::Parameters params = mio::abm::Parameters(num_age_groups);
 
     auto t = mio::abm::TimePoint(0);
-<<<<<<< HEAD
-    person.add_new_vaccination(mio::abm::ExposureType::GenericVaccine, t);
+    person.add_new_vaccination(mio::abm::ProtectionType::GenericVaccine, t);
     // Verify that the latest protection is a vaccination.
-=======
-    person.add_new_vaccination(mio::abm::ProtectionType::GenericVaccine, t);
->>>>>>> bc417cec
     auto latest_protection = person.get_latest_protection();
     EXPECT_EQ(latest_protection.type, mio::abm::ProtectionType::GenericVaccine);
     EXPECT_EQ(latest_protection.time.days(), t.days());
@@ -337,14 +333,9 @@
     person.add_new_infection(mio::abm::Infection(prng, static_cast<mio::abm::VirusVariant>(0), age_group_15_to_34,
                                                  params, t, mio::abm::InfectionState::Exposed));
     latest_protection = person.get_latest_protection();
-<<<<<<< HEAD
     // Verify that the latest protection is a natural infection.
-    EXPECT_EQ(latest_protection.first, mio::abm::ExposureType::NaturalInfection);
-    EXPECT_EQ(latest_protection.second.days(), t.days());
-=======
     EXPECT_EQ(latest_protection.type, mio::abm::ProtectionType::NaturalInfection);
     EXPECT_EQ(latest_protection.time.days(), t.days());
->>>>>>> bc417cec
 }
 
 /**
