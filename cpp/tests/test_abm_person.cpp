/* 
* Copyright (C) 2020-2024 MEmilio
*
* Authors: Daniel Abele, Elisabeth Kluth, David Kerkmann, Sascha Korf, Martin J. Kuehn, Khoa Nguyen
*
* Contact: Martin J. Kuehn <Martin.Kuehn@DLR.de>
*
* Licensed under the Apache License, Version 2.0 (the "License");
* you may not use this file except in compliance with the License.
* You may obtain a copy of the License at
*
*     http://www.apache.org/licenses/LICENSE-2.0
*
* Unless required by applicable law or agreed to in writing, software
* distributed under the License is distributed on an "AS IS" BASIS,
* WITHOUT WARRANTIES OR CONDITIONS OF ANY KIND, either express or implied.
* See the License for the specific language governing permissions and
* limitations under the License.
*/
#include "abm/location_id.h"
#include "abm/model_functions.h"
#include "abm/location_type.h"
#include "abm/migration_rules.h"
#include "abm/person.h"
#include "abm/time.h"
#include "abm_helpers.h"
#include "memilio/utils/random_number_generator.h"

#include <gtest/gtest.h>

TEST(TestPerson, init)
{
    auto rng = mio::RandomNumberGenerator();

    mio::abm::Location location(mio::abm::LocationType::Work, 7, num_age_groups);
    auto t      = mio::abm::TimePoint(0);
    auto person = mio::abm::Person(rng, location.get_type(), location.get_id(), age_group_60_to_79);

    EXPECT_EQ(person.get_infection_state(t), mio::abm::InfectionState::Susceptible);
    EXPECT_EQ(person.get_location(), location.get_id());
    EXPECT_EQ(person.get_id(), mio::abm::PersonId::invalid_id());
}

TEST(TestPerson, move)
{
    auto rng = mio::RandomNumberGenerator();

    mio::abm::Location home(mio::abm::LocationType::Home, 0, num_age_groups);
    mio::abm::Location loc1(mio::abm::LocationType::PublicTransport, 1, 6, 1);
    mio::abm::Location loc2(mio::abm::LocationType::School, 2, num_age_groups);
    mio::abm::Location loc3(mio::abm::LocationType::PublicTransport, 3, 6, 2);
    auto person = make_test_person(home, age_group_0_to_4, mio::abm::InfectionState::Recovered);
<<<<<<< HEAD
    person.move_to(loc1, {0});

    ASSERT_EQ(person.get_location(), loc1);
    ASSERT_EQ(loc1.get_subpopulation(t, mio::abm::InfectionState::Recovered), 1);
    ASSERT_EQ(home.get_subpopulation(t, mio::abm::InfectionState::Recovered), 0);
    ASSERT_EQ(loc1.get_cells()[0].m_persons.size(), 1u);
    ASSERT_EQ(person.get_last_transport_mode(), mio::abm::TransportMode::Unknown);

    person.move_to(loc2, mio::abm::TransportMode::Walking);

    ASSERT_EQ(person.get_location(), loc2);
    ASSERT_EQ(loc2.get_subpopulation(t, mio::abm::InfectionState::Recovered), 1);
    ASSERT_EQ(loc1.get_subpopulation(t, mio::abm::InfectionState::Recovered), 0);
    ASSERT_EQ(loc1.get_cells()[0].m_persons.size(), 0u);
    ASSERT_EQ(person.get_last_transport_mode(), mio::abm::TransportMode::Walking);

    person.move_to(loc3, mio::abm::TransportMode::Bike, {0, 1});

    ASSERT_EQ(loc3.get_cells()[0].m_persons.size(), 1u);
    ASSERT_EQ(loc3.get_cells()[1].m_persons.size(), 1u);
=======

    // check that a person does not move to its current location
    person.add_time_at_location(mio::abm::hours(1));
    EXPECT_FALSE(mio::abm::migrate(person, home));
    EXPECT_EQ(person.get_time_at_location(), mio::abm::hours(1));
    EXPECT_EQ(person.get_location(), home.get_id());

    // move the person around a bit
    EXPECT_TRUE(mio::abm::migrate(person, loc1, mio::abm::TransportMode::Unknown, {0}));
    EXPECT_EQ(person.get_time_at_location(), mio::abm::TimeSpan(0));
    EXPECT_EQ(person.get_location(), loc1.get_id());
    EXPECT_EQ(person.get_last_transport_mode(), mio::abm::TransportMode::Unknown);

    EXPECT_TRUE(mio::abm::migrate(person, loc2, mio::abm::TransportMode::Walking, {0}));
    EXPECT_EQ(person.get_time_at_location(), mio::abm::TimeSpan(0));
    EXPECT_EQ(person.get_location(), loc2.get_id());
    EXPECT_EQ(person.get_last_transport_mode(), mio::abm::TransportMode::Walking);

    EXPECT_TRUE(mio::abm::migrate(person, loc3, mio::abm::TransportMode::Bike, {0, 1}));
    EXPECT_EQ(person.get_time_at_location(), mio::abm::TimeSpan(0));
    EXPECT_EQ(person.get_location(), loc3.get_id());
    EXPECT_EQ(person.get_last_transport_mode(), mio::abm::TransportMode::Bike);
>>>>>>> d59fbd78
    ASSERT_EQ(person.get_cells().size(), 2);
    EXPECT_EQ(person.get_cells()[0], 0u);
    EXPECT_EQ(person.get_cells()[1], 1u);
}

TEST(TestPerson, setGetAssignedLocation)
{
    auto rng = mio::RandomNumberGenerator();
    mio::abm::Location location(mio::abm::LocationType::Work, 2, num_age_groups);
    auto person = mio::abm::Person(rng, location.get_type(), location.get_id(), age_group_35_to_59);
    person.set_assigned_location(location.get_type(), location.get_id());
    EXPECT_EQ(person.get_assigned_location(mio::abm::LocationType::Work), mio::abm::LocationId(2));

    person.set_assigned_location(mio::abm::LocationType::Work, mio::abm::LocationId(4));
    EXPECT_EQ(person.get_assigned_location(mio::abm::LocationType::Work), mio::abm::LocationId(4));
}

TEST(TestPerson, quarantine)
{
    using testing::Return;
    auto rng         = mio::RandomNumberGenerator();
    auto test_params = mio::abm::TestParameters{1.01, 1.01}; //100% safe test

    auto infection_parameters = mio::abm::Parameters(num_age_groups);
    mio::abm::Location home(mio::abm::LocationType::Home, 0, num_age_groups);
    mio::abm::Location work(mio::abm::LocationType::Work, 1, num_age_groups);

    //setup rng mock so the person has a state transition to Recovered
    ScopedMockDistribution<testing::StrictMock<MockDistribution<mio::UniformDistribution<double>>>> mock_uniform_dist;
    EXPECT_CALL(mock_uniform_dist.get_mock(), invoke)
        .Times(testing::AtLeast(4))
        .WillOnce(testing::Return(0.6)) // workgroup
        .WillOnce(testing::Return(0.6)) // schoolgroup
        .WillOnce(testing::Return(0.6)) // goto_work_hour
        .WillOnce(testing::Return(0.6)) // goto_school_hour
        .WillRepeatedly(testing::Return(1.0)); // ViralLoad draws

    auto t_morning = mio::abm::TimePoint(0) + mio::abm::hours(7);
    auto dt        = mio::abm::hours(1);
    infection_parameters
        .get<mio::abm::InfectedSymptomsToRecovered>()[{mio::abm::VirusVariant::Wildtype, age_group_35_to_59}] =
        0.5 * dt.days();
    infection_parameters.get<mio::abm::AgeGroupGotoSchool>().set_multiple({age_group_5_to_14}, true);
    infection_parameters.get<mio::abm::AgeGroupGotoWork>().set_multiple({age_group_15_to_34, age_group_35_to_59}, true);

    auto person     = make_test_person(home, age_group_35_to_59, mio::abm::InfectionState::InfectedSymptoms, t_morning,
                                       infection_parameters);
    auto rng_person = mio::abm::PersonalRandomNumberGenerator(rng, person);

    person.get_tested(rng_person, t_morning, test_params);

    EXPECT_EQ(person.get_infection_state(t_morning), mio::abm::InfectionState::InfectedSymptoms);
    EXPECT_EQ(mio::abm::go_to_work(rng_person, person, t_morning, dt, infection_parameters),
              mio::abm::LocationType::Home);
    EXPECT_EQ(person.get_infection_state(t_morning + dt), mio::abm::InfectionState::Recovered);
    person.remove_quarantine();
    EXPECT_EQ(mio::abm::go_to_work(rng_person, person, t_morning, dt, infection_parameters),
              mio::abm::LocationType::Work);
}

TEST(TestPerson, get_tested)
{
    using testing::Return;
    auto rng                    = mio::RandomNumberGenerator();
    mio::abm::Parameters params = mio::abm::Parameters(num_age_groups);

    mio::abm::TimePoint t(0);
    mio::abm::Location loc(mio::abm::LocationType::Home, 0, num_age_groups);
    auto infected       = make_test_person(loc, age_group_15_to_34, mio::abm::InfectionState::InfectedSymptoms);
    auto rng_infected   = mio::abm::PersonalRandomNumberGenerator(rng, infected);
    auto susceptible    = mio::abm::Person(rng, loc.get_type(), loc.get_id(), age_group_15_to_34);
    auto rng_suscetible = mio::abm::PersonalRandomNumberGenerator(rng, susceptible);

    auto pcr_parameters     = params.get<mio::abm::TestData>()[mio::abm::TestType::PCR];
    auto antigen_parameters = params.get<mio::abm::TestData>()[mio::abm::TestType::Antigen];
    // Test pcr test
    ScopedMockDistribution<testing::StrictMock<MockDistribution<mio::UniformDistribution<double>>>>
        mock_uniform_dist_pcr;
    EXPECT_CALL(mock_uniform_dist_pcr.get_mock(), invoke)
        .Times(4)
        .WillOnce(Return(0.4))
        .WillOnce(Return(0.95))
        .WillOnce(Return(0.6))
        .WillOnce(Return(0.999));
    EXPECT_EQ(infected.get_tested(rng_infected, t, pcr_parameters), true);
    EXPECT_EQ(infected.is_in_quarantine(t, params), true);
    infected.remove_quarantine();
    EXPECT_EQ(infected.get_tested(rng_infected, t, pcr_parameters), false);
    EXPECT_EQ(infected.is_in_quarantine(t, params), false);
    EXPECT_EQ(susceptible.get_tested(rng_suscetible, t, pcr_parameters), false);
    EXPECT_EQ(susceptible.is_in_quarantine(t, params), false);
    EXPECT_EQ(susceptible.get_tested(rng_suscetible, t, pcr_parameters), true);
    EXPECT_EQ(susceptible.is_in_quarantine(t, params), true);
    EXPECT_EQ(susceptible.get_time_of_last_test(), mio::abm::TimePoint(0));

    // Test antigen test
    ScopedMockDistribution<testing::StrictMock<MockDistribution<mio::UniformDistribution<double>>>>
        mock_uniform_dist_antigen;
    EXPECT_CALL(mock_uniform_dist_antigen.get_mock(), invoke)
        .Times(4)
        .WillOnce(Return(0.4))
        .WillOnce(Return(0.95))
        .WillOnce(Return(0.6))
        .WillOnce(Return(0.999));
    EXPECT_EQ(infected.get_tested(rng_infected, t, antigen_parameters), true);
    EXPECT_EQ(infected.get_tested(rng_infected, t, antigen_parameters), false);
    EXPECT_EQ(susceptible.get_tested(rng_suscetible, t, antigen_parameters), false);
    EXPECT_EQ(susceptible.get_tested(rng_suscetible, t, antigen_parameters), true);
    EXPECT_EQ(susceptible.get_time_of_last_test(), mio::abm::TimePoint(0));
}

TEST(TestPerson, getCells)
{
    mio::abm::Location home(mio::abm::LocationType::Home, 0, 6, 1);
    mio::abm::Location location(mio::abm::LocationType::PublicTransport, 1, 6, 7);
    auto person = make_test_person(home, age_group_15_to_34, mio::abm::InfectionState::InfectedNoSymptoms);
<<<<<<< HEAD
    home.add_person(person);
    person.move_to(location, {0, 1});
=======

    EXPECT_TRUE(mio::abm::migrate(person, location, mio::abm::TransportMode::Unknown, {3, 5}));

>>>>>>> d59fbd78
    ASSERT_EQ(person.get_cells().size(), 2);
    EXPECT_EQ(person.get_cells()[0], 3u);
    EXPECT_EQ(person.get_cells()[1], 5u);
}

TEST(TestPerson, interact)
{
    auto rng = mio::RandomNumberGenerator();

    // Location.interact is tested seperately in the location
    auto infection_parameters = mio::abm::Parameters(num_age_groups);
    mio::abm::Location loc(mio::abm::LocationType::Home, 0, num_age_groups);
    mio::abm::TimePoint t(0);
    auto person     = mio::abm::Person(rng, loc.get_type(), loc.get_id(), age_group_15_to_34);
    auto rng_person = mio::abm::PersonalRandomNumberGenerator(rng, person);
    auto dt         = mio::abm::seconds(8640); //0.1 days
    interact_testing(rng_person, person, loc, {person}, t, dt, infection_parameters);
    EXPECT_EQ(person.get_time_at_location(), dt);
}

TEST(TestPerson, applyMaskIntervention)
{
    auto rng = mio::RandomNumberGenerator();

    mio::abm::Location home(mio::abm::LocationType::Home, 0, num_age_groups);
    mio::abm::Location target(mio::abm::LocationType::Work, 0, num_age_groups);
    auto person = make_test_person(home);
    person.get_mask().change_mask(mio::abm::MaskType::Community);
    auto rng_person = mio::abm::PersonalRandomNumberGenerator(rng, person);

    target.set_npi_active(false);
    person.apply_mask_intervention(rng_person, target);
    ASSERT_FALSE(person.get_wear_mask());

    auto preferences = std::vector<double>((uint32_t)mio::abm::LocationType::Count, 1.);
    person.set_mask_preferences(preferences);
    person.apply_mask_intervention(rng_person, target);

    ASSERT_TRUE(person.get_wear_mask());

    target.set_npi_active(true);
    target.set_required_mask(mio::abm::MaskType::Surgical);
    preferences = std::vector<double>((uint32_t)mio::abm::LocationType::Count, 0.);
    person.set_mask_preferences(preferences);
    person.apply_mask_intervention(rng_person, target);

    ASSERT_EQ(person.get_mask().get_type(), mio::abm::MaskType::Surgical);
    ASSERT_TRUE(person.get_wear_mask());

    preferences = std::vector<double>((uint32_t)mio::abm::LocationType::Count, -1.);
    person.set_mask_preferences(preferences);
    person.apply_mask_intervention(rng_person, target);

    ASSERT_FALSE(person.get_wear_mask());
}

TEST(TestPerson, setWearMask)
{
    mio::abm::Location location(mio::abm::LocationType::School, 0, num_age_groups);
    auto person = make_test_person(location);

    person.set_wear_mask(false);
    ASSERT_FALSE(person.get_wear_mask());

    person.set_wear_mask(true);
    ASSERT_TRUE(person.get_wear_mask());
}

TEST(TestPerson, getMaskProtectiveFactor)
{
    mio::abm::Location location(mio::abm::LocationType::School, 0, 6);
    auto person_community = make_test_person(location);
    person_community.get_mask().change_mask(mio::abm::MaskType::Community);
    person_community.set_wear_mask(true);
    auto person_surgical = make_test_person(location);
    person_surgical.get_mask().change_mask(mio::abm::MaskType::Surgical);
    person_surgical.set_wear_mask(true);
    auto person_ffp2 = make_test_person(location);
    person_ffp2.get_mask().change_mask(mio::abm::MaskType::FFP2);
    person_ffp2.set_wear_mask(true);
    auto person_without = make_test_person(location);
    person_without.set_wear_mask(false);

    mio::abm::Parameters params                                             = mio::abm::Parameters(num_age_groups);
    params.get<mio::abm::MaskProtection>()[{mio::abm::MaskType::Community}] = 0.5;
    params.get<mio::abm::MaskProtection>()[{mio::abm::MaskType::Surgical}]  = 0.8;
    params.get<mio::abm::MaskProtection>()[{mio::abm::MaskType::FFP2}]      = 0.9;

    ASSERT_EQ(person_community.get_mask_protective_factor(params), 0.5);
    ASSERT_EQ(person_surgical.get_mask_protective_factor(params), 0.8);
    ASSERT_EQ(person_ffp2.get_mask_protective_factor(params), 0.9);
    ASSERT_EQ(person_without.get_mask_protective_factor(params), 0.);
}

TEST(TestPerson, getLatestProtection)
{
    auto rng                    = mio::RandomNumberGenerator();
    auto location               = mio::abm::Location(mio::abm::LocationType::School, 0, num_age_groups);
    auto person                 = mio::abm::Person(rng, location.get_type(), location.get_id(), age_group_15_to_34);
    auto prng                   = mio::abm::PersonalRandomNumberGenerator(rng, person);
    mio::abm::Parameters params = mio::abm::Parameters(num_age_groups);

    auto t = mio::abm::TimePoint(0);
    person.add_new_vaccination(mio::abm::ExposureType::GenericVaccine, t);
    auto latest_protection = person.get_latest_protection();
    ASSERT_EQ(latest_protection.first, mio::abm::ExposureType::GenericVaccine);
    ASSERT_EQ(latest_protection.second.days(), t.days());

    t = mio::abm::TimePoint(40 * 24 * 60 * 60);
    person.add_new_infection(mio::abm::Infection(prng, static_cast<mio::abm::VirusVariant>(0), age_group_15_to_34,
                                                 params, t, mio::abm::InfectionState::Exposed));
    latest_protection = person.get_latest_protection();
    ASSERT_EQ(latest_protection.first, mio::abm::ExposureType::NaturalInfection);
    ASSERT_EQ(latest_protection.second.days(), t.days());
}

TEST(Person, rng)
{
    auto rng = mio::RandomNumberGenerator();
    auto p   = mio::abm::Person(rng, mio::abm::LocationType::Home, 0, age_group_35_to_59, mio::abm::PersonId(13));

    EXPECT_EQ(p.get_rng_counter(), mio::Counter<uint32_t>(0));

    auto p_rng = mio::abm::PersonalRandomNumberGenerator(rng, p);
    EXPECT_EQ(p_rng.get_counter(), mio::rng_totalsequence_counter<uint64_t>(13, mio::Counter<uint32_t>{0}));

    p_rng();
    EXPECT_EQ(p.get_rng_counter(), mio::Counter<uint32_t>(1));
    EXPECT_EQ(p_rng.get_counter(), mio::rng_totalsequence_counter<uint64_t>(13, mio::Counter<uint32_t>{1}));
}<|MERGE_RESOLUTION|>--- conflicted
+++ resolved
@@ -50,51 +50,28 @@
     mio::abm::Location loc2(mio::abm::LocationType::School, 2, num_age_groups);
     mio::abm::Location loc3(mio::abm::LocationType::PublicTransport, 3, 6, 2);
     auto person = make_test_person(home, age_group_0_to_4, mio::abm::InfectionState::Recovered);
-<<<<<<< HEAD
-    person.move_to(loc1, {0});
-
-    ASSERT_EQ(person.get_location(), loc1);
-    ASSERT_EQ(loc1.get_subpopulation(t, mio::abm::InfectionState::Recovered), 1);
-    ASSERT_EQ(home.get_subpopulation(t, mio::abm::InfectionState::Recovered), 0);
-    ASSERT_EQ(loc1.get_cells()[0].m_persons.size(), 1u);
-    ASSERT_EQ(person.get_last_transport_mode(), mio::abm::TransportMode::Unknown);
-
-    person.move_to(loc2, mio::abm::TransportMode::Walking);
-
-    ASSERT_EQ(person.get_location(), loc2);
-    ASSERT_EQ(loc2.get_subpopulation(t, mio::abm::InfectionState::Recovered), 1);
-    ASSERT_EQ(loc1.get_subpopulation(t, mio::abm::InfectionState::Recovered), 0);
-    ASSERT_EQ(loc1.get_cells()[0].m_persons.size(), 0u);
-    ASSERT_EQ(person.get_last_transport_mode(), mio::abm::TransportMode::Walking);
-
-    person.move_to(loc3, mio::abm::TransportMode::Bike, {0, 1});
-
-    ASSERT_EQ(loc3.get_cells()[0].m_persons.size(), 1u);
-    ASSERT_EQ(loc3.get_cells()[1].m_persons.size(), 1u);
-=======
-
-    // check that a person does not move to its current location
+
+    // check that a person does not change location to its current location
     person.add_time_at_location(mio::abm::hours(1));
-    EXPECT_FALSE(mio::abm::migrate(person, home));
+    EXPECT_FALSE(mio::abm::change_location(person, home));
     EXPECT_EQ(person.get_time_at_location(), mio::abm::hours(1));
     EXPECT_EQ(person.get_location(), home.get_id());
 
-    // move the person around a bit
-    EXPECT_TRUE(mio::abm::migrate(person, loc1, mio::abm::TransportMode::Unknown, {0}));
+    // change the location of the person a couple of times
+    EXPECT_TRUE(mio::abm::change_location(person, loc1, mio::abm::TransportMode::Unknown, {0}));
     EXPECT_EQ(person.get_time_at_location(), mio::abm::TimeSpan(0));
     EXPECT_EQ(person.get_location(), loc1.get_id());
     EXPECT_EQ(person.get_last_transport_mode(), mio::abm::TransportMode::Unknown);
 
-    EXPECT_TRUE(mio::abm::migrate(person, loc2, mio::abm::TransportMode::Walking, {0}));
+    EXPECT_TRUE(mio::abm::change_location(person, loc2, mio::abm::TransportMode::Walking, {0}));
     EXPECT_EQ(person.get_time_at_location(), mio::abm::TimeSpan(0));
     EXPECT_EQ(person.get_location(), loc2.get_id());
     EXPECT_EQ(person.get_last_transport_mode(), mio::abm::TransportMode::Walking);
 
-    EXPECT_TRUE(mio::abm::migrate(person, loc3, mio::abm::TransportMode::Bike, {0, 1}));
+    EXPECT_TRUE(mio::abm::change_location(person, loc3, mio::abm::TransportMode::Bike, {0, 1}));
     EXPECT_EQ(person.get_time_at_location(), mio::abm::TimeSpan(0));
     EXPECT_EQ(person.get_location(), loc3.get_id());
     EXPECT_EQ(person.get_last_transport_mode(), mio::abm::TransportMode::Bike);
->>>>>>> d59fbd78
     ASSERT_EQ(person.get_cells().size(), 2);
     EXPECT_EQ(person.get_cells()[0], 0u);
     EXPECT_EQ(person.get_cells()[1], 1u);
@@ -211,14 +188,9 @@
     mio::abm::Location home(mio::abm::LocationType::Home, 0, 6, 1);
     mio::abm::Location location(mio::abm::LocationType::PublicTransport, 1, 6, 7);
     auto person = make_test_person(home, age_group_15_to_34, mio::abm::InfectionState::InfectedNoSymptoms);
-<<<<<<< HEAD
-    home.add_person(person);
-    person.move_to(location, {0, 1});
-=======
-
-    EXPECT_TRUE(mio::abm::migrate(person, location, mio::abm::TransportMode::Unknown, {3, 5}));
-
->>>>>>> d59fbd78
+
+    EXPECT_TRUE(mio::abm::change_location(person, location, mio::abm::TransportMode::Unknown, {3, 5}));
+
     ASSERT_EQ(person.get_cells().size(), 2);
     EXPECT_EQ(person.get_cells()[0], 3u);
     EXPECT_EQ(person.get_cells()[1], 5u);
