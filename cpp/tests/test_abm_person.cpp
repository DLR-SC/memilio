/* 
* Copyright (C) 2020-2024 MEmilio
*
* Authors: Daniel Abele, Elisabeth Kluth, David Kerkmann, Sascha Korf, Martin J. Kuehn, Khoa Nguyen
*
* Contact: Martin J. Kuehn <Martin.Kuehn@DLR.de>
*
* Licensed under the Apache License, Version 2.0 (the "License");
* you may not use this file except in compliance with the License.
* You may obtain a copy of the License at
*
*     http://www.apache.org/licenses/LICENSE-2.0
*
* Unless required by applicable law or agreed to in writing, software
* distributed under the License is distributed on an "AS IS" BASIS,
* WITHOUT WARRANTIES OR CONDITIONS OF ANY KIND, either express or implied.
* See the License for the specific language governing permissions and
* limitations under the License.
*/
<<<<<<< HEAD

=======
#include "abm/location_type.h"
#include "abm/person.h"
>>>>>>> 687fa256
#include "abm_helpers.h"
#include "memilio/utils/random_number_generator.h"
#include <gtest/gtest.h>

TEST(TestPerson, init)
{
<<<<<<< HEAD
    auto location = mio::abm::Location(mio::abm::LocationType::Work, 0, NUM_AGE_GROUPS);
    auto t        = mio::abm::TimePoint(0);
    auto person   = mio::abm::Person(location, AGE_GROUP_60_TO_79);
=======
    auto rng = mio::RandomNumberGenerator();
    
    mio::abm::Location location(mio::abm::LocationType::Work, 0);
    auto t      = mio::abm::TimePoint(0);
    auto person = mio::abm::Person(rng, location, mio::abm::AgeGroup::Age60to79);
>>>>>>> 687fa256

    ASSERT_EQ(person.get_infection_state(t), mio::abm::InfectionState::Susceptible);
    ASSERT_EQ(person.get_location(), location);
    ASSERT_EQ(person.get_person_id(), mio::abm::INVALID_PERSON_ID);
}

TEST(TestPerson, copyPerson)
{
    auto location = mio::abm::Location(mio::abm::LocationType::Work, 0, NUM_AGE_GROUPS);
    auto t        = mio::abm::TimePoint(0);
    auto person   = mio::abm::Person(location, AGE_GROUP_60_TO_79);
    auto copied_location = location.copy_location();
    auto copied_person = person.copy_person(copied_location);
    
    ASSERT_EQ(copied_person.get_infection_state(t), mio::abm::InfectionState::Susceptible);
    ASSERT_EQ(copied_person.get_location(), copied_location);
    ASSERT_EQ(copied_person.get_person_id(), mio::abm::INVALID_PERSON_ID);
}

TEST(TestPerson, migrate)
{
<<<<<<< HEAD
    auto t      = mio::abm::TimePoint(0);
    auto home   = mio::abm::Location(mio::abm::LocationType::Home, 0, NUM_AGE_GROUPS);
    auto loc1   = mio::abm::Location(mio::abm::LocationType::PublicTransport, 0, 6, 1);
    auto loc2   = mio::abm::Location(mio::abm::LocationType::School, 0, NUM_AGE_GROUPS);
    auto loc3   = mio::abm::Location(mio::abm::LocationType::PublicTransport, 0, 6, 2);
    auto person = make_test_person(home, AGE_GROUP_0_TO_4, mio::abm::InfectionState::Recovered);
=======
    auto rng = mio::RandomNumberGenerator();

    auto t   = mio::abm::TimePoint(0);
    mio::abm::Location home(mio::abm::LocationType::Home, 0);
    mio::abm::Location loc1(mio::abm::LocationType::PublicTransport, 0, 1);
    mio::abm::Location loc2(mio::abm::LocationType::School, 0);
    mio::abm::Location loc3(mio::abm::LocationType::PublicTransport, 0, 2);
    auto person = make_test_person(home, mio::abm::AgeGroup::Age0to4, mio::abm::InfectionState::Recovered);
>>>>>>> 687fa256
    person.migrate_to(loc1, {0});

    ASSERT_EQ(person.get_location(), loc1);
    ASSERT_EQ(loc1.get_subpopulation(t, mio::abm::InfectionState::Recovered), 1);
    ASSERT_EQ(home.get_subpopulation(t, mio::abm::InfectionState::Recovered), 0);
    ASSERT_EQ(loc1.get_cells()[0].m_persons.size(), 1u);

    person.migrate_to(loc2);

    ASSERT_EQ(person.get_location(), loc2);
    ASSERT_EQ(loc2.get_subpopulation(t, mio::abm::InfectionState::Recovered), 1);
    ASSERT_EQ(loc1.get_subpopulation(t, mio::abm::InfectionState::Recovered), 0);
    ASSERT_EQ(loc1.get_cells()[0].m_persons.size(), 0u);

    person.migrate_to(loc3, {0, 1});

    ASSERT_EQ(loc3.get_cells()[0].m_persons.size(), 1u);
    ASSERT_EQ(loc3.get_cells()[1].m_persons.size(), 1u);
    ASSERT_EQ(person.get_cells().size(), 2);
    ASSERT_EQ(person.get_cells()[0], 0u);
    ASSERT_EQ(person.get_cells()[1], 1u);
}

TEST(TestPerson, setGetAssignedLocation)
{
<<<<<<< HEAD
    auto location = mio::abm::Location(mio::abm::LocationType::Work, 2, NUM_AGE_GROUPS);
    auto person   = mio::abm::Person(location, AGE_GROUP_35_TO_59);
=======
    auto rng = mio::RandomNumberGenerator();
    mio::abm::Location location(mio::abm::LocationType::Work, 2);
    auto person = mio::abm::Person(rng, location, mio::abm::AgeGroup::Age35to59);
>>>>>>> 687fa256
    person.set_assigned_location(location);
    ASSERT_EQ((int)person.get_assigned_location_index(mio::abm::LocationType::Work), 2);

    person.set_assigned_location({4, mio::abm::LocationType::Work});
    ASSERT_EQ((int)person.get_assigned_location_index(mio::abm::LocationType::Work), 4);
}

TEST(TestPerson, quarantine)
{
    using testing::Return;
    auto rng = mio::RandomNumberGenerator();

<<<<<<< HEAD
    auto infection_parameters = mio::abm::Parameters(NUM_AGE_GROUPS);
    auto home                 = mio::abm::Location(mio::abm::LocationType::Home, 0, NUM_AGE_GROUPS);
    auto work                 = mio::abm::Location(mio::abm::LocationType::Work, 0, NUM_AGE_GROUPS);
=======
    auto infection_parameters = mio::abm::GlobalInfectionParameters();
    mio::abm::Location home(mio::abm::LocationType::Home, 0);
    mio::abm::Location work(mio::abm::LocationType::Work, 0);
>>>>>>> 687fa256

    //setup rng mock so the person has a state transition to Recovered
    ScopedMockDistribution<testing::StrictMock<MockDistribution<mio::UniformDistribution<double>>>> mock_uniform_dist;
    EXPECT_CALL(mock_uniform_dist.get_mock(), invoke)
        .Times(testing::AtLeast(4))
        .WillOnce(testing::Return(0.6)) // workgroup
        .WillOnce(testing::Return(0.6)) // schoolgroup
        .WillOnce(testing::Return(0.6)) // goto_work_hour
        .WillOnce(testing::Return(0.6)) // goto_school_hour
        .WillRepeatedly(testing::Return(1.0)); // ViralLoad draws

    auto t_morning = mio::abm::TimePoint(0) + mio::abm::hours(7);
    auto dt        = mio::abm::hours(1);
    infection_parameters
        .get<mio::abm::InfectedSymptomsToRecovered>()[{mio::abm::VirusVariant::Wildtype, AGE_GROUP_35_TO_59}] =
        0.5 * dt.days();

<<<<<<< HEAD
    auto person = make_test_person(home, AGE_GROUP_35_TO_59, mio::abm::InfectionState::InfectedSymptoms, t_morning,
                                   infection_parameters);
=======
    infection_parameters.get<mio::abm::InfectedSymptomsToRecovered>()[{
        mio::abm::VirusVariant::Wildtype, mio::abm::AgeGroup::Age35to59}] = 0.5 * dt.days();

    auto person     = make_test_person(home, mio::abm::AgeGroup::Age35to59, mio::abm::InfectionState::InfectedSymptoms,
                                       t_morning, infection_parameters);
    auto rng_person = mio::abm::Person::RandomNumberGenerator(rng, person);
>>>>>>> 687fa256

    person.detect_infection(t_morning);

    ASSERT_EQ(person.get_infection_state(t_morning), mio::abm::InfectionState::InfectedSymptoms);
<<<<<<< HEAD
    ASSERT_EQ(mio::abm::go_to_work(person, t_morning, dt, mio::abm::Parameters(NUM_AGE_GROUPS)),
              mio::abm::LocationType::Home);
    ASSERT_EQ(person.get_infection_state(t_morning + dt), mio::abm::InfectionState::Recovered);
    person.remove_quarantine();
    ASSERT_EQ(mio::abm::go_to_work(person, t_morning, dt, mio::abm::Parameters(NUM_AGE_GROUPS)),
              mio::abm::LocationType::Work);
=======
    ASSERT_EQ(mio::abm::go_to_work(rng_person, person, t_morning, dt, {}), mio::abm::LocationType::Home);
    ASSERT_EQ(person.get_infection_state(t_morning + dt), mio::abm::InfectionState::Recovered);
    person.remove_quarantine();
    ASSERT_EQ(mio::abm::go_to_work(rng_person, person, t_morning, dt, {}), mio::abm::LocationType::Work);
>>>>>>> 687fa256
}

TEST(TestPerson, get_tested)
{
    using testing::Return;
    auto rng = mio::RandomNumberGenerator();

    mio::abm::TimePoint t(0);
<<<<<<< HEAD
    auto loc         = mio::abm::Location(mio::abm::LocationType::Home, 0, NUM_AGE_GROUPS);
    auto infected    = make_test_person(loc, AGE_GROUP_15_TO_34, mio::abm::InfectionState::InfectedSymptoms);
    auto susceptible = mio::abm::Person(loc, AGE_GROUP_15_TO_34);
=======
    mio::abm::Location loc(mio::abm::LocationType::Home, 0);
    auto infected       = make_test_person(loc, mio::abm::AgeGroup::Age15to34, mio::abm::InfectionState::InfectedSymptoms);
    auto rng_infected   = mio::abm::Person::RandomNumberGenerator(rng, infected);
    auto susceptible    = mio::abm::Person(rng, loc, mio::abm::AgeGroup::Age15to34);
    auto rng_suscetible = mio::abm::Person::RandomNumberGenerator(rng, susceptible);
>>>>>>> 687fa256

    auto pcr_test     = mio::abm::PCRTest();
    auto antigen_test = mio::abm::AntigenTest();

    // Test pcr test
    ScopedMockDistribution<testing::StrictMock<MockDistribution<mio::UniformDistribution<double>>>>
        mock_uniform_dist_pcr;
    EXPECT_CALL(mock_uniform_dist_pcr.get_mock(), invoke)
        .Times(4)
        .WillOnce(Return(0.4))
        .WillOnce(Return(0.95))
        .WillOnce(Return(0.6))
        .WillOnce(Return(0.999));
    ASSERT_EQ(infected.get_tested(rng_infected, t, pcr_test.get_default()), true);
    ASSERT_EQ(infected.is_in_quarantine(), true);
    ASSERT_EQ(infected.get_tested(rng_infected, t, pcr_test.get_default()), false);
    ASSERT_EQ(infected.is_in_quarantine(), false);
    ASSERT_EQ(susceptible.get_tested(rng_suscetible, t, pcr_test.get_default()), false);
    ASSERT_EQ(susceptible.is_in_quarantine(), false);
    ASSERT_EQ(susceptible.get_tested(rng_suscetible, t, pcr_test.get_default()), true);
    ASSERT_EQ(susceptible.is_in_quarantine(), true);
    ASSERT_EQ(susceptible.get_time_since_negative_test(), mio::abm::days(0));

    // Test antigen test
    ScopedMockDistribution<testing::StrictMock<MockDistribution<mio::UniformDistribution<double>>>>
        mock_uniform_dist_antigen;
    EXPECT_CALL(mock_uniform_dist_antigen.get_mock(), invoke)
        .Times(4)
        .WillOnce(Return(0.4))
        .WillOnce(Return(0.95))
        .WillOnce(Return(0.6))
        .WillOnce(Return(0.999));
    ASSERT_EQ(infected.get_tested(rng_infected, t, antigen_test.get_default()), true);
    ASSERT_EQ(infected.get_tested(rng_infected, t, antigen_test.get_default()), false);
    ASSERT_EQ(susceptible.get_tested(rng_suscetible, t, antigen_test.get_default()), false);
    ASSERT_EQ(susceptible.get_tested(rng_suscetible, t, antigen_test.get_default()), true);
    ASSERT_EQ(susceptible.get_time_since_negative_test(), mio::abm::days(0));
}

TEST(TestPerson, getCells)
{
<<<<<<< HEAD
    auto home     = mio::abm::Location(mio::abm::LocationType::Home, 0, 6, 1);
    auto location = mio::abm::Location(mio::abm::LocationType::PublicTransport, 0, 6, 2);
    auto person   = make_test_person(home, AGE_GROUP_15_TO_34, mio::abm::InfectionState::InfectedNoSymptoms);
=======
    mio::abm::Location home(mio::abm::LocationType::Home, 0, 1);
    mio::abm::Location location(mio::abm::LocationType::PublicTransport, 0, 2);
    auto person = make_test_person(home, mio::abm::AgeGroup::Age15to34, mio::abm::InfectionState::InfectedNoSymptoms);
>>>>>>> 687fa256
    home.add_person(person);
    person.migrate_to(location, {0, 1});
    ASSERT_EQ(person.get_cells().size(), 2);
}

TEST(TestPerson, interact)
{
    auto rng = mio::RandomNumberGenerator();

    // Location.interact is tested seperately in the location
<<<<<<< HEAD
    auto infection_parameters = mio::abm::Parameters(NUM_AGE_GROUPS);
    auto loc                  = mio::abm::Location(mio::abm::LocationType::Home, 0, NUM_AGE_GROUPS);
    mio::abm::TimePoint t(0);
    auto person = mio::abm::Person(loc, AGE_GROUP_15_TO_34);
    auto dt     = mio::abm::seconds(8640); //0.1 days
    person.interact(t, dt, infection_parameters);
=======
    auto infection_parameters = mio::abm::GlobalInfectionParameters();
    mio::abm::Location loc(mio::abm::LocationType::Home, 0);
    mio::abm::TimePoint t(0);
    auto person     = mio::abm::Person(rng, loc, mio::abm::AgeGroup::Age15to34);
    auto rng_person = mio::abm::Person::RandomNumberGenerator(rng, person);
    auto dt         = mio::abm::seconds(8640); //0.1 days
    person.interact(rng_person, t, dt, infection_parameters);
>>>>>>> 687fa256
    EXPECT_EQ(person.get_time_at_location(), dt);
}

TEST(TestPerson, applyMaskIntervention)
{
<<<<<<< HEAD
    auto home   = mio::abm::Location(mio::abm::LocationType::Home, 0, NUM_AGE_GROUPS);
    auto target = mio::abm::Location(mio::abm::LocationType::Work, 0, NUM_AGE_GROUPS);
=======
    auto rng = mio::RandomNumberGenerator();

    mio::abm::Location home(mio::abm::LocationType::Home, 0);
    mio::abm::Location target(mio::abm::LocationType::Work, 0);
>>>>>>> 687fa256
    auto person = make_test_person(home);
    person.get_mask().change_mask(mio::abm::MaskType::Community);
    auto rng_person = mio::abm::Person::RandomNumberGenerator(rng, person);

    target.set_npi_active(false);
    person.apply_mask_intervention(rng_person, target);
    ASSERT_FALSE(person.get_wear_mask());

    auto preferences = std::vector<double>((uint32_t)mio::abm::LocationType::Count, 1.);
    person.set_mask_preferences(preferences);
    person.apply_mask_intervention(rng_person, target);

    ASSERT_TRUE(person.get_wear_mask());

    target.set_npi_active(true);
    target.set_required_mask(mio::abm::MaskType::Surgical);
    preferences = std::vector<double>((uint32_t)mio::abm::LocationType::Count, 0.);
    person.set_mask_preferences(preferences);
    person.apply_mask_intervention(rng_person, target);

    ASSERT_EQ(person.get_mask().get_type(), mio::abm::MaskType::Surgical);
    ASSERT_TRUE(person.get_wear_mask());

    preferences = std::vector<double>((uint32_t)mio::abm::LocationType::Count, -1.);
    person.set_mask_preferences(preferences);
    person.apply_mask_intervention(rng_person, target);

    ASSERT_FALSE(person.get_wear_mask());
}

TEST(TestPerson, setWearMask)
{
<<<<<<< HEAD
    auto location = mio::abm::Location(mio::abm::LocationType::School, 0, NUM_AGE_GROUPS);
    auto person   = make_test_person(location);
=======
    mio::abm::Location location(mio::abm::LocationType::School, 0);
    auto person = make_test_person(location);
>>>>>>> 687fa256

    person.set_wear_mask(false);
    ASSERT_FALSE(person.get_wear_mask());

    person.set_wear_mask(true);
    ASSERT_TRUE(person.get_wear_mask());
}

TEST(TestPerson, getMaskProtectiveFactor)
{
<<<<<<< HEAD
    auto location         = mio::abm::Location(mio::abm::LocationType::School, 0, 6);
=======
    mio::abm::Location location(mio::abm::LocationType::School, 0);
>>>>>>> 687fa256
    auto person_community = make_test_person(location);
    person_community.get_mask().change_mask(mio::abm::MaskType::Community);
    person_community.set_wear_mask(true);
    auto person_surgical = make_test_person(location);
    person_surgical.get_mask().change_mask(mio::abm::MaskType::Surgical);
    person_surgical.set_wear_mask(true);
    auto person_ffp2 = make_test_person(location);
    person_ffp2.get_mask().change_mask(mio::abm::MaskType::FFP2);
    person_ffp2.set_wear_mask(true);
    auto person_without = make_test_person(location);
    person_without.set_wear_mask(false);

    mio::abm::Parameters params                                             = mio::abm::Parameters(NUM_AGE_GROUPS);
    params.get<mio::abm::MaskProtection>()[{mio::abm::MaskType::Community}] = 0.5;
    params.get<mio::abm::MaskProtection>()[{mio::abm::MaskType::Surgical}]  = 0.8;
    params.get<mio::abm::MaskProtection>()[{mio::abm::MaskType::FFP2}]      = 0.9;

    ASSERT_EQ(person_community.get_mask_protective_factor(params), 0.5);
    ASSERT_EQ(person_surgical.get_mask_protective_factor(params), 0.8);
    ASSERT_EQ(person_ffp2.get_mask_protective_factor(params), 0.9);
    ASSERT_EQ(person_without.get_mask_protective_factor(params), 0.);
}

TEST(TestPerson, getLatestProtection)
{
<<<<<<< HEAD
    auto location               = mio::abm::Location(mio::abm::LocationType::School, 0, NUM_AGE_GROUPS);
    auto person                 = mio::abm::Person(location, AGE_GROUP_15_TO_34);
    mio::abm::Parameters params = mio::abm::Parameters(NUM_AGE_GROUPS);
=======
    auto rng                                   = mio::RandomNumberGenerator();
    auto location                              = mio::abm::Location(mio::abm::LocationType::School, 0);
    auto person                                = mio::abm::Person(rng, location, mio::abm::AgeGroup::Age15to34);
    auto prng                                  = mio::abm::Person::RandomNumberGenerator(rng, person);
    mio::abm::GlobalInfectionParameters params = mio::abm::GlobalInfectionParameters();
>>>>>>> 687fa256

    auto t = mio::abm::TimePoint(0);
    person.add_new_vaccination(mio::abm::ExposureType::GenericVaccine, t);
    auto latest_protection = person.get_latest_protection();
    ASSERT_EQ(latest_protection.first, mio::abm::ExposureType::GenericVaccine);
    ASSERT_EQ(latest_protection.second.days(), t.days());

    t = mio::abm::TimePoint(40 * 24 * 60 * 60);
<<<<<<< HEAD
    person.add_new_infection(mio::abm::Infection(static_cast<mio::abm::VirusVariant>(0), AGE_GROUP_15_TO_34, params, t,
                                                 mio::abm::InfectionState::Exposed));
=======
    person.add_new_infection(mio::abm::Infection(prng, static_cast<mio::abm::VirusVariant>(0), mio::abm::AgeGroup::Age15to34,
                                                 params, t, mio::abm::InfectionState::Exposed));
>>>>>>> 687fa256
    latest_protection = person.get_latest_protection();
    ASSERT_EQ(latest_protection.first, mio::abm::ExposureType::NaturalInfection);
    ASSERT_EQ(latest_protection.second.days(), t.days());
}

TEST(Person, rng)
{
    auto rng = mio::RandomNumberGenerator();
    mio::abm::Location loc(mio::abm::LocationType::Home, 0);
    auto p = mio::abm::Person(rng, loc, mio::abm::AgeGroup::Age35to59, 13);

    ASSERT_EQ(p.get_rng_counter(), mio::Counter<uint32_t>(0));

    auto p_rng = mio::abm::Person::RandomNumberGenerator(rng, p);
    ASSERT_EQ(p_rng.get_counter(), mio::rng_totalsequence_counter<uint64_t>(13, mio::Counter<uint32_t>{0}));

    p_rng();
    ASSERT_EQ(p.get_rng_counter(), mio::Counter<uint32_t>(1));
    ASSERT_EQ(p_rng.get_counter(), mio::rng_totalsequence_counter<uint64_t>(13, mio::Counter<uint32_t>{1}));
}<|MERGE_RESOLUTION|>--- conflicted
+++ resolved
@@ -17,29 +17,20 @@
 * See the License for the specific language governing permissions and
 * limitations under the License.
 */
-<<<<<<< HEAD
-
-=======
 #include "abm/location_type.h"
 #include "abm/person.h"
->>>>>>> 687fa256
+
 #include "abm_helpers.h"
 #include "memilio/utils/random_number_generator.h"
 #include <gtest/gtest.h>
 
 TEST(TestPerson, init)
 {
-<<<<<<< HEAD
-    auto location = mio::abm::Location(mio::abm::LocationType::Work, 0, NUM_AGE_GROUPS);
-    auto t        = mio::abm::TimePoint(0);
-    auto person   = mio::abm::Person(location, AGE_GROUP_60_TO_79);
-=======
-    auto rng = mio::RandomNumberGenerator();
-    
-    mio::abm::Location location(mio::abm::LocationType::Work, 0);
+    auto rng = mio::RandomNumberGenerator();
+
+    mio::abm::Location location(mio::abm::LocationType::Work, 0, NUM_AGE_GROUPS);
     auto t      = mio::abm::TimePoint(0);
-    auto person = mio::abm::Person(rng, location, mio::abm::AgeGroup::Age60to79);
->>>>>>> 687fa256
+    auto person = mio::abm::Person(rng, location, AGE_GROUP_60_TO_79);
 
     ASSERT_EQ(person.get_infection_state(t), mio::abm::InfectionState::Susceptible);
     ASSERT_EQ(person.get_location(), location);
@@ -48,12 +39,12 @@
 
 TEST(TestPerson, copyPerson)
 {
-    auto location = mio::abm::Location(mio::abm::LocationType::Work, 0, NUM_AGE_GROUPS);
-    auto t        = mio::abm::TimePoint(0);
-    auto person   = mio::abm::Person(location, AGE_GROUP_60_TO_79);
+    auto location        = mio::abm::Location(mio::abm::LocationType::Work, 0, NUM_AGE_GROUPS);
+    auto t               = mio::abm::TimePoint(0);
+    auto person          = mio::abm::Person(location, AGE_GROUP_60_TO_79);
     auto copied_location = location.copy_location();
-    auto copied_person = person.copy_person(copied_location);
-    
+    auto copied_person   = person.copy_person(copied_location);
+
     ASSERT_EQ(copied_person.get_infection_state(t), mio::abm::InfectionState::Susceptible);
     ASSERT_EQ(copied_person.get_location(), copied_location);
     ASSERT_EQ(copied_person.get_person_id(), mio::abm::INVALID_PERSON_ID);
@@ -61,23 +52,14 @@
 
 TEST(TestPerson, migrate)
 {
-<<<<<<< HEAD
-    auto t      = mio::abm::TimePoint(0);
-    auto home   = mio::abm::Location(mio::abm::LocationType::Home, 0, NUM_AGE_GROUPS);
-    auto loc1   = mio::abm::Location(mio::abm::LocationType::PublicTransport, 0, 6, 1);
-    auto loc2   = mio::abm::Location(mio::abm::LocationType::School, 0, NUM_AGE_GROUPS);
-    auto loc3   = mio::abm::Location(mio::abm::LocationType::PublicTransport, 0, 6, 2);
+    auto rng = mio::RandomNumberGenerator();
+
+    auto t = mio::abm::TimePoint(0);
+    mio::abm::Location home(mio::abm::LocationType::Home, 0, NUM_AGE_GROUPS);
+    mio::abm::Location loc1(mio::abm::LocationType::PublicTransport, 0, 6, 1);
+    mio::abm::Location loc2(mio::abm::LocationType::School, 0, NUM_AGE_GROUPS);
+    mio::abm::Location loc3(mio::abm::LocationType::PublicTransport, 0, 6, 2);
     auto person = make_test_person(home, AGE_GROUP_0_TO_4, mio::abm::InfectionState::Recovered);
-=======
-    auto rng = mio::RandomNumberGenerator();
-
-    auto t   = mio::abm::TimePoint(0);
-    mio::abm::Location home(mio::abm::LocationType::Home, 0);
-    mio::abm::Location loc1(mio::abm::LocationType::PublicTransport, 0, 1);
-    mio::abm::Location loc2(mio::abm::LocationType::School, 0);
-    mio::abm::Location loc3(mio::abm::LocationType::PublicTransport, 0, 2);
-    auto person = make_test_person(home, mio::abm::AgeGroup::Age0to4, mio::abm::InfectionState::Recovered);
->>>>>>> 687fa256
     person.migrate_to(loc1, {0});
 
     ASSERT_EQ(person.get_location(), loc1);
@@ -103,14 +85,9 @@
 
 TEST(TestPerson, setGetAssignedLocation)
 {
-<<<<<<< HEAD
-    auto location = mio::abm::Location(mio::abm::LocationType::Work, 2, NUM_AGE_GROUPS);
-    auto person   = mio::abm::Person(location, AGE_GROUP_35_TO_59);
-=======
-    auto rng = mio::RandomNumberGenerator();
-    mio::abm::Location location(mio::abm::LocationType::Work, 2);
-    auto person = mio::abm::Person(rng, location, mio::abm::AgeGroup::Age35to59);
->>>>>>> 687fa256
+    auto rng = mio::RandomNumberGenerator();
+    mio::abm::Location location(mio::abm::LocationType::Work, 2, NUM_AGE_GROUPS);
+    auto person = mio::abm::Person(rng, location, AGE_GROUP_35_TO_59);
     person.set_assigned_location(location);
     ASSERT_EQ((int)person.get_assigned_location_index(mio::abm::LocationType::Work), 2);
 
@@ -123,15 +100,9 @@
     using testing::Return;
     auto rng = mio::RandomNumberGenerator();
 
-<<<<<<< HEAD
     auto infection_parameters = mio::abm::Parameters(NUM_AGE_GROUPS);
-    auto home                 = mio::abm::Location(mio::abm::LocationType::Home, 0, NUM_AGE_GROUPS);
-    auto work                 = mio::abm::Location(mio::abm::LocationType::Work, 0, NUM_AGE_GROUPS);
-=======
-    auto infection_parameters = mio::abm::GlobalInfectionParameters();
-    mio::abm::Location home(mio::abm::LocationType::Home, 0);
-    mio::abm::Location work(mio::abm::LocationType::Work, 0);
->>>>>>> 687fa256
+    mio::abm::Location home(mio::abm::LocationType::Home, 0, NUM_AGE_GROUPS);
+    mio::abm::Location work(mio::abm::LocationType::Work, 0, NUM_AGE_GROUPS);
 
     //setup rng mock so the person has a state transition to Recovered
     ScopedMockDistribution<testing::StrictMock<MockDistribution<mio::UniformDistribution<double>>>> mock_uniform_dist;
@@ -149,34 +120,19 @@
         .get<mio::abm::InfectedSymptomsToRecovered>()[{mio::abm::VirusVariant::Wildtype, AGE_GROUP_35_TO_59}] =
         0.5 * dt.days();
 
-<<<<<<< HEAD
-    auto person = make_test_person(home, AGE_GROUP_35_TO_59, mio::abm::InfectionState::InfectedSymptoms, t_morning,
-                                   infection_parameters);
-=======
-    infection_parameters.get<mio::abm::InfectedSymptomsToRecovered>()[{
-        mio::abm::VirusVariant::Wildtype, mio::abm::AgeGroup::Age35to59}] = 0.5 * dt.days();
-
-    auto person     = make_test_person(home, mio::abm::AgeGroup::Age35to59, mio::abm::InfectionState::InfectedSymptoms,
-                                       t_morning, infection_parameters);
+    auto person     = make_test_person(home, AGE_GROUP_35_TO_59, mio::abm::InfectionState::InfectedSymptoms, t_morning,
+                                       infection_parameters);
     auto rng_person = mio::abm::Person::RandomNumberGenerator(rng, person);
->>>>>>> 687fa256
 
     person.detect_infection(t_morning);
 
     ASSERT_EQ(person.get_infection_state(t_morning), mio::abm::InfectionState::InfectedSymptoms);
-<<<<<<< HEAD
-    ASSERT_EQ(mio::abm::go_to_work(person, t_morning, dt, mio::abm::Parameters(NUM_AGE_GROUPS)),
+    ASSERT_EQ(mio::abm::go_to_work(rng_person, person, t_morning, dt, mio::abm::Parameters(NUM_AGE_GROUPS)),
               mio::abm::LocationType::Home);
     ASSERT_EQ(person.get_infection_state(t_morning + dt), mio::abm::InfectionState::Recovered);
     person.remove_quarantine();
-    ASSERT_EQ(mio::abm::go_to_work(person, t_morning, dt, mio::abm::Parameters(NUM_AGE_GROUPS)),
+    ASSERT_EQ(mio::abm::go_to_work(rng_person, person, t_morning, dt, mio::abm::Parameters(NUM_AGE_GROUPS)),
               mio::abm::LocationType::Work);
-=======
-    ASSERT_EQ(mio::abm::go_to_work(rng_person, person, t_morning, dt, {}), mio::abm::LocationType::Home);
-    ASSERT_EQ(person.get_infection_state(t_morning + dt), mio::abm::InfectionState::Recovered);
-    person.remove_quarantine();
-    ASSERT_EQ(mio::abm::go_to_work(rng_person, person, t_morning, dt, {}), mio::abm::LocationType::Work);
->>>>>>> 687fa256
 }
 
 TEST(TestPerson, get_tested)
@@ -185,17 +141,11 @@
     auto rng = mio::RandomNumberGenerator();
 
     mio::abm::TimePoint t(0);
-<<<<<<< HEAD
-    auto loc         = mio::abm::Location(mio::abm::LocationType::Home, 0, NUM_AGE_GROUPS);
-    auto infected    = make_test_person(loc, AGE_GROUP_15_TO_34, mio::abm::InfectionState::InfectedSymptoms);
-    auto susceptible = mio::abm::Person(loc, AGE_GROUP_15_TO_34);
-=======
-    mio::abm::Location loc(mio::abm::LocationType::Home, 0);
-    auto infected       = make_test_person(loc, mio::abm::AgeGroup::Age15to34, mio::abm::InfectionState::InfectedSymptoms);
+    mio::abm::Location loc(mio::abm::LocationType::Home, 0, NUM_AGE_GROUPS);
+    auto infected       = make_test_person(loc, AGE_GROUP_15_TO_34, mio::abm::InfectionState::InfectedSymptoms);
     auto rng_infected   = mio::abm::Person::RandomNumberGenerator(rng, infected);
-    auto susceptible    = mio::abm::Person(rng, loc, mio::abm::AgeGroup::Age15to34);
+    auto susceptible    = mio::abm::Person(rng, loc, AGE_GROUP_15_TO_34);
     auto rng_suscetible = mio::abm::Person::RandomNumberGenerator(rng, susceptible);
->>>>>>> 687fa256
 
     auto pcr_test     = mio::abm::PCRTest();
     auto antigen_test = mio::abm::AntigenTest();
@@ -237,15 +187,9 @@
 
 TEST(TestPerson, getCells)
 {
-<<<<<<< HEAD
-    auto home     = mio::abm::Location(mio::abm::LocationType::Home, 0, 6, 1);
-    auto location = mio::abm::Location(mio::abm::LocationType::PublicTransport, 0, 6, 2);
-    auto person   = make_test_person(home, AGE_GROUP_15_TO_34, mio::abm::InfectionState::InfectedNoSymptoms);
-=======
-    mio::abm::Location home(mio::abm::LocationType::Home, 0, 1);
-    mio::abm::Location location(mio::abm::LocationType::PublicTransport, 0, 2);
-    auto person = make_test_person(home, mio::abm::AgeGroup::Age15to34, mio::abm::InfectionState::InfectedNoSymptoms);
->>>>>>> 687fa256
+    mio::abm::Location home(mio::abm::LocationType::Home, 0, 6, 1);
+    mio::abm::Location location(mio::abm::LocationType::PublicTransport, 0, 6, 2);
+    auto person = make_test_person(home, AGE_GROUP_15_TO_34, mio::abm::InfectionState::InfectedNoSymptoms);
     home.add_person(person);
     person.migrate_to(location, {0, 1});
     ASSERT_EQ(person.get_cells().size(), 2);
@@ -256,36 +200,22 @@
     auto rng = mio::RandomNumberGenerator();
 
     // Location.interact is tested seperately in the location
-<<<<<<< HEAD
     auto infection_parameters = mio::abm::Parameters(NUM_AGE_GROUPS);
-    auto loc                  = mio::abm::Location(mio::abm::LocationType::Home, 0, NUM_AGE_GROUPS);
+    mio::abm::Location loc(mio::abm::LocationType::Home, 0, NUM_AGE_GROUPS);
     mio::abm::TimePoint t(0);
-    auto person = mio::abm::Person(loc, AGE_GROUP_15_TO_34);
-    auto dt     = mio::abm::seconds(8640); //0.1 days
-    person.interact(t, dt, infection_parameters);
-=======
-    auto infection_parameters = mio::abm::GlobalInfectionParameters();
-    mio::abm::Location loc(mio::abm::LocationType::Home, 0);
-    mio::abm::TimePoint t(0);
-    auto person     = mio::abm::Person(rng, loc, mio::abm::AgeGroup::Age15to34);
+    auto person     = mio::abm::Person(rng, loc, AGE_GROUP_15_TO_34);
     auto rng_person = mio::abm::Person::RandomNumberGenerator(rng, person);
     auto dt         = mio::abm::seconds(8640); //0.1 days
     person.interact(rng_person, t, dt, infection_parameters);
->>>>>>> 687fa256
     EXPECT_EQ(person.get_time_at_location(), dt);
 }
 
 TEST(TestPerson, applyMaskIntervention)
 {
-<<<<<<< HEAD
-    auto home   = mio::abm::Location(mio::abm::LocationType::Home, 0, NUM_AGE_GROUPS);
-    auto target = mio::abm::Location(mio::abm::LocationType::Work, 0, NUM_AGE_GROUPS);
-=======
-    auto rng = mio::RandomNumberGenerator();
-
-    mio::abm::Location home(mio::abm::LocationType::Home, 0);
-    mio::abm::Location target(mio::abm::LocationType::Work, 0);
->>>>>>> 687fa256
+    auto rng = mio::RandomNumberGenerator();
+
+    mio::abm::Location home(mio::abm::LocationType::Home, 0, NUM_AGE_GROUPS);
+    mio::abm::Location target(mio::abm::LocationType::Work, 0, NUM_AGE_GROUPS);
     auto person = make_test_person(home);
     person.get_mask().change_mask(mio::abm::MaskType::Community);
     auto rng_person = mio::abm::Person::RandomNumberGenerator(rng, person);
@@ -318,13 +248,8 @@
 
 TEST(TestPerson, setWearMask)
 {
-<<<<<<< HEAD
-    auto location = mio::abm::Location(mio::abm::LocationType::School, 0, NUM_AGE_GROUPS);
-    auto person   = make_test_person(location);
-=======
-    mio::abm::Location location(mio::abm::LocationType::School, 0);
+    mio::abm::Location location(mio::abm::LocationType::School, 0, NUM_AGE_GROUPS);
     auto person = make_test_person(location);
->>>>>>> 687fa256
 
     person.set_wear_mask(false);
     ASSERT_FALSE(person.get_wear_mask());
@@ -335,11 +260,7 @@
 
 TEST(TestPerson, getMaskProtectiveFactor)
 {
-<<<<<<< HEAD
-    auto location         = mio::abm::Location(mio::abm::LocationType::School, 0, 6);
-=======
-    mio::abm::Location location(mio::abm::LocationType::School, 0);
->>>>>>> 687fa256
+    mio::abm::Location location(mio::abm::LocationType::School, 0, 6);
     auto person_community = make_test_person(location);
     person_community.get_mask().change_mask(mio::abm::MaskType::Community);
     person_community.set_wear_mask(true);
@@ -365,17 +286,11 @@
 
 TEST(TestPerson, getLatestProtection)
 {
-<<<<<<< HEAD
+    auto rng                    = mio::RandomNumberGenerator();
     auto location               = mio::abm::Location(mio::abm::LocationType::School, 0, NUM_AGE_GROUPS);
-    auto person                 = mio::abm::Person(location, AGE_GROUP_15_TO_34);
+    auto person                 = mio::abm::Person(rng, location, AGE_GROUP_15_TO_34);
+    auto prng                   = mio::abm::Person::RandomNumberGenerator(rng, person);
     mio::abm::Parameters params = mio::abm::Parameters(NUM_AGE_GROUPS);
-=======
-    auto rng                                   = mio::RandomNumberGenerator();
-    auto location                              = mio::abm::Location(mio::abm::LocationType::School, 0);
-    auto person                                = mio::abm::Person(rng, location, mio::abm::AgeGroup::Age15to34);
-    auto prng                                  = mio::abm::Person::RandomNumberGenerator(rng, person);
-    mio::abm::GlobalInfectionParameters params = mio::abm::GlobalInfectionParameters();
->>>>>>> 687fa256
 
     auto t = mio::abm::TimePoint(0);
     person.add_new_vaccination(mio::abm::ExposureType::GenericVaccine, t);
@@ -384,13 +299,8 @@
     ASSERT_EQ(latest_protection.second.days(), t.days());
 
     t = mio::abm::TimePoint(40 * 24 * 60 * 60);
-<<<<<<< HEAD
-    person.add_new_infection(mio::abm::Infection(static_cast<mio::abm::VirusVariant>(0), AGE_GROUP_15_TO_34, params, t,
-                                                 mio::abm::InfectionState::Exposed));
-=======
-    person.add_new_infection(mio::abm::Infection(prng, static_cast<mio::abm::VirusVariant>(0), mio::abm::AgeGroup::Age15to34,
+    person.add_new_infection(mio::abm::Infection(prng, static_cast<mio::abm::VirusVariant>(0), AGE_GROUP_15_TO_34,
                                                  params, t, mio::abm::InfectionState::Exposed));
->>>>>>> 687fa256
     latest_protection = person.get_latest_protection();
     ASSERT_EQ(latest_protection.first, mio::abm::ExposureType::NaturalInfection);
     ASSERT_EQ(latest_protection.second.days(), t.days());
