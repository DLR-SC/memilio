--- conflicted
+++ resolved
@@ -36,13 +36,8 @@
     auto home   = mio::abm::Location(mio::abm::LocationType::Home, 0);
     auto loc1   = mio::abm::Location(mio::abm::LocationType::PublicTransport, 0, 0, 1);
     auto loc2   = mio::abm::Location(mio::abm::LocationType::School, 0);
-<<<<<<< HEAD
     auto loc3   = mio::abm::Location(mio::abm::LocationType::PublicTransport, 0, 0, 2);
-    auto person = make_test_person(home, mio::abm::AgeGroup::Age0to4, mio::abm::InfectionState::Recovered_Carrier);
-=======
-    auto loc3   = mio::abm::Location(mio::abm::LocationType::PublicTransport, 0, 2);
     auto person = make_test_person(home, mio::abm::AgeGroup::Age0to4, mio::abm::InfectionState::Recovered);
->>>>>>> dfa7bfc8
     person.migrate_to(loc1, {0});
 
     ASSERT_EQ(person.get_location(), loc1);
@@ -101,8 +96,8 @@
         mio::abm::VirusVariant::Wildtype, mio::abm::AgeGroup::Age35to59, mio::abm::VaccinationState::Unvaccinated}] =
         0.5 * dt.days();
 
-    auto person = make_test_person(home, mio::abm::AgeGroup::Age35to59, mio::abm::InfectionState::InfectedSymptoms, t_morning,
-                                   infection_parameters);
+    auto person = make_test_person(home, mio::abm::AgeGroup::Age35to59, mio::abm::InfectionState::InfectedSymptoms,
+                                   t_morning, infection_parameters);
 
     person.detect_infection(t_morning);
 
@@ -162,15 +157,9 @@
 
 TEST(TestPerson, getCells)
 {
-<<<<<<< HEAD
     auto home     = mio::abm::Location(mio::abm::LocationType::Home, 0, 0, 1);
     auto location = mio::abm::Location(mio::abm::LocationType::PublicTransport, 0, 0, 2);
-    auto person   = make_test_person(home, mio::abm::AgeGroup::Age15to34, mio::abm::InfectionState::Carrier);
-=======
-    auto home     = mio::abm::Location(mio::abm::LocationType::Home, 0, 1);
-    auto location = mio::abm::Location(mio::abm::LocationType::PublicTransport, 0, 2);
     auto person   = make_test_person(home, mio::abm::AgeGroup::Age15to34, mio::abm::InfectionState::InfectedNoSymptoms);
->>>>>>> dfa7bfc8
     home.add_person(person);
     person.migrate_to(location, {0, 1});
     ASSERT_EQ(person.get_cells().size(), 2);
