/* 
* Copyright (C) 2020-2024 MEmilio
*
* Authors: Daniel Abele, Elisabeth Kluth, David Kerkmann, Sascha Korf, Martin J. Kuehn, Khoa Nguyen
*
* Contact: Martin J. Kuehn <Martin.Kuehn@DLR.de>
*
* Licensed under the Apache License, Version 2.0 (the "License");
* you may not use this file except in compliance with the License.
* You may obtain a copy of the License at
*
*     http://www.apache.org/licenses/LICENSE-2.0
*
* Unless required by applicable law or agreed to in writing, software
* distributed under the License is distributed on an "AS IS" BASIS,
* WITHOUT WARRANTIES OR CONDITIONS OF ANY KIND, either express or implied.
* See the License for the specific language governing permissions and
* limitations under the License.
*/
#include "abm/model_functions.h"
#include "abm/location_type.h"
#include "abm/migration_rules.h"
#include "abm/person.h"
#include "abm_helpers.h"
#include "memilio/utils/random_number_generator.h"

#include <gtest/gtest.h>

TEST(TestPerson, init)
{
    auto rng = mio::RandomNumberGenerator();

    mio::abm::Location location(mio::abm::LocationType::Work, 7, num_age_groups);
    auto t      = mio::abm::TimePoint(0);
    auto person = mio::abm::Person(rng, location.get_id(), age_group_60_to_79);

    EXPECT_EQ(person.get_infection_state(t), mio::abm::InfectionState::Susceptible);
    EXPECT_EQ(person.get_location(), location.get_id());
    EXPECT_EQ(person.get_person_id(), mio::abm::PersonId::invalid_id());
}

TEST(TestPerson, copyPerson)
{
    auto rng             = mio::RandomNumberGenerator();
    auto location        = mio::abm::Location(mio::abm::LocationType::Work, 0, num_age_groups);
    auto t               = mio::abm::TimePoint(0);
    auto person          = mio::abm::Person(rng, location.get_id(), age_group_60_to_79);
    auto copied_location = location.copy();
    auto copied_person   = person.copy_person(copied_location.get_id());

    EXPECT_EQ(copied_person.get_infection_state(t), mio::abm::InfectionState::Susceptible);
    EXPECT_EQ(copied_person.get_location(), copied_location.get_id());
    EXPECT_EQ(copied_person.get_person_id(), mio::abm::PersonId::invalid_id());
}

TEST(TestPerson, migrate)
{
    auto rng = mio::RandomNumberGenerator();

    mio::abm::Location home(mio::abm::LocationType::Home, 0, num_age_groups);
    mio::abm::Location loc1(mio::abm::LocationType::PublicTransport, 0, 6, 1);
    mio::abm::Location loc2(mio::abm::LocationType::School, 0, num_age_groups);
    mio::abm::Location loc3(mio::abm::LocationType::PublicTransport, 0, 6, 2);
    auto person = make_test_person(home, age_group_0_to_4, mio::abm::InfectionState::Recovered);

    mio::abm::migrate(person, loc1, mio::abm::TransportMode::Unknown, {0});

    EXPECT_EQ(person.get_location(), loc1.get_id());
    EXPECT_EQ(person.get_last_transport_mode(), mio::abm::TransportMode::Unknown);

    mio::abm::migrate(person, loc2, mio::abm::TransportMode::Walking, {0});

    EXPECT_EQ(person.get_location(), loc2.get_id());
    EXPECT_EQ(person.get_last_transport_mode(), mio::abm::TransportMode::Walking);

    mio::abm::migrate(person, loc3, mio::abm::TransportMode::Bike, {0, 1});

    EXPECT_EQ(person.get_cells().size(), 2);
    EXPECT_EQ(person.get_cells()[0], 0u);
    EXPECT_EQ(person.get_cells()[1], 1u);
    EXPECT_EQ(person.get_last_transport_mode(), mio::abm::TransportMode::Bike);
}

TEST(TestPerson, setGetAssignedLocation)
{
    auto rng = mio::RandomNumberGenerator();
    mio::abm::Location location(mio::abm::LocationType::Work, 2, num_age_groups);
    auto person = mio::abm::Person(rng, location.get_id(), age_group_35_to_59);
    person.set_assigned_location(location.get_id());
    EXPECT_EQ((int)person.get_assigned_location_index(mio::abm::LocationType::Work), 2);

    person.set_assigned_location({4, mio::abm::LocationType::Work});
    EXPECT_EQ((int)person.get_assigned_location_index(mio::abm::LocationType::Work), 4);
}

TEST(TestPerson, quarantine)
{
    using testing::Return;
    auto rng         = mio::RandomNumberGenerator();
    auto test_params = mio::abm::TestParameters{1.01, 1.01}; //100% safe test

    auto infection_parameters = mio::abm::Parameters(num_age_groups);
    mio::abm::Location home(mio::abm::LocationType::Home, 0, num_age_groups);
    mio::abm::Location work(mio::abm::LocationType::Work, 0, num_age_groups);

    //setup rng mock so the person has a state transition to Recovered
    ScopedMockDistribution<testing::StrictMock<MockDistribution<mio::UniformDistribution<double>>>> mock_uniform_dist;
    EXPECT_CALL(mock_uniform_dist.get_mock(), invoke)
        .Times(testing::AtLeast(4))
        .WillOnce(testing::Return(0.6)) // workgroup
        .WillOnce(testing::Return(0.6)) // schoolgroup
        .WillOnce(testing::Return(0.6)) // goto_work_hour
        .WillOnce(testing::Return(0.6)) // goto_school_hour
        .WillRepeatedly(testing::Return(1.0)); // ViralLoad draws

    auto t_morning = mio::abm::TimePoint(0) + mio::abm::hours(7);
    auto dt        = mio::abm::hours(1);
    infection_parameters
        .get<mio::abm::InfectedSymptomsToRecovered>()[{mio::abm::VirusVariant::Wildtype, age_group_35_to_59}] =
        0.5 * dt.days();
    infection_parameters.get<mio::abm::AgeGroupGotoSchool>().set_multiple({age_group_5_to_14}, true);
    infection_parameters.get<mio::abm::AgeGroupGotoWork>().set_multiple({age_group_15_to_34, age_group_35_to_59}, true);

    auto person     = make_test_person(home, age_group_35_to_59, mio::abm::InfectionState::InfectedSymptoms, t_morning,
                                       infection_parameters);
<<<<<<< HEAD
    auto rng_person = mio::abm::PersonalRandomNumberGenerator(rng, person);

    person.get_tested(rng_person, t_morning, test_params);

    EXPECT_EQ(person.get_infection_state(t_morning), mio::abm::InfectionState::InfectedSymptoms);
    EXPECT_EQ(mio::abm::go_to_work(rng_person, person, t_morning, dt, mio::abm::Parameters(num_age_groups)),
=======
    auto rng_person = mio::abm::Person::RandomNumberGenerator(rng, person);

    person.get_tested(rng_person, t_morning, test_params);

    ASSERT_EQ(person.get_infection_state(t_morning), mio::abm::InfectionState::InfectedSymptoms);
    ASSERT_EQ(mio::abm::go_to_work(rng_person, person, t_morning, dt, infection_parameters),
>>>>>>> 575a1467
              mio::abm::LocationType::Home);
    EXPECT_EQ(person.get_infection_state(t_morning + dt), mio::abm::InfectionState::Recovered);
    person.remove_quarantine();
<<<<<<< HEAD
    EXPECT_EQ(mio::abm::go_to_work(rng_person, person, t_morning, dt, mio::abm::Parameters(num_age_groups)),
=======
    ASSERT_EQ(mio::abm::go_to_work(rng_person, person, t_morning, dt, infection_parameters),
>>>>>>> 575a1467
              mio::abm::LocationType::Work);
}

TEST(TestPerson, get_tested)
{
    using testing::Return;
    auto rng                    = mio::RandomNumberGenerator();
    mio::abm::Parameters params = mio::abm::Parameters(num_age_groups);

    mio::abm::TimePoint t(0);
    mio::abm::Location loc(mio::abm::LocationType::Home, 0, num_age_groups);
    auto infected       = make_test_person(loc, age_group_15_to_34, mio::abm::InfectionState::InfectedSymptoms);
    auto rng_infected   = mio::abm::PersonalRandomNumberGenerator(rng, infected);
    auto susceptible    = mio::abm::Person(rng, loc.get_id(), age_group_15_to_34);
    auto rng_suscetible = mio::abm::PersonalRandomNumberGenerator(rng, susceptible);

    auto pcr_test     = mio::abm::PCRTest();
    auto antigen_test = mio::abm::AntigenTest();

    // Test pcr test
    ScopedMockDistribution<testing::StrictMock<MockDistribution<mio::UniformDistribution<double>>>>
        mock_uniform_dist_pcr;
    EXPECT_CALL(mock_uniform_dist_pcr.get_mock(), invoke)
        .Times(4)
        .WillOnce(Return(0.4))
        .WillOnce(Return(0.95))
        .WillOnce(Return(0.6))
        .WillOnce(Return(0.999));
    EXPECT_EQ(infected.get_tested(rng_infected, t, pcr_test.get_default()), true);
    EXPECT_EQ(infected.is_in_quarantine(t, params), true);
    infected.remove_quarantine();
    EXPECT_EQ(infected.get_tested(rng_infected, t, pcr_test.get_default()), false);
    EXPECT_EQ(infected.is_in_quarantine(t, params), false);
    EXPECT_EQ(susceptible.get_tested(rng_suscetible, t, pcr_test.get_default()), false);
    EXPECT_EQ(susceptible.is_in_quarantine(t, params), false);
    EXPECT_EQ(susceptible.get_tested(rng_suscetible, t, pcr_test.get_default()), true);
    EXPECT_EQ(susceptible.is_in_quarantine(t, params), true);
    EXPECT_EQ(susceptible.get_time_of_last_test(), mio::abm::TimePoint(0));

    // Test antigen test
    ScopedMockDistribution<testing::StrictMock<MockDistribution<mio::UniformDistribution<double>>>>
        mock_uniform_dist_antigen;
    EXPECT_CALL(mock_uniform_dist_antigen.get_mock(), invoke)
        .Times(4)
        .WillOnce(Return(0.4))
        .WillOnce(Return(0.95))
        .WillOnce(Return(0.6))
        .WillOnce(Return(0.999));
    EXPECT_EQ(infected.get_tested(rng_infected, t, antigen_test.get_default()), true);
    EXPECT_EQ(infected.get_tested(rng_infected, t, antigen_test.get_default()), false);
    EXPECT_EQ(susceptible.get_tested(rng_suscetible, t, antigen_test.get_default()), false);
    EXPECT_EQ(susceptible.get_tested(rng_suscetible, t, antigen_test.get_default()), true);
    EXPECT_EQ(susceptible.get_time_of_last_test(), mio::abm::TimePoint(0));
}

TEST(TestPerson, getCells)
{
    mio::abm::Location home(mio::abm::LocationType::Home, 0, 6, 1);
    mio::abm::Location location(mio::abm::LocationType::PublicTransport, 0, 6, 2);
    auto person = make_test_person(home, age_group_15_to_34, mio::abm::InfectionState::InfectedNoSymptoms);

    mio::abm::migrate(person, location, mio::abm::TransportMode::Unknown, {0, 1});

    EXPECT_EQ(person.get_cells().size(), 2); // TODO: is this a meaningfull test?
}

TEST(TestPerson, interact)
{
    auto rng = mio::RandomNumberGenerator();

    // Location.interact is tested seperately in the location
    auto infection_parameters = mio::abm::Parameters(num_age_groups);
    mio::abm::Location loc(mio::abm::LocationType::Home, 0, num_age_groups);
    mio::abm::TimePoint t(0);
    auto person     = mio::abm::Person(rng, loc.get_id(), age_group_15_to_34);
    auto rng_person = mio::abm::PersonalRandomNumberGenerator(rng, person);
    auto dt         = mio::abm::seconds(8640); //0.1 days
    interact_testing(rng_person, person, loc, {person}, t, dt, infection_parameters);
    EXPECT_EQ(person.get_time_at_location(), dt);
}

TEST(TestPerson, applyMaskIntervention)
{
    auto rng = mio::RandomNumberGenerator();

    mio::abm::Location home(mio::abm::LocationType::Home, 0, num_age_groups);
    mio::abm::Location target(mio::abm::LocationType::Work, 0, num_age_groups);
    auto person = make_test_person(home);
    person.get_mask().change_mask(mio::abm::MaskType::Community);
    auto rng_person = mio::abm::PersonalRandomNumberGenerator(rng, person);

    target.set_npi_active(false);
    person.apply_mask_intervention(rng_person, target);
    ASSERT_FALSE(person.get_wear_mask());

    auto preferences = std::vector<double>((uint32_t)mio::abm::LocationType::Count, 1.);
    person.set_mask_preferences(preferences);
    person.apply_mask_intervention(rng_person, target);

    ASSERT_TRUE(person.get_wear_mask());

    target.set_npi_active(true);
    target.set_required_mask(mio::abm::MaskType::Surgical);
    preferences = std::vector<double>((uint32_t)mio::abm::LocationType::Count, 0.);
    person.set_mask_preferences(preferences);
    person.apply_mask_intervention(rng_person, target);

    ASSERT_EQ(person.get_mask().get_type(), mio::abm::MaskType::Surgical);
    ASSERT_TRUE(person.get_wear_mask());

    preferences = std::vector<double>((uint32_t)mio::abm::LocationType::Count, -1.);
    person.set_mask_preferences(preferences);
    person.apply_mask_intervention(rng_person, target);

    ASSERT_FALSE(person.get_wear_mask());
}

TEST(TestPerson, setWearMask)
{
    mio::abm::Location location(mio::abm::LocationType::School, 0, num_age_groups);
    auto person = make_test_person(location);

    person.set_wear_mask(false);
    ASSERT_FALSE(person.get_wear_mask());

    person.set_wear_mask(true);
    ASSERT_TRUE(person.get_wear_mask());
}

TEST(TestPerson, getMaskProtectiveFactor)
{
    mio::abm::Location location(mio::abm::LocationType::School, 0, 6);
    auto person_community = make_test_person(location);
    person_community.get_mask().change_mask(mio::abm::MaskType::Community);
    person_community.set_wear_mask(true);
    auto person_surgical = make_test_person(location);
    person_surgical.get_mask().change_mask(mio::abm::MaskType::Surgical);
    person_surgical.set_wear_mask(true);
    auto person_ffp2 = make_test_person(location);
    person_ffp2.get_mask().change_mask(mio::abm::MaskType::FFP2);
    person_ffp2.set_wear_mask(true);
    auto person_without = make_test_person(location);
    person_without.set_wear_mask(false);

    mio::abm::Parameters params                                             = mio::abm::Parameters(num_age_groups);
    params.get<mio::abm::MaskProtection>()[{mio::abm::MaskType::Community}] = 0.5;
    params.get<mio::abm::MaskProtection>()[{mio::abm::MaskType::Surgical}]  = 0.8;
    params.get<mio::abm::MaskProtection>()[{mio::abm::MaskType::FFP2}]      = 0.9;

    ASSERT_EQ(person_community.get_mask_protective_factor(params), 0.5);
    ASSERT_EQ(person_surgical.get_mask_protective_factor(params), 0.8);
    ASSERT_EQ(person_ffp2.get_mask_protective_factor(params), 0.9);
    ASSERT_EQ(person_without.get_mask_protective_factor(params), 0.);
}

TEST(TestPerson, getLatestProtection)
{
    auto rng                    = mio::RandomNumberGenerator();
    auto location               = mio::abm::Location(mio::abm::LocationType::School, 0, num_age_groups);
    auto person                 = mio::abm::Person(rng, location.get_id(), age_group_15_to_34);
    auto prng                   = mio::abm::PersonalRandomNumberGenerator(rng, person);
    mio::abm::Parameters params = mio::abm::Parameters(num_age_groups);

    auto t = mio::abm::TimePoint(0);
    person.add_new_vaccination(mio::abm::ExposureType::GenericVaccine, t);
    auto latest_protection = person.get_latest_protection();
    ASSERT_EQ(latest_protection.first, mio::abm::ExposureType::GenericVaccine);
    ASSERT_EQ(latest_protection.second.days(), t.days());

    t = mio::abm::TimePoint(40 * 24 * 60 * 60);
    person.add_new_infection(mio::abm::Infection(prng, static_cast<mio::abm::VirusVariant>(0), age_group_15_to_34,
                                                 params, t, mio::abm::InfectionState::Exposed));
    latest_protection = person.get_latest_protection();
    ASSERT_EQ(latest_protection.first, mio::abm::ExposureType::NaturalInfection);
    ASSERT_EQ(latest_protection.second.days(), t.days());
}

TEST(Person, rng)
{
    auto rng = mio::RandomNumberGenerator();
    mio::abm::Location loc(mio::abm::LocationType::Home, 0);
    auto p = mio::abm::Person(rng, loc.get_id(), age_group_35_to_59, mio::abm::PersonId(13));

    EXPECT_EQ(p.get_rng_counter(), mio::Counter<uint32_t>(0));

    auto p_rng = mio::abm::PersonalRandomNumberGenerator(rng, p);
    EXPECT_EQ(p_rng.get_counter(), mio::rng_totalsequence_counter<uint64_t>(13, mio::Counter<uint32_t>{0}));

    p_rng();
    EXPECT_EQ(p.get_rng_counter(), mio::Counter<uint32_t>(1));
    EXPECT_EQ(p_rng.get_counter(), mio::rng_totalsequence_counter<uint64_t>(13, mio::Counter<uint32_t>{1}));
}<|MERGE_RESOLUTION|>--- conflicted
+++ resolved
@@ -123,29 +123,16 @@
 
     auto person     = make_test_person(home, age_group_35_to_59, mio::abm::InfectionState::InfectedSymptoms, t_morning,
                                        infection_parameters);
-<<<<<<< HEAD
     auto rng_person = mio::abm::PersonalRandomNumberGenerator(rng, person);
 
     person.get_tested(rng_person, t_morning, test_params);
 
     EXPECT_EQ(person.get_infection_state(t_morning), mio::abm::InfectionState::InfectedSymptoms);
-    EXPECT_EQ(mio::abm::go_to_work(rng_person, person, t_morning, dt, mio::abm::Parameters(num_age_groups)),
-=======
-    auto rng_person = mio::abm::Person::RandomNumberGenerator(rng, person);
-
-    person.get_tested(rng_person, t_morning, test_params);
-
-    ASSERT_EQ(person.get_infection_state(t_morning), mio::abm::InfectionState::InfectedSymptoms);
-    ASSERT_EQ(mio::abm::go_to_work(rng_person, person, t_morning, dt, infection_parameters),
->>>>>>> 575a1467
+    EXPECT_EQ(mio::abm::go_to_work(rng_person, person, t_morning, dt, infection_parameters),
               mio::abm::LocationType::Home);
     EXPECT_EQ(person.get_infection_state(t_morning + dt), mio::abm::InfectionState::Recovered);
     person.remove_quarantine();
-<<<<<<< HEAD
-    EXPECT_EQ(mio::abm::go_to_work(rng_person, person, t_morning, dt, mio::abm::Parameters(num_age_groups)),
-=======
-    ASSERT_EQ(mio::abm::go_to_work(rng_person, person, t_morning, dt, infection_parameters),
->>>>>>> 575a1467
+    EXPECT_EQ(mio::abm::go_to_work(rng_person, person, t_morning, dt, infection_parameters),
               mio::abm::LocationType::Work);
 }
 
