--- conflicted
+++ resolved
@@ -28,16 +28,6 @@
     ASSERT_EQ(person.get_infection_state(t), mio::abm::InfectionState::Susceptible);
     ASSERT_EQ(person.get_location(), location);
     ASSERT_EQ(person.get_person_id(), mio::abm::INVALID_PERSON_ID);
-<<<<<<< HEAD
-
-    auto person2 = mio::abm::Person(location, mio::abm::InfectionState::Exposed, mio::abm::AgeGroup::Age60to79, {}, 0);
-    ASSERT_EQ(person2.get_person_id(), 0u);
-
-    mio::abm::TimeSpan dt = mio::abm::hours(1);
-    person.interact(dt, {}, location);
-    ASSERT_EQ(person.get_infection_state(), mio::abm::InfectionState::Carrier);
-=======
->>>>>>> a87db5bc
 }
 
 TEST(TestPerson, migrate)
@@ -181,86 +171,11 @@
     // Location.interact is tested seperately in the location
     auto infection_parameters = mio::abm::GlobalInfectionParameters();
     auto loc                  = mio::abm::Location(mio::abm::LocationType::Home, 0);
-<<<<<<< HEAD
-    auto person =
-        mio::abm::Person(loc, mio::abm::InfectionState::Infected, mio::abm::AgeGroup::Age15to34, infection_parameters);
-    loc.add_person(person);
-    auto dt = mio::abm::seconds(8640); //0.1 days
-    loc.begin_step(dt, {});
-
-    //setup rng mock so the person has a state transition
-    ScopedMockDistribution<testing::StrictMock<MockDistribution<mio::ExponentialDistribution<double>>>>
-        mock_exponential_dist;
-    ScopedMockDistribution<testing::StrictMock<MockDistribution<mio::DiscreteDistribution<size_t>>>> mock_discrete_dist;
-    EXPECT_CALL(mock_exponential_dist.get_mock(), invoke).Times(1).WillOnce(Return(0.09));
-    EXPECT_CALL(mock_discrete_dist.get_mock(), invoke).Times(1).WillOnce(Return(0));
-
-    person.interact(dt, infection_parameters, loc);
-    EXPECT_EQ(person.get_infection_state(), mio::abm::InfectionState::Recovered_Infected);
-    EXPECT_EQ(loc.get_subpopulation(mio::abm::InfectionState::Recovered_Infected), 1);
-    EXPECT_EQ(loc.get_subpopulation(mio::abm::InfectionState::Infected), 0);
-}
-
-TEST(TestPerson, interact_exposed)
-{
-    using testing::Return;
-
-    auto infection_parameters = mio::abm::GlobalInfectionParameters();
-    infection_parameters.set<mio::abm::IncubationPeriod>(
-        {{mio::abm::AgeGroup::Count}, 2.});
-
-    //setup location with some chance of exposure
-    auto loc = mio::abm::Location(mio::abm::LocationType::Work, 0);
-    auto infected1 =
-        mio::abm::Person(loc, mio::abm::InfectionState::Carrier, mio::abm::AgeGroup::Age15to34, infection_parameters);
-    loc.add_person(infected1);
-    auto infected2 =
-        mio::abm::Person(loc, mio::abm::InfectionState::Infected, mio::abm::AgeGroup::Age5to14, infection_parameters);
-    loc.add_person(infected2);
-    auto infected3 =
-        mio::abm::Person(loc, mio::abm::InfectionState::Infected, mio::abm::AgeGroup::Age60to79, infection_parameters);
-    loc.add_person(infected3);
-    auto person = mio::abm::Person(loc, mio::abm::InfectionState::Susceptible, mio::abm::AgeGroup::Age15to34,
-                                   infection_parameters);
-    loc.add_person(person);
-    loc.begin_step(mio::abm::hours(1), {});
-
-    //setup rng mock so the person becomes exposed
-    ScopedMockDistribution<testing::StrictMock<MockDistribution<mio::ExponentialDistribution<double>>>>
-        mock_exponential_dist;
-    ScopedMockDistribution<testing::StrictMock<MockDistribution<mio::DiscreteDistribution<size_t>>>> mock_discrete_dist;
-    EXPECT_CALL(mock_exponential_dist.get_mock(), invoke).Times(1).WillOnce(Return(0.49));
-    EXPECT_CALL(mock_discrete_dist.get_mock(), invoke).Times(1).WillOnce(Return(0));
-
-    //person becomes exposed
-    person.interact(mio::abm::hours(12), infection_parameters, loc);
-    ASSERT_EQ(person.get_infection_state(), mio::abm::InfectionState::Exposed);
-    EXPECT_EQ(loc.get_subpopulation(mio::abm::InfectionState::Exposed), 1);
-    EXPECT_EQ(loc.get_subpopulation(mio::abm::InfectionState::Carrier), 1);
-    EXPECT_EQ(loc.get_subpopulation(mio::abm::InfectionState::Infected), 2);
-
-    //person becomes a carrier after the incubation time runs out, not random
-    person.interact(mio::abm::hours(12), infection_parameters, loc);
-    ASSERT_EQ(person.get_infection_state(), mio::abm::InfectionState::Exposed);
-
-    person.interact(mio::abm::hours(12), infection_parameters, loc);
-    ASSERT_EQ(person.get_infection_state(), mio::abm::InfectionState::Exposed);
-
-    person.interact(mio::abm::hours(24), infection_parameters, loc);
-    ASSERT_EQ(person.get_infection_state(), mio::abm::InfectionState::Exposed);
-
-    person.interact(mio::abm::hours(1), infection_parameters, loc);
-    ASSERT_EQ(person.get_infection_state(), mio::abm::InfectionState::Carrier);
-    EXPECT_EQ(loc.get_subpopulation(mio::abm::InfectionState::Exposed), 0);
-    EXPECT_EQ(loc.get_subpopulation(mio::abm::InfectionState::Carrier), 2);
-    EXPECT_EQ(loc.get_subpopulation(mio::abm::InfectionState::Infected), 2);
-=======
     mio::abm::TimePoint t(0);
     auto person = mio::abm::Person(loc, mio::abm::AgeGroup::Age15to34);
     auto dt     = mio::abm::seconds(8640); //0.1 days
     person.interact(t, dt, infection_parameters);
     EXPECT_EQ(person.get_time_at_location(), dt);
->>>>>>> a87db5bc
 }
 
 TEST(TestPerson, applyMaskIntervention)
