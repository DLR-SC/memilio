/* 
* Copyright (C) 2020-2023 German Aerospace Center (DLR-SC)
*
* Authors: Daniel Abele, Elisabeth Kluth, David Kerkmann, Sascha Korf, Martin J. Kuehn, Khoa Nguyen
*
* Contact: Martin J. Kuehn <Martin.Kuehn@DLR.de>
*
* Licensed under the Apache License, Version 2.0 (the "License");
* you may not use this file except in compliance with the License.
* You may obtain a copy of the License at
*
*     http://www.apache.org/licenses/LICENSE-2.0
*
* Unless required by applicable law or agreed to in writing, software
* distributed under the License is distributed on an "AS IS" BASIS,
* WITHOUT WARRANTIES OR CONDITIONS OF ANY KIND, either express or implied.
* See the License for the specific language governing permissions and
* limitations under the License.
*/
#include "abm_helpers.h"

TEST(TestPerson, init)
{
    auto location = mio::abm::Location(mio::abm::LocationType::Work, 0);
    auto t        = mio::abm::TimePoint(0);
    auto person   = mio::abm::Person(location, mio::abm::AgeGroup::Age60to79);

    ASSERT_EQ(person.get_infection_state(t), mio::abm::InfectionState::Susceptible);
    ASSERT_EQ(person.get_location(), location);
    ASSERT_EQ(person.get_person_id(), mio::abm::INVALID_PERSON_ID);
}

TEST(TestPerson, migrate)
{
    auto t      = mio::abm::TimePoint(0);
    auto home   = mio::abm::Location(mio::abm::LocationType::Home, 0);
    auto loc1   = mio::abm::Location(mio::abm::LocationType::PublicTransport, 0, 1);
    auto loc2   = mio::abm::Location(mio::abm::LocationType::School, 0);
    auto loc3   = mio::abm::Location(mio::abm::LocationType::PublicTransport, 0, 2);
    auto person = make_test_person(home, mio::abm::AgeGroup::Age0to4, mio::abm::InfectionState::Recovered_Carrier);
    person.migrate_to(loc1, {0});

    ASSERT_EQ(person.get_location(), loc1);
    ASSERT_EQ(loc1.get_subpopulation(t, mio::abm::InfectionState::Recovered_Carrier), 1);
    ASSERT_EQ(home.get_subpopulation(t, mio::abm::InfectionState::Recovered_Carrier), 0);
    ASSERT_EQ(loc1.get_cells()[0].m_persons.size(), 1u);

    person.migrate_to(loc2);

    ASSERT_EQ(person.get_location(), loc2);
    ASSERT_EQ(loc2.get_subpopulation(t, mio::abm::InfectionState::Recovered_Carrier), 1);
    ASSERT_EQ(loc1.get_subpopulation(t, mio::abm::InfectionState::Recovered_Carrier), 0);
    ASSERT_EQ(loc1.get_cells()[0].m_persons.size(), 0u);

    person.migrate_to(loc3, {0, 1});

    ASSERT_EQ(loc3.get_cells()[0].m_persons.size(), 1u);
    ASSERT_EQ(loc3.get_cells()[1].m_persons.size(), 1u);
    ASSERT_EQ(person.get_cells().size(), 2);
    ASSERT_EQ(person.get_cells()[0], 0u);
    ASSERT_EQ(person.get_cells()[1], 1u);
}

TEST(TestPerson, setGetAssignedLocation)
{
    auto location = mio::abm::Location(mio::abm::LocationType::Work, 2);
    auto person   = mio::abm::Person(location, mio::abm::AgeGroup::Age35to59);
    person.set_assigned_location(location);
    ASSERT_EQ((int)person.get_assigned_location_index(mio::abm::LocationType::Work), 2);

    person.set_assigned_location({4, mio::abm::LocationType::Work});
    ASSERT_EQ((int)person.get_assigned_location_index(mio::abm::LocationType::Work), 4);
}

TEST(TestPerson, quarantine)
{
    using testing::Return;

    auto infection_parameters = mio::abm::GlobalInfectionParameters();
    auto home                 = mio::abm::Location(mio::abm::LocationType::Home, 0);
    auto work                 = mio::abm::Location(mio::abm::LocationType::Work, 0);

    //setup rng mock so the person has a state transition to Recovered_Infected
    ScopedMockDistribution<testing::StrictMock<MockDistribution<mio::UniformDistribution<double>>>> mock_uniform_dist;
    EXPECT_CALL(mock_uniform_dist.get_mock(), invoke)
        .Times(testing::AtLeast(4))
        .WillOnce(testing::Return(0.6)) // workgroup
        .WillOnce(testing::Return(0.6)) // schoolgroup
        .WillOnce(testing::Return(0.6)) // goto_work_hour
        .WillOnce(testing::Return(0.6)) // goto_school_hour
        .WillRepeatedly(testing::Return(1.0)); // ViralLoad draws

    auto t_morning = mio::abm::TimePoint(0) + mio::abm::hours(7);
    auto dt        = mio::abm::hours(1);
    infection_parameters.get<mio::abm::InfectedToRecovered>()[{
<<<<<<< HEAD
        mio::abm::VirusVariant::Wildtype, mio::abm::AgeGroup::Age35to59}] =
        0.5 * dt.seconds();
=======
        mio::abm::VirusVariant::Wildtype, mio::abm::AgeGroup::Age35to59, mio::abm::VaccinationState::Unvaccinated}] =
        0.5 * dt.days();
>>>>>>> 60296aaf

    auto person = make_test_person(home, mio::abm::AgeGroup::Age35to59, mio::abm::InfectionState::Infected, t_morning,
                                   infection_parameters);

    person.detect_infection(t_morning);

    ASSERT_EQ(person.get_infection_state(t_morning), mio::abm::InfectionState::Infected);
    ASSERT_EQ(mio::abm::go_to_work(person, t_morning, dt, {}), mio::abm::LocationType::Home);
    ASSERT_EQ(person.get_infection_state(t_morning + dt), mio::abm::InfectionState::Recovered_Infected);
    person.remove_quarantine();
    ASSERT_EQ(mio::abm::go_to_work(person, t_morning, dt, {}), mio::abm::LocationType::Work);
}

TEST(TestPerson, get_tested)
{
    using testing::Return;

    mio::abm::TimePoint t(0);
    auto loc         = mio::abm::Location(mio::abm::LocationType::Home, 0);
    auto infected    = make_test_person(loc, mio::abm::AgeGroup::Age15to34, mio::abm::InfectionState::Infected);
    auto susceptible = mio::abm::Person(loc, mio::abm::AgeGroup::Age15to34);

    auto pcr_test     = mio::abm::PCRTest();
    auto antigen_test = mio::abm::AntigenTest();

    // Test pcr test
    ScopedMockDistribution<testing::StrictMock<MockDistribution<mio::UniformDistribution<double>>>>
        mock_uniform_dist_pcr;
    EXPECT_CALL(mock_uniform_dist_pcr.get_mock(), invoke)
        .Times(4)
        .WillOnce(Return(0.4))
        .WillOnce(Return(0.95))
        .WillOnce(Return(0.6))
        .WillOnce(Return(0.999));
    ASSERT_EQ(infected.get_tested(t, pcr_test.get_default()), true);
    ASSERT_EQ(infected.is_in_quarantine(), true);
    ASSERT_EQ(infected.get_tested(t, pcr_test.get_default()), false);
    ASSERT_EQ(infected.is_in_quarantine(), false);
    ASSERT_EQ(susceptible.get_tested(t, pcr_test.get_default()), false);
    ASSERT_EQ(susceptible.is_in_quarantine(), false);
    ASSERT_EQ(susceptible.get_tested(t, pcr_test.get_default()), true);
    ASSERT_EQ(susceptible.is_in_quarantine(), true);
    ASSERT_EQ(susceptible.get_time_since_negative_test(), mio::abm::days(0));

    // Test antigen test
    ScopedMockDistribution<testing::StrictMock<MockDistribution<mio::UniformDistribution<double>>>>
        mock_uniform_dist_antigen;
    EXPECT_CALL(mock_uniform_dist_antigen.get_mock(), invoke)
        .Times(4)
        .WillOnce(Return(0.4))
        .WillOnce(Return(0.95))
        .WillOnce(Return(0.6))
        .WillOnce(Return(0.999));
    ASSERT_EQ(infected.get_tested(t, antigen_test.get_default()), true);
    ASSERT_EQ(infected.get_tested(t, antigen_test.get_default()), false);
    ASSERT_EQ(susceptible.get_tested(t, antigen_test.get_default()), false);
    ASSERT_EQ(susceptible.get_tested(t, antigen_test.get_default()), true);
    ASSERT_EQ(susceptible.get_time_since_negative_test(), mio::abm::days(0));
}

TEST(TestPerson, getCells)
{
    auto home     = mio::abm::Location(mio::abm::LocationType::Home, 0, 1);
    auto location = mio::abm::Location(mio::abm::LocationType::PublicTransport, 0, 2);
    auto person   = make_test_person(home, mio::abm::AgeGroup::Age15to34, mio::abm::InfectionState::Carrier);
    home.add_person(person);
    person.migrate_to(location, {0, 1});
    ASSERT_EQ(person.get_cells().size(), 2);
}

TEST(TestPerson, interact)
{
    using testing::Return;
    // Location.interact is tested seperately in the location
    auto infection_parameters = mio::abm::GlobalInfectionParameters();
    auto loc                  = mio::abm::Location(mio::abm::LocationType::Home, 0);
    mio::abm::TimePoint t(0);
    auto person = mio::abm::Person(loc, mio::abm::AgeGroup::Age15to34);
    auto dt     = mio::abm::seconds(8640); //0.1 days
    person.interact(t, dt, infection_parameters);
    EXPECT_EQ(person.get_time_at_location(), dt);
}

TEST(TestPerson, applyMaskIntervention)
{
    auto home   = mio::abm::Location(mio::abm::LocationType::Home, 0);
    auto target = mio::abm::Location(mio::abm::LocationType::Work, 0);
    auto person = make_test_person(home);
    person.get_mask().change_mask(mio::abm::MaskType::Community);

    target.set_npi_active(false);
    person.apply_mask_intervention(target);
    ASSERT_FALSE(person.get_wear_mask());

    auto preferences = std::vector<double>((uint32_t)mio::abm::LocationType::Count, 1.);
    person.set_mask_preferences(preferences);
    person.apply_mask_intervention(target);

    ASSERT_TRUE(person.get_wear_mask());

    target.set_npi_active(true);
    target.set_required_mask(mio::abm::MaskType::Surgical);
    preferences = std::vector<double>((uint32_t)mio::abm::LocationType::Count, 0.);
    person.set_mask_preferences(preferences);
    person.apply_mask_intervention(target);

    ASSERT_EQ(person.get_mask().get_type(), mio::abm::MaskType::Surgical);
    ASSERT_TRUE(person.get_wear_mask());

    preferences = std::vector<double>((uint32_t)mio::abm::LocationType::Count, -1.);
    person.set_mask_preferences(preferences);
    person.apply_mask_intervention(target);

    ASSERT_FALSE(person.get_wear_mask());
}

TEST(TestPerson, setWearMask)
{
    auto location = mio::abm::Location(mio::abm::LocationType::School, 0);
    auto person   = make_test_person(location);

    person.set_wear_mask(false);
    ASSERT_FALSE(person.get_wear_mask());

    person.set_wear_mask(true);
    ASSERT_TRUE(person.get_wear_mask());
}

TEST(TestPerson, getProtectiveFactor)
{
    auto location         = mio::abm::Location(mio::abm::LocationType::School, 0);
    auto person_community = make_test_person(location);
    person_community.get_mask().change_mask(mio::abm::MaskType::Community);
    person_community.set_wear_mask(true);
    auto person_surgical = make_test_person(location);
    person_surgical.get_mask().change_mask(mio::abm::MaskType::Surgical);
    person_surgical.set_wear_mask(true);
    auto person_ffp2 = make_test_person(location);
    person_ffp2.get_mask().change_mask(mio::abm::MaskType::FFP2);
    person_ffp2.set_wear_mask(true);
    auto person_without = make_test_person(location);
    person_without.set_wear_mask(false);

    mio::abm::GlobalInfectionParameters params;
    params.get<mio::abm::MaskProtection>()[{mio::abm::MaskType::Community}] = 0.5;
    params.get<mio::abm::MaskProtection>()[{mio::abm::MaskType::Surgical}]  = 0.8;
    params.get<mio::abm::MaskProtection>()[{mio::abm::MaskType::FFP2}]      = 0.9;

    ASSERT_EQ(person_community.get_mask_protective_factor(params), 0.5);
    ASSERT_EQ(person_surgical.get_mask_protective_factor(params), 0.8);
    ASSERT_EQ(person_ffp2.get_mask_protective_factor(params), 0.9);
    ASSERT_EQ(person_without.get_mask_protective_factor(params), 0.);
}

TEST(TestPerson, getProtectionFactor)
{
    auto location         = mio::abm::Location(mio::abm::LocationType::School, 0);
    auto person_community = make_test_person(location);
    person_community.get_mask().change_mask(mio::abm::MaskType::Community);
    person_community.set_wear_mask(true);
    auto person_surgical = make_test_person(location);
    person_surgical.get_mask().change_mask(mio::abm::MaskType::Surgical);
    person_surgical.set_wear_mask(true);
    auto person_ffp2 = make_test_person(location);
    person_ffp2.get_mask().change_mask(mio::abm::MaskType::FFP2);
    person_ffp2.set_wear_mask(true);
    auto person_without = make_test_person(location);
    person_without.set_wear_mask(false);

    mio::abm::GlobalInfectionParameters params;
    params.get<mio::abm::MaskProtection>()[{mio::abm::MaskType::Community}] = 0.5;
    params.get<mio::abm::MaskProtection>()[{mio::abm::MaskType::Surgical}]  = 0.8;
    params.get<mio::abm::MaskProtection>()[{mio::abm::MaskType::FFP2}]      = 0.9;

    ASSERT_EQ(person_community.get_mask_protective_factor(params), 0.5);
    ASSERT_EQ(person_surgical.get_mask_protective_factor(params), 0.8);
    ASSERT_EQ(person_ffp2.get_mask_protective_factor(params), 0.9);
    ASSERT_EQ(person_without.get_mask_protective_factor(params), 0.);
}

TEST(TestPerson, getSeverityFactor)
{
    auto location         = mio::abm::Location(mio::abm::LocationType::School, 0);
    auto person_community = make_test_person(location);
    person_community.get_mask().change_mask(mio::abm::MaskType::Community);
    person_community.set_wear_mask(true);
    auto person_surgical = make_test_person(location);
    person_surgical.get_mask().change_mask(mio::abm::MaskType::Surgical);
    person_surgical.set_wear_mask(true);
    auto person_ffp2 = make_test_person(location);
    person_ffp2.get_mask().change_mask(mio::abm::MaskType::FFP2);
    person_ffp2.set_wear_mask(true);
    auto person_without = make_test_person(location);
    person_without.set_wear_mask(false);

    mio::abm::GlobalInfectionParameters params;
    params.get<mio::abm::MaskProtection>()[{mio::abm::MaskType::Community}] = 0.5;
    params.get<mio::abm::MaskProtection>()[{mio::abm::MaskType::Surgical}]  = 0.8;
    params.get<mio::abm::MaskProtection>()[{mio::abm::MaskType::FFP2}]      = 0.9;

    ASSERT_EQ(person_community.get_mask_protective_factor(params), 0.5);
    ASSERT_EQ(person_surgical.get_mask_protective_factor(params), 0.8);
    ASSERT_EQ(person_ffp2.get_mask_protective_factor(params), 0.9);
    ASSERT_EQ(person_without.get_mask_protective_factor(params), 0.);
}<|MERGE_RESOLUTION|>--- conflicted
+++ resolved
@@ -93,13 +93,8 @@
     auto t_morning = mio::abm::TimePoint(0) + mio::abm::hours(7);
     auto dt        = mio::abm::hours(1);
     infection_parameters.get<mio::abm::InfectedToRecovered>()[{
-<<<<<<< HEAD
         mio::abm::VirusVariant::Wildtype, mio::abm::AgeGroup::Age35to59}] =
-        0.5 * dt.seconds();
-=======
-        mio::abm::VirusVariant::Wildtype, mio::abm::AgeGroup::Age35to59, mio::abm::VaccinationState::Unvaccinated}] =
         0.5 * dt.days();
->>>>>>> 60296aaf
 
     auto person = make_test_person(home, mio::abm::AgeGroup::Age35to59, mio::abm::InfectionState::Infected, t_morning,
                                    infection_parameters);
