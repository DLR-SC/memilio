/* 
* Copyright (C) 2020-2024 MEmilio
*
* Authors: David Kerkmann, Khoa Nguyen
*
* Contact: Martin J. Kuehn <Martin.Kuehn@DLR.de>
*
* Licensed under the Apache License, Version 2.0 (the "License");
* you may not use this file except in compliance with the License.
* You may obtain a copy of the License at
*
*     http://www.apache.org/licenses/LICENSE-2.0
*
* Unless required by applicable law or agreed to in writing, software
* distributed under the License is distributed on an "AS IS" BASIS,
* WITHOUT WARRANTIES OR CONDITIONS OF ANY KIND, either express or implied.
* See the License for the specific language governing permissions and
* limitations under the License.
*/
#include "abm_helpers.h"
#include "abm/person.h"
#include "memilio/utils/random_number_generator.h"

mio::abm::Person make_test_person(mio::abm::Location& location, mio::AgeGroup age,
                                  mio::abm::InfectionState infection_state, mio::abm::TimePoint t,
                                  mio::abm::Parameters params)
{
    assert(age.get() < params.get_num_groups());
    auto rng = mio::RandomNumberGenerator();
    mio::abm::Person p(rng, location.get_type(), location.get_id(), age);
    if (infection_state != mio::abm::InfectionState::Susceptible) {
        auto rng_p = mio::abm::PersonalRandomNumberGenerator(rng, p);
        p.add_new_infection(
            mio::abm::Infection(rng_p, static_cast<mio::abm::VirusVariant>(0), age, params, t, infection_state));
    }
    return p;
}

<<<<<<< HEAD
mio::abm::Person& add_test_person(mio::abm::Model& model, mio::abm::LocationId loc_id, mio::AgeGroup age,
                                  mio::abm::InfectionState infection_state, mio::abm::TimePoint t)
{
    assert(age.get() < model.parameters.get_num_groups());
    mio::abm::Person& p = model.add_person(loc_id, age);
    if (infection_state != mio::abm::InfectionState::Susceptible) {
        auto rng_p = mio::abm::Person::RandomNumberGenerator(model.get_rng(), p);
        p.add_new_infection(mio::abm::Infection(rng_p, static_cast<mio::abm::VirusVariant>(0), age, model.parameters, t,
                                                infection_state));
=======
mio::abm::PersonId add_test_person(mio::abm::World& world, mio::abm::LocationId loc_id, mio::AgeGroup age,
                                   mio::abm::InfectionState infection_state, mio::abm::TimePoint t)
{
    return world.add_person(make_test_person(world.get_location(loc_id), age, infection_state, t, world.parameters));
}

void interact_testing(mio::abm::PersonalRandomNumberGenerator& personal_rng, mio::abm::Person& person,
                      const mio::abm::Location& location, const std::vector<mio::abm::Person>& local_population,
                      const mio::abm::TimePoint t, const mio::abm::TimeSpan dt,
                      const mio::abm::Parameters& global_parameters)
{
    // allocate and initialize air exposures with 0
    mio::abm::AirExposureRates local_air_exposure;
    local_air_exposure.resize({mio::abm::CellIndex(location.get_cells().size()), mio::abm::VirusVariant::Count});
    std::for_each(local_air_exposure.begin(), local_air_exposure.end(), [](auto& r) {
        r = 0.0;
    });
    // allocate and initialize contact exposures with 0
    mio::abm::ContactExposureRates local_contact_exposure;
    local_contact_exposure.resize({mio::abm::CellIndex(location.get_cells().size()), mio::abm::VirusVariant::Count,
                                   mio::AgeGroup(global_parameters.get_num_groups())});
    std::for_each(local_contact_exposure.begin(), local_contact_exposure.end(), [](auto& r) {
        r = 0.0;
    });
    // caclculate current exposures
    for (const mio::abm::Person& p : local_population) {
        add_exposure_contribution(local_air_exposure, local_contact_exposure, p, location, t, dt);
>>>>>>> d59fbd78
    }
    // run interaction
    mio::abm::interact(personal_rng, person, location, local_air_exposure, local_contact_exposure, t, dt,
                       global_parameters);
}<|MERGE_RESOLUTION|>--- conflicted
+++ resolved
@@ -36,21 +36,10 @@
     return p;
 }
 
-<<<<<<< HEAD
-mio::abm::Person& add_test_person(mio::abm::Model& model, mio::abm::LocationId loc_id, mio::AgeGroup age,
-                                  mio::abm::InfectionState infection_state, mio::abm::TimePoint t)
-{
-    assert(age.get() < model.parameters.get_num_groups());
-    mio::abm::Person& p = model.add_person(loc_id, age);
-    if (infection_state != mio::abm::InfectionState::Susceptible) {
-        auto rng_p = mio::abm::Person::RandomNumberGenerator(model.get_rng(), p);
-        p.add_new_infection(mio::abm::Infection(rng_p, static_cast<mio::abm::VirusVariant>(0), age, model.parameters, t,
-                                                infection_state));
-=======
-mio::abm::PersonId add_test_person(mio::abm::World& world, mio::abm::LocationId loc_id, mio::AgeGroup age,
+mio::abm::PersonId add_test_person(mio::abm::Model& model, mio::abm::LocationId loc_id, mio::AgeGroup age,
                                    mio::abm::InfectionState infection_state, mio::abm::TimePoint t)
 {
-    return world.add_person(make_test_person(world.get_location(loc_id), age, infection_state, t, world.parameters));
+    return model.add_person(make_test_person(model.get_location(loc_id), age, infection_state, t, model.parameters));
 }
 
 void interact_testing(mio::abm::PersonalRandomNumberGenerator& personal_rng, mio::abm::Person& person,
@@ -74,7 +63,6 @@
     // caclculate current exposures
     for (const mio::abm::Person& p : local_population) {
         add_exposure_contribution(local_air_exposure, local_contact_exposure, p, location, t, dt);
->>>>>>> d59fbd78
     }
     // run interaction
     mio::abm::interact(personal_rng, person, location, local_air_exposure, local_contact_exposure, t, dt,
