--- conflicted
+++ resolved
@@ -48,14 +48,9 @@
     auto work_id    = model.add_location(mio::abm::LocationType::Work);
     auto home_id    = model.add_location(mio::abm::LocationType::Home);
 
-<<<<<<< HEAD
     // Verify the unique IDs of added locations.
-    ASSERT_EQ(school_id1.get(), 1u);
-    ASSERT_EQ(school_id2.get(), 2u);
-=======
     EXPECT_EQ(school_id1.get(), 1u);
     EXPECT_EQ(school_id2.get(), 2u);
->>>>>>> ff9df1e2
 
     // Retrieve added locations by their IDs and verify their types.
     auto& school1 = model.get_location(school_id1);
@@ -72,18 +67,11 @@
     }
     EXPECT_EQ(count_schools, 2);
 
-<<<<<<< HEAD
     // Verify the location order within the model's internal list of locations.
-    ASSERT_EQ(model.get_locations()[1], school1);
-    ASSERT_EQ(model.get_locations()[2], school2);
-    ASSERT_EQ(model.get_locations()[3], work);
-    ASSERT_EQ(model.get_locations()[4], home);
-=======
     EXPECT_EQ(model.get_locations()[1], school1);
     EXPECT_EQ(model.get_locations()[2], school2);
     EXPECT_EQ(model.get_locations()[3], work);
     EXPECT_EQ(model.get_locations()[4], home);
->>>>>>> ff9df1e2
 }
 
 /**
@@ -97,16 +85,10 @@
     model.add_person(location, age_group_15_to_34);
     model.add_person(location, age_group_35_to_59);
 
-<<<<<<< HEAD
     // Verify the number of persons in the model and their respective age groups.
-    ASSERT_EQ(model.get_persons().size(), 2);
-    ASSERT_EQ(model.get_person(0).get_age(), age_group_15_to_34);
-    ASSERT_EQ(model.get_person(1).get_age(), age_group_35_to_59);
-=======
     EXPECT_EQ(model.get_persons().size(), 2);
     EXPECT_EQ(model.get_person(0).get_age(), age_group_15_to_34);
     EXPECT_EQ(model.get_person(1).get_age(), age_group_35_to_59);
->>>>>>> ff9df1e2
 }
 
 
@@ -130,26 +112,16 @@
     add_test_person(model, school3, age_group_15_to_34, mio::abm::InfectionState::InfectedNoSymptoms);
     add_test_person(model, home1, age_group_15_to_34, mio::abm::InfectionState::InfectedNoSymptoms);
 
-<<<<<<< HEAD
     // Verify the count of susceptible persons across all School locations.
-    ASSERT_EQ(model.get_subpopulation_combined_per_location_type(t, mio::abm::InfectionState::Susceptible,
+    EXPECT_EQ(model.get_subpopulation_combined_per_location_type(t, mio::abm::InfectionState::Susceptible,
                                                                  mio::abm::LocationType::School),
               3);
     // Verify the count of persons with no symptoms across all School locations.
-    ASSERT_EQ(model.get_subpopulation_combined_per_location_type(t, mio::abm::InfectionState::InfectedNoSymptoms,
+    EXPECT_EQ(model.get_subpopulation_combined_per_location_type(t, mio::abm::InfectionState::InfectedNoSymptoms,
                                                                  mio::abm::LocationType::School),
               2);
     // Verify the total count of persons with no symptoms across all locations.
-    ASSERT_EQ(model.get_subpopulation_combined(t, mio::abm::InfectionState::InfectedNoSymptoms), 3);
-=======
-    EXPECT_EQ(model.get_subpopulation_combined_per_location_type(t, mio::abm::InfectionState::Susceptible,
-                                                                 mio::abm::LocationType::School),
-              3);
-    EXPECT_EQ(model.get_subpopulation_combined_per_location_type(t, mio::abm::InfectionState::InfectedNoSymptoms,
-                                                                 mio::abm::LocationType::School),
-              2);
     EXPECT_EQ(model.get_subpopulation_combined(t, mio::abm::InfectionState::InfectedNoSymptoms), 3);
->>>>>>> ff9df1e2
 }
 
 /**
@@ -555,15 +527,9 @@
     ScopedMockDistribution<testing::StrictMock<MockDistribution<mio::UniformDistribution<double>>>> mock_uniform_dist;
     EXPECT_CALL(mock_uniform_dist.get_mock(), invoke)
         .Times(testing::AtLeast(2))
-<<<<<<< HEAD
         .WillOnce(testing::Return(0.7)) // Draw for testing compliance
         .WillOnce(testing::Return(0.4)); // Draw for testing result (positive)
     EXPECT_EQ(model.get_testing_strategy().run_strategy(rng_person, person, work, current_time), false); // Testing scheme active and restricts entry
-=======
-        .WillOnce(testing::Return(0.7))
-        .WillOnce(testing::Return(0.4));
-    EXPECT_EQ(model.get_testing_strategy().run_strategy(rng_person, person, work, current_time), false);
->>>>>>> ff9df1e2
 
     // Try to re-add the same testing scheme and confirm it doesn't duplicate, then remove it.
     model.get_testing_strategy().add_testing_scheme(mio::abm::LocationType::Work,
@@ -602,7 +568,6 @@
     params.get<mio::abm::MaskProtection>()[mio::abm::MaskType::FFP2]      = 0.6;
     params.get<mio::abm::MaskProtection>()[mio::abm::MaskType::Surgical]  = 0.7;
     params.get<mio::abm::LockdownDate>()                                  = mio::abm::TimePoint(0);
-<<<<<<< HEAD
    // Check that the parameter values are within their constraints (should pass).
     EXPECT_FALSE(params.check_constraints());
 
@@ -665,70 +630,7 @@
 
     params.get<mio::abm::LockdownDate>() = mio::abm::TimePoint(-2);
     EXPECT_TRUE(params.check_constraints());
-=======
-    EXPECT_EQ(params.check_constraints(), false);
-
-    params.get<mio::abm::IncubationPeriod>()[{mio::abm::VirusVariant::Wildtype, age_group_0_to_4}] = -1.;
-    EXPECT_EQ(params.check_constraints(), true);
-    params.get<mio::abm::IncubationPeriod>()[{mio::abm::VirusVariant::Wildtype, age_group_0_to_4}]             = 1.;
-    params.get<mio::abm::InfectedNoSymptomsToSymptoms>()[{mio::abm::VirusVariant::Wildtype, age_group_0_to_4}] = -2.;
-    EXPECT_EQ(params.check_constraints(), true);
-    params.get<mio::abm::InfectedNoSymptomsToSymptoms>()[{mio::abm::VirusVariant::Wildtype, age_group_0_to_4}]  = 2.;
-    params.get<mio::abm::InfectedNoSymptomsToRecovered>()[{mio::abm::VirusVariant::Wildtype, age_group_0_to_4}] = -3.;
-    EXPECT_EQ(params.check_constraints(), true);
-    params.get<mio::abm::InfectedNoSymptomsToRecovered>()[{mio::abm::VirusVariant::Wildtype, age_group_0_to_4}] = 3.;
-    params.get<mio::abm::InfectedSymptomsToRecovered>()[{mio::abm::VirusVariant::Wildtype, age_group_0_to_4}]   = -4.;
-    EXPECT_EQ(params.check_constraints(), true);
-    params.get<mio::abm::InfectedSymptomsToRecovered>()[{mio::abm::VirusVariant::Wildtype, age_group_0_to_4}] = 4.;
-    params.get<mio::abm::InfectedSymptomsToSevere>()[{mio::abm::VirusVariant::Wildtype, age_group_0_to_4}]    = -5.;
-    EXPECT_EQ(params.check_constraints(), true);
-    params.get<mio::abm::InfectedSymptomsToSevere>()[{mio::abm::VirusVariant::Wildtype, age_group_0_to_4}] = 5.;
-    params.get<mio::abm::SevereToCritical>()[{mio::abm::VirusVariant::Wildtype, age_group_0_to_4}]         = -6.;
-    EXPECT_EQ(params.check_constraints(), true);
-    params.get<mio::abm::SevereToCritical>()[{mio::abm::VirusVariant::Wildtype, age_group_0_to_4}]  = 6.;
-    params.get<mio::abm::SevereToRecovered>()[{mio::abm::VirusVariant::Wildtype, age_group_0_to_4}] = -7.;
-    EXPECT_EQ(params.check_constraints(), true);
-    params.get<mio::abm::SevereToRecovered>()[{mio::abm::VirusVariant::Wildtype, age_group_0_to_4}] = 7.;
-    params.get<mio::abm::CriticalToDead>()[{mio::abm::VirusVariant::Wildtype, age_group_0_to_4}]    = -8.;
-    EXPECT_EQ(params.check_constraints(), true);
-    params.get<mio::abm::CriticalToDead>()[{mio::abm::VirusVariant::Wildtype, age_group_0_to_4}]      = 8.;
-    params.get<mio::abm::CriticalToRecovered>()[{mio::abm::VirusVariant::Wildtype, age_group_0_to_4}] = -9.;
-    EXPECT_EQ(params.check_constraints(), true);
-    params.get<mio::abm::CriticalToRecovered>()[{mio::abm::VirusVariant::Wildtype, age_group_0_to_4}]    = 9.;
-    params.get<mio::abm::RecoveredToSusceptible>()[{mio::abm::VirusVariant::Wildtype, age_group_0_to_4}] = -10.;
-    EXPECT_EQ(params.check_constraints(), true);
-    params.get<mio::abm::RecoveredToSusceptible>()[{mio::abm::VirusVariant::Wildtype, age_group_0_to_4}] = 10.;
-    params.get<mio::abm::DetectInfection>()[{mio::abm::VirusVariant::Wildtype, age_group_0_to_4}]        = 1.1;
-    EXPECT_EQ(params.check_constraints(), true);
-    params.get<mio::abm::DetectInfection>()[{mio::abm::VirusVariant::Wildtype, age_group_0_to_4}] = 0.3;
-
-    params.get<mio::abm::GotoWorkTimeMinimum>()[age_group_35_to_59] = mio::abm::hours(30);
-    EXPECT_EQ(params.check_constraints(), true);
-    params.get<mio::abm::GotoWorkTimeMinimum>()[age_group_35_to_59] = mio::abm::hours(4);
-    params.get<mio::abm::GotoWorkTimeMaximum>()[age_group_35_to_59] = mio::abm::hours(30);
-    EXPECT_EQ(params.check_constraints(), true);
-    params.get<mio::abm::GotoWorkTimeMaximum>()[age_group_35_to_59] = mio::abm::hours(8);
-    params.get<mio::abm::GotoSchoolTimeMinimum>()[age_group_0_to_4] = mio::abm::hours(30);
-    EXPECT_EQ(params.check_constraints(), true);
-    params.get<mio::abm::GotoSchoolTimeMinimum>()[age_group_0_to_4] = mio::abm::hours(3);
-    params.get<mio::abm::GotoSchoolTimeMaximum>()[age_group_0_to_4] = mio::abm::hours(30);
-    EXPECT_EQ(params.check_constraints(), true);
-    params.get<mio::abm::GotoSchoolTimeMaximum>()[age_group_0_to_4] = mio::abm::hours(6);
-
-    params.get<mio::abm::MaskProtection>()[mio::abm::MaskType::Community] = 1.2;
-    EXPECT_EQ(params.check_constraints(), true);
-    params.get<mio::abm::MaskProtection>()[mio::abm::MaskType::Community] = 0.5;
-    params.get<mio::abm::MaskProtection>()[mio::abm::MaskType::FFP2]      = 1.2;
-    EXPECT_EQ(params.check_constraints(), true);
-    params.get<mio::abm::MaskProtection>()[mio::abm::MaskType::FFP2]     = 0.6;
-    params.get<mio::abm::MaskProtection>()[mio::abm::MaskType::Surgical] = 1.2;
-    EXPECT_EQ(params.check_constraints(), true);
-    params.get<mio::abm::MaskProtection>()[mio::abm::MaskType::Surgical] = 0.7;
-
-    params.get<mio::abm::LockdownDate>() = mio::abm::TimePoint(-2);
-    EXPECT_EQ(params.check_constraints(), true);
     mio::set_log_level(mio::LogLevel::warn);
->>>>>>> ff9df1e2
 }
 
 /**
