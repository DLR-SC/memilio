--- conflicted
+++ resolved
@@ -23,17 +23,10 @@
             home_size         = 0;
         }
 
-<<<<<<< HEAD
-        auto age     = mio::AgeGroup(mio::UniformIntDistribution<size_t>::get_instance()(
+        auto age    = mio::AgeGroup(mio::UniformIntDistribution<size_t>::get_instance()(
             model.get_rng(), size_t(0), model.parameters.get_num_groups() - 1));
-        auto& person = model.add_person(home, age);
-        person.set_assigned_location(home);
-=======
-        auto age    = mio::AgeGroup(mio::UniformIntDistribution<size_t>::get_instance()(
-            world.get_rng(), size_t(0), world.parameters.get_num_groups() - 1));
-        auto person = world.add_person(home, age);
-        world.assign_location(person, home);
->>>>>>> d59fbd78
+        auto person = model.add_person(home, age);
+        model.assign_location(person, home);
         home_size++;
     }
 
@@ -49,24 +42,14 @@
         });
         for (auto& person : model.get_persons()) {
             auto loc_idx =
-<<<<<<< HEAD
                 mio::UniformIntDistribution<size_t>::get_instance()(model.get_rng(), size_t(0), num_locs - 1);
-            person.set_assigned_location(locs[loc_idx]);
-=======
-                mio::UniformIntDistribution<size_t>::get_instance()(world.get_rng(), size_t(0), num_locs - 1);
-            world.assign_location(person.get_id(), locs[loc_idx]);
->>>>>>> d59fbd78
+            model.assign_location(person.get_id(), locs[loc_idx]);
         }
     }
 
     //infections and masks
-<<<<<<< HEAD
     for (auto& person : model.get_persons()) {
-        auto prng = mio::abm::Person::RandomNumberGenerator(model.get_rng(), person);
-=======
-    for (auto& person : world.get_persons()) {
-        auto prng = mio::abm::PersonalRandomNumberGenerator(world.get_rng(), person);
->>>>>>> d59fbd78
+        auto prng = mio::abm::PersonalRandomNumberGenerator(model.get_rng(), person);
         //some % of people are infected, large enough to have some infection activity without everyone dying
         auto pct_infected = 0.05;
         if (mio::UniformDistribution<double>::get_instance()(prng, 0.0, 1.0) < pct_infected) {
