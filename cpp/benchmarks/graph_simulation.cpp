--- conflicted
+++ resolved
@@ -117,13 +117,9 @@
 
     mio::osecirvvs::Model model = create_model(cfg.num_agegroups, cfg.t_max);
 
-<<<<<<< HEAD
-    mio::Graph<mio::SimulationNode<mio::Simulation<mio::osecirvvs::Model>>, mio::MovementEdge> g;
-=======
     mio::Graph<mio::SimulationNode<mio::Simulation<ScalarType, mio::osecirvvs::Model<ScalarType>>>,
-               mio::MigrationEdge<ScalarType>>
+               mio::MovementEdge<ScalarType>>
         g;
->>>>>>> d439941b
     for (size_t county_id = 0; county_id < cfg.num_regions; county_id++) {
         g.add_node(county_id, model, cfg.t0);
         g.nodes()[county_id].property.get_simulation().set_integrator(std::make_shared<Integrator>());
