#include <epidemiology/secir/secir.h>
#include <epidemiology/utils/time_series.h>
#include <epidemiology/utils/logging.h>

#ifdef HAVE_EPI_IO
#include <epidemiology_io/secir_result_io.h>
#include <epidemiology_io/secir_parameters_io.h>
#endif

int main()
{

    epi::set_log_level(epi::LogLevel::debug);

    double t0   = 0;
    double tmax = 50;
    double dt   = 0.1;

    epi::log_info("Simulating SECIR; t={} ... {} with dt = {}.", t0, tmax, dt);

    double tinc    = 5.2, // R_2^(-1)+R_3^(-1)
        tinfmild   = 6, // 4-14  (=R4^(-1))
        tserint    = 4.2, // 4-4.4 // R_2^(-1)+0.5*R_3^(-1)
        thosp2home = 12, // 7-16 (=R5^(-1))
        thome2hosp = 5, // 2.5-7 (=R6^(-1))
        thosp2icu  = 2, // 1-3.5 (=R7^(-1))
        ticu2home  = 8, // 5-16 (=R8^(-1))
        // tinfasy    = 6.2, // (=R9^(-1)=R_3^(-1)+0.5*R_4^(-1))
        ticu2death = 5; // 3.5-7 (=R5^(-1))

    double cont_freq = 10, // see Polymod study
        inf_prob = 0.05, 
        carr_infec = 0.67,
        alpha        = 0.09, // 0.01-0.16
        beta         = 0.25, // 0.05-0.5
        delta        = 0.3, // 0.15-0.77
        rho          = 0.2, // 0.1-0.35
        theta        = 0.25; // 0.15-0.4

    double nb_total_t0 = 10000, nb_exp_t0 = 100, nb_inf_t0 = 50, nb_car_t0 = 50, nb_hosp_t0 = 20, nb_icu_t0 = 10,
           nb_rec_t0 = 10, nb_dead_t0 = 0;

    // alpha = alpha_in; // percentage of asymptomatic cases
    // beta  = beta_in; // risk of infection from the infected symptomatic patients
    // rho   = rho_in; // hospitalized per infected
    // theta = theta_in; // icu per hospitalized
    // delta = delta_in; // deaths per ICUs

    int nb_groups = 3;
    double fact   = 1.0 / (double)nb_groups;

    epi::SecirParams params(nb_groups);

    for (size_t i = 0; i < nb_groups; i++) {
        params.times[i].set_incubation(tinc);
        params.times[i].set_infectious_mild(tinfmild);
        params.times[i].set_serialinterval(tserint);
        params.times[i].set_hospitalized_to_home(thosp2home);
        params.times[i].set_home_to_hospitalized(thome2hosp);
        params.times[i].set_hospitalized_to_icu(thosp2icu);
        params.times[i].set_icu_to_home(ticu2home);
        params.times[i].set_icu_to_death(ticu2death);

        params.populations.set({i, epi::SecirCompartments::E}, fact * nb_exp_t0);
        params.populations.set({i, epi::SecirCompartments::C}, fact * nb_car_t0);
        params.populations.set({i, epi::SecirCompartments::I}, fact * nb_inf_t0);
        params.populations.set({i, epi::SecirCompartments::H}, fact * nb_hosp_t0);
        params.populations.set({i, epi::SecirCompartments::U}, fact * nb_icu_t0);
        params.populations.set({i, epi::SecirCompartments::R}, fact * nb_rec_t0);
        params.populations.set({i, epi::SecirCompartments::D}, fact * nb_dead_t0);
        params.populations.set_difference_from_group_total({i, epi::SecirCompartments::S}, epi::SecirCategory::AgeGroup,
                                                           i, fact * nb_total_t0);

        params.probabilities[i].set_infection_from_contact(inf_prob);
        params.probabilities[i].set_carrier_infectability(carr_infec);
        params.probabilities[i].set_asymp_per_infectious(alpha);
        params.probabilities[i].set_risk_from_symptomatic(beta);
        params.probabilities[i].set_hospitalized_per_infectious(rho);
        params.probabilities[i].set_icu_per_hospitalized(theta);
        params.probabilities[i].set_dead_per_icu(delta);
    }

    epi::ContactFrequencyMatrix& cont_freq_matrix = params.get_contact_patterns();
    epi::Damping dummy(30., 0.3);
    for (int i = 0; i < nb_groups; i++) {
        for (int j = 0; j < nb_groups; j++) {
            cont_freq_matrix.set_cont_freq(fact * cont_freq, i, j);
            cont_freq_matrix.add_damping(dummy, i, j);
        }
    }

    params.apply_constraints();

<<<<<<< HEAD
    epi::read_population_data(params, {25., 50., 25.}, "04", "04", 1);

    std::vector<Eigen::VectorXd> secir(0);

    std::vector<double> time = simulate(t0, tmax, dt, params, secir);
=======
    epi::TimeSeries<double> secir = simulate(t0, tmax, dt, params);
>>>>>>> f0f610e1

    char vars[] = {'S', 'E', 'C', 'I', 'H', 'U', 'R', 'D'};
    printf("Number of time points :%d\n", static_cast<int>(secir.get_num_time_points()));
    printf("People in\n");

    for (size_t k = 0; k < epi::SecirCompartments::SecirCount; k++) {
        double dummy = 0;

        for (size_t i = 0; i < params.get_num_groups(); i++) {
            printf("\t %c[%d]: %.0f", vars[k], (int)i,
                   secir.get_last_value()[k + epi::SecirCompartments::SecirCount * (int)i]);
            dummy += secir.get_last_value()[k + epi::SecirCompartments::SecirCount * (int)i];
        }

        printf("\t %c_otal: %.0f\n", vars[k], dummy);
    }
}<|MERGE_RESOLUTION|>--- conflicted
+++ resolved
@@ -29,13 +29,12 @@
         ticu2death = 5; // 3.5-7 (=R5^(-1))
 
     double cont_freq = 10, // see Polymod study
-        inf_prob = 0.05, 
-        carr_infec = 0.67,
-        alpha        = 0.09, // 0.01-0.16
-        beta         = 0.25, // 0.05-0.5
-        delta        = 0.3, // 0.15-0.77
-        rho          = 0.2, // 0.1-0.35
-        theta        = 0.25; // 0.15-0.4
+        inf_prob = 0.05, carr_infec = 0.67,
+           alpha = 0.09, // 0.01-0.16
+        beta     = 0.25, // 0.05-0.5
+        delta    = 0.3, // 0.15-0.77
+        rho      = 0.2, // 0.1-0.35
+        theta    = 0.25; // 0.15-0.4
 
     double nb_total_t0 = 10000, nb_exp_t0 = 100, nb_inf_t0 = 50, nb_car_t0 = 50, nb_hosp_t0 = 20, nb_icu_t0 = 10,
            nb_rec_t0 = 10, nb_dead_t0 = 0;
@@ -91,15 +90,9 @@
 
     params.apply_constraints();
 
-<<<<<<< HEAD
     epi::read_population_data(params, {25., 50., 25.}, "04", "04", 1);
 
-    std::vector<Eigen::VectorXd> secir(0);
-
-    std::vector<double> time = simulate(t0, tmax, dt, params, secir);
-=======
     epi::TimeSeries<double> secir = simulate(t0, tmax, dt, params);
->>>>>>> f0f610e1
 
     char vars[] = {'S', 'E', 'C', 'I', 'H', 'U', 'R', 'D'};
     printf("Number of time points :%d\n", static_cast<int>(secir.get_num_time_points()));
