/* 
* Copyright (C) 2020-2024 MEmilio
*
* Authors: Lena Ploetzke
*
* Contact: Martin J. Kuehn <Martin.Kuehn@DLR.de>
*
* Licensed under the Apache License, Version 2.0 (the "License");
* you may not use this file except in compliance with the License.
* You may obtain a copy of the License at
*
*     http://www.apache.org/licenses/LICENSE-2.0
*
* Unless required by applicable law or agreed to in writing, software
* distributed under the License is distributed on an "AS IS" BASIS,
* WITHOUT WARRANTIES OR CONDITIONS OF ANY KIND, either express or implied.
* See the License for the specific language governing permissions and
* limitations under the License.
*/

#include "lct_secir/model.h"
#include "lct_secir/infection_state.h"
#include "lct_secir/simulation.h"
#include "lct_secir/initializer_flows.h"
#include "memilio/config.h"
#include "memilio/utils/time_series.h"
#include "memilio/epidemiology/uncertain_matrix.h"
#include "memilio/math/eigen.h"
#include "memilio/utils/logging.h"

#include <vector>

int main()
{
    // Simple example to demonstrate how to run a simulation using an LCT SECIR model.
    // Parameters, initial values and the number of subcompartments are not meant to represent a realistic scenario.

<<<<<<< HEAD
    // Variable defines whether the class Initializer is used to define an initial vector from flows or whether a manually
    // defined initial vector is used to initialize the LCT model.
    bool use_initializer_flows = true;

    ScalarType tmax = 20;

    // Set vector that specifies the number of subcompartments.
    std::vector<int> num_subcompartments((int)mio::lsecir::InfectionStateBase::Count, 1);
    num_subcompartments[(int)mio::lsecir::InfectionStateBase::Exposed]            = 2;
    num_subcompartments[(int)mio::lsecir::InfectionStateBase::InfectedNoSymptoms] = 3;
    num_subcompartments[(int)mio::lsecir::InfectionStateBase::InfectedCritical]   = 5;
    mio::lsecir::InfectionState infection_state(num_subcompartments);

    // Define parameters used for simulation (and perhaps initialization).
    mio::lsecir::Parameters parameters;
    parameters.get<mio::lsecir::TimeExposed>()            = 3.2;
    parameters.get<mio::lsecir::TimeInfectedNoSymptoms>() = 2;
    parameters.get<mio::lsecir::TimeInfectedSymptoms>()   = 5.8;
    parameters.get<mio::lsecir::TimeInfectedSevere>()     = 9.5;
=======
    using Model    = mio::lsecir::Model<2, 3, 1, 1, 5>;
    using LctState = Model::LctState;

    ScalarType tmax = 20;

    // Define the initial value vector init with the distribution of the population into subcompartments.
    // This method of defining the vector using a vector of vectors is a bit of overhead, but should remind you how
    // the entries of the initial value vector relate to the defined template parameters of the model or the number of subcompartments.
    // It is also possible to define the initial value vector directly.
    std::vector<std::vector<ScalarType>> initial_populations = {{750}, {30, 20},          {20, 10, 10}, {50},
                                                                {50},  {10, 10, 5, 3, 2}, {20},         {10}};

    // Assert that initial_populations has the right shape.
    if (initial_populations.size() != (int)LctState::InfectionState::Count) {
        mio::log_error("The number of vectors in initial_populations does not match the number of InfectionStates.");
        return 1;
    }
    if ((initial_populations[(int)LctState::InfectionState::Susceptible].size() !=
         LctState::get_num_subcompartments<LctState::InfectionState::Susceptible>()) ||
        (initial_populations[(int)LctState::InfectionState::Exposed].size() !=
         LctState::get_num_subcompartments<LctState::InfectionState::Exposed>()) ||
        (initial_populations[(int)LctState::InfectionState::InfectedNoSymptoms].size() !=
         LctState::get_num_subcompartments<LctState::InfectionState::InfectedNoSymptoms>()) ||
        (initial_populations[(int)LctState::InfectionState::InfectedSymptoms].size() !=
         LctState::get_num_subcompartments<LctState::InfectionState::InfectedSymptoms>()) ||
        (initial_populations[(int)LctState::InfectionState::InfectedSevere].size() !=
         LctState::get_num_subcompartments<LctState::InfectionState::InfectedSevere>()) ||
        (initial_populations[(int)LctState::InfectionState::InfectedCritical].size() !=
         LctState::get_num_subcompartments<LctState::InfectionState::InfectedCritical>()) ||
        (initial_populations[(int)LctState::InfectionState::Recovered].size() !=
         LctState::get_num_subcompartments<LctState::InfectionState::Recovered>()) ||
        (initial_populations[(int)LctState::InfectionState::Dead].size() !=
         LctState::get_num_subcompartments<LctState::InfectionState::Dead>())) {
        mio::log_error("The length of at least one vector in initial_populations does not match the related number of "
                       "subcompartments.");
        return 1;
    }

    // Transfer the initial values in initial_populations to the vector init.
    Eigen::VectorXd init = Eigen::VectorXd::Zero(LctState::Count);
    init[(int)LctState::get_first_index<LctState::InfectionState::Susceptible>()] =
        initial_populations[(int)LctState::InfectionState::Susceptible][0];
    for (unsigned int i = 0; i < LctState::get_num_subcompartments<LctState::InfectionState::Exposed>(); i++) {
        init[(int)LctState::get_first_index<LctState::InfectionState::Exposed>() + i] =
            initial_populations[(int)LctState::InfectionState::Exposed][i];
    }
    for (unsigned int i = 0; i < LctState::get_num_subcompartments<LctState::InfectionState::InfectedNoSymptoms>();
         i++) {
        init[(int)LctState::get_first_index<LctState::InfectionState::InfectedNoSymptoms>() + i] =
            initial_populations[(int)LctState::InfectionState::InfectedNoSymptoms][i];
    }
    for (unsigned int i = 0; i < LctState::get_num_subcompartments<LctState::InfectionState::InfectedSymptoms>(); i++) {
        init[(int)LctState::get_first_index<LctState::InfectionState::InfectedSymptoms>() + i] =
            initial_populations[(int)LctState::InfectionState::InfectedSymptoms][i];
    }
    for (unsigned int i = 0; i < LctState::get_num_subcompartments<LctState::InfectionState::InfectedSevere>(); i++) {
        init[(int)LctState::get_first_index<LctState::InfectionState::InfectedSevere>() + i] =
            initial_populations[(int)LctState::InfectionState::InfectedSevere][i];
    }
    for (unsigned int i = 0; i < LctState::get_num_subcompartments<LctState::InfectionState::InfectedCritical>(); i++) {
        init[(int)LctState::get_first_index<LctState::InfectionState::InfectedCritical>() + i] =
            initial_populations[(int)LctState::InfectionState::InfectedCritical][i];
    }
    init[(int)LctState::get_first_index<LctState::InfectionState::Recovered>()] =
        initial_populations[(int)LctState::InfectionState::Recovered][0];
    init[(int)LctState::get_first_index<LctState::InfectionState::Dead>()] =
        initial_populations[(int)LctState::InfectionState::Dead][0];

    // Initialize model.
    Model model(std::move(init));

    // Set Parameters.
    model.parameters.get<mio::lsecir::TimeExposed>()            = 3.2;
    model.parameters.get<mio::lsecir::TimeInfectedNoSymptoms>() = 2;
    model.parameters.get<mio::lsecir::TimeInfectedSymptoms>()   = 5.8;
    model.parameters.get<mio::lsecir::TimeInfectedSevere>()     = 9.5;
>>>>>>> afd49822
    // It is also possible to change values with the set function.
    parameters.set<mio::lsecir::TimeInfectedCritical>(7.1);

    parameters.get<mio::lsecir::TransmissionProbabilityOnContact>() = 0.05;

    mio::ContactMatrixGroup& contact_matrix = parameters.get<mio::lsecir::ContactPatterns>();
    contact_matrix[0]                       = mio::ContactMatrix(Eigen::MatrixXd::Constant(1, 1, 10));
    // From SimulationTime 5, the contact pattern is reduced to 30% of the initial value.
    contact_matrix[0].add_damping(0.7, mio::SimulationTime(5.));

    parameters.get<mio::lsecir::RelativeTransmissionNoSymptoms>() = 0.7;
    parameters.get<mio::lsecir::RiskOfInfectionFromSymptomatic>() = 0.25;
    parameters.get<mio::lsecir::RecoveredPerInfectedNoSymptoms>() = 0.09;
    parameters.get<mio::lsecir::SeverePerInfectedSymptoms>()      = 0.2;
    parameters.get<mio::lsecir::CriticalPerSevere>()              = 0.25;
    parameters.set<mio::lsecir::DeathsPerCritical>(0.3);

    // Define initial value vector with subcompartments with the method defined in use_initializer_flows.
    Eigen::VectorXd init(infection_state.get_count());

    if (use_initializer_flows) {
        // Example how to use the class Initializer for the definition of an initial vector for the LCT model.
        // Create TimeSeries with num_transitions elements.
        int num_transitions = (int)mio::lsecir::InfectionTransition::Count;
        mio::TimeSeries<ScalarType> flows(num_transitions);

        ScalarType dt = 0.1;

        mio::TimeSeries<ScalarType>::Vector vec_flows(num_transitions);
        vec_flows[(int)mio::lsecir::InfectionTransition::SusceptibleToExposed]                 = 2.0;
        vec_flows[(int)mio::lsecir::InfectionTransition::ExposedToInfectedNoSymptoms]          = 1.0;
        vec_flows[(int)mio::lsecir::InfectionTransition::InfectedNoSymptomsToInfectedSymptoms] = 8.0;
        vec_flows[(int)mio::lsecir::InfectionTransition::InfectedNoSymptomsToRecovered]        = 4.0;
        vec_flows[(int)mio::lsecir::InfectionTransition::InfectedSymptomsToInfectedSevere]     = 1.0;
        vec_flows[(int)mio::lsecir::InfectionTransition::InfectedSymptomsToRecovered]          = 4.0;
        vec_flows[(int)mio::lsecir::InfectionTransition::InfectedSevereToInfectedCritical]     = 1.0;
        vec_flows[(int)mio::lsecir::InfectionTransition::InfectedSevereToRecovered]            = 1.0;
        vec_flows[(int)mio::lsecir::InfectionTransition::InfectedCriticalToDead]               = 1.0;
        vec_flows[(int)mio::lsecir::InfectionTransition::InfectedCriticalToRecovered]          = 1.0;
        // Add initial time point to time series.
        flows.add_time_point(-110, vec_flows);
        // Add further time points until time 0.
        while (flows.get_last_time() < 0) {
            flows.add_time_point(flows.get_last_time() + dt, vec_flows);
        }

        // Get initialization vector for LCT model with subcompartments defined in infection_state.
        mio::lsecir::Initializer initializer(std::move(flows), infection_state, std::move(parameters));
        initializer.set_tol_for_support_max(1e-6);
        init = initializer.compute_initializationvector(1000000, 10, 16000);
    }
    else {
        // Simple example how to initialize model.
        // Define initial distribution of the population in the subcompartments.
        init[infection_state.get_firstindex(mio::lsecir::InfectionStateBase::Susceptible)]            = 750;
        init[infection_state.get_firstindex(mio::lsecir::InfectionStateBase::Exposed)]                = 30;
        init[infection_state.get_firstindex(mio::lsecir::InfectionStateBase::Exposed) + 1]            = 20;
        init[infection_state.get_firstindex(mio::lsecir::InfectionStateBase::InfectedNoSymptoms)]     = 20;
        init[infection_state.get_firstindex(mio::lsecir::InfectionStateBase::InfectedNoSymptoms) + 1] = 10;
        init[infection_state.get_firstindex(mio::lsecir::InfectionStateBase::InfectedNoSymptoms) + 2] = 10;
        init[infection_state.get_firstindex(mio::lsecir::InfectionStateBase::InfectedSymptoms)]       = 50;
        init[infection_state.get_firstindex(mio::lsecir::InfectionStateBase::InfectedSevere)]         = 50;
        init[infection_state.get_firstindex(mio::lsecir::InfectionStateBase::InfectedCritical)]       = 10;
        init[infection_state.get_firstindex(mio::lsecir::InfectionStateBase::InfectedCritical) + 1]   = 10;
        init[infection_state.get_firstindex(mio::lsecir::InfectionStateBase::InfectedCritical) + 2]   = 5;
        init[infection_state.get_firstindex(mio::lsecir::InfectionStateBase::InfectedCritical) + 3]   = 3;
        init[infection_state.get_firstindex(mio::lsecir::InfectionStateBase::InfectedCritical) + 4]   = 2;
        init[infection_state.get_firstindex(mio::lsecir::InfectionStateBase::Recovered)]              = 20;
        init[infection_state.get_firstindex(mio::lsecir::InfectionStateBase::Dead)]                   = 10;
    }

    // Initialize model.
    mio::lsecir::Model model(std::move(init), infection_state, std::move(parameters));

    // Perform a simulation.
    mio::TimeSeries<ScalarType> result = mio::lsecir::simulate(0, tmax, 0.5, model);
    // Calculate the distribution in the InfectionState%s without subcompartments of the result and print it.
    mio::TimeSeries<ScalarType> population_no_subcompartments = model.calculate_populations(result);
    population_no_subcompartments.print_table({"S", "E", "C", "I", "H", "U", "R", "D "}, 16, 8);
}<|MERGE_RESOLUTION|>--- conflicted
+++ resolved
@@ -35,123 +35,42 @@
     // Simple example to demonstrate how to run a simulation using an LCT SECIR model.
     // Parameters, initial values and the number of subcompartments are not meant to represent a realistic scenario.
 
-<<<<<<< HEAD
+    using Model    = mio::lsecir::Model<2, 3, 1, 1, 5>;
+    using LctState = Model::LctState;
+
     // Variable defines whether the class Initializer is used to define an initial vector from flows or whether a manually
     // defined initial vector is used to initialize the LCT model.
     bool use_initializer_flows = true;
 
     ScalarType tmax = 20;
 
-    // Set vector that specifies the number of subcompartments.
-    std::vector<int> num_subcompartments((int)mio::lsecir::InfectionStateBase::Count, 1);
-    num_subcompartments[(int)mio::lsecir::InfectionStateBase::Exposed]            = 2;
-    num_subcompartments[(int)mio::lsecir::InfectionStateBase::InfectedNoSymptoms] = 3;
-    num_subcompartments[(int)mio::lsecir::InfectionStateBase::InfectedCritical]   = 5;
-    mio::lsecir::InfectionState infection_state(num_subcompartments);
-
-    // Define parameters used for simulation (and perhaps initialization).
-    mio::lsecir::Parameters parameters;
-    parameters.get<mio::lsecir::TimeExposed>()            = 3.2;
-    parameters.get<mio::lsecir::TimeInfectedNoSymptoms>() = 2;
-    parameters.get<mio::lsecir::TimeInfectedSymptoms>()   = 5.8;
-    parameters.get<mio::lsecir::TimeInfectedSevere>()     = 9.5;
-=======
-    using Model    = mio::lsecir::Model<2, 3, 1, 1, 5>;
-    using LctState = Model::LctState;
-
-    ScalarType tmax = 20;
-
-    // Define the initial value vector init with the distribution of the population into subcompartments.
-    // This method of defining the vector using a vector of vectors is a bit of overhead, but should remind you how
-    // the entries of the initial value vector relate to the defined template parameters of the model or the number of subcompartments.
-    // It is also possible to define the initial value vector directly.
-    std::vector<std::vector<ScalarType>> initial_populations = {{750}, {30, 20},          {20, 10, 10}, {50},
-                                                                {50},  {10, 10, 5, 3, 2}, {20},         {10}};
-
-    // Assert that initial_populations has the right shape.
-    if (initial_populations.size() != (int)LctState::InfectionState::Count) {
-        mio::log_error("The number of vectors in initial_populations does not match the number of InfectionStates.");
-        return 1;
-    }
-    if ((initial_populations[(int)LctState::InfectionState::Susceptible].size() !=
-         LctState::get_num_subcompartments<LctState::InfectionState::Susceptible>()) ||
-        (initial_populations[(int)LctState::InfectionState::Exposed].size() !=
-         LctState::get_num_subcompartments<LctState::InfectionState::Exposed>()) ||
-        (initial_populations[(int)LctState::InfectionState::InfectedNoSymptoms].size() !=
-         LctState::get_num_subcompartments<LctState::InfectionState::InfectedNoSymptoms>()) ||
-        (initial_populations[(int)LctState::InfectionState::InfectedSymptoms].size() !=
-         LctState::get_num_subcompartments<LctState::InfectionState::InfectedSymptoms>()) ||
-        (initial_populations[(int)LctState::InfectionState::InfectedSevere].size() !=
-         LctState::get_num_subcompartments<LctState::InfectionState::InfectedSevere>()) ||
-        (initial_populations[(int)LctState::InfectionState::InfectedCritical].size() !=
-         LctState::get_num_subcompartments<LctState::InfectionState::InfectedCritical>()) ||
-        (initial_populations[(int)LctState::InfectionState::Recovered].size() !=
-         LctState::get_num_subcompartments<LctState::InfectionState::Recovered>()) ||
-        (initial_populations[(int)LctState::InfectionState::Dead].size() !=
-         LctState::get_num_subcompartments<LctState::InfectionState::Dead>())) {
-        mio::log_error("The length of at least one vector in initial_populations does not match the related number of "
-                       "subcompartments.");
-        return 1;
-    }
-
-    // Transfer the initial values in initial_populations to the vector init.
-    Eigen::VectorXd init = Eigen::VectorXd::Zero(LctState::Count);
-    init[(int)LctState::get_first_index<LctState::InfectionState::Susceptible>()] =
-        initial_populations[(int)LctState::InfectionState::Susceptible][0];
-    for (unsigned int i = 0; i < LctState::get_num_subcompartments<LctState::InfectionState::Exposed>(); i++) {
-        init[(int)LctState::get_first_index<LctState::InfectionState::Exposed>() + i] =
-            initial_populations[(int)LctState::InfectionState::Exposed][i];
-    }
-    for (unsigned int i = 0; i < LctState::get_num_subcompartments<LctState::InfectionState::InfectedNoSymptoms>();
-         i++) {
-        init[(int)LctState::get_first_index<LctState::InfectionState::InfectedNoSymptoms>() + i] =
-            initial_populations[(int)LctState::InfectionState::InfectedNoSymptoms][i];
-    }
-    for (unsigned int i = 0; i < LctState::get_num_subcompartments<LctState::InfectionState::InfectedSymptoms>(); i++) {
-        init[(int)LctState::get_first_index<LctState::InfectionState::InfectedSymptoms>() + i] =
-            initial_populations[(int)LctState::InfectionState::InfectedSymptoms][i];
-    }
-    for (unsigned int i = 0; i < LctState::get_num_subcompartments<LctState::InfectionState::InfectedSevere>(); i++) {
-        init[(int)LctState::get_first_index<LctState::InfectionState::InfectedSevere>() + i] =
-            initial_populations[(int)LctState::InfectionState::InfectedSevere][i];
-    }
-    for (unsigned int i = 0; i < LctState::get_num_subcompartments<LctState::InfectionState::InfectedCritical>(); i++) {
-        init[(int)LctState::get_first_index<LctState::InfectionState::InfectedCritical>() + i] =
-            initial_populations[(int)LctState::InfectionState::InfectedCritical][i];
-    }
-    init[(int)LctState::get_first_index<LctState::InfectionState::Recovered>()] =
-        initial_populations[(int)LctState::InfectionState::Recovered][0];
-    init[(int)LctState::get_first_index<LctState::InfectionState::Dead>()] =
-        initial_populations[(int)LctState::InfectionState::Dead][0];
-
-    // Initialize model.
-    Model model(std::move(init));
+    // Initialize a model.
+    Model model(std::move(Eigen::VectorXd::Zero(LctState::Count)));
 
     // Set Parameters.
     model.parameters.get<mio::lsecir::TimeExposed>()            = 3.2;
     model.parameters.get<mio::lsecir::TimeInfectedNoSymptoms>() = 2;
     model.parameters.get<mio::lsecir::TimeInfectedSymptoms>()   = 5.8;
     model.parameters.get<mio::lsecir::TimeInfectedSevere>()     = 9.5;
->>>>>>> afd49822
     // It is also possible to change values with the set function.
-    parameters.set<mio::lsecir::TimeInfectedCritical>(7.1);
+    model.parameters.set<mio::lsecir::TimeInfectedCritical>(7.1);
 
-    parameters.get<mio::lsecir::TransmissionProbabilityOnContact>() = 0.05;
+    model.parameters.get<mio::lsecir::TransmissionProbabilityOnContact>() = 0.05;
 
-    mio::ContactMatrixGroup& contact_matrix = parameters.get<mio::lsecir::ContactPatterns>();
+    mio::ContactMatrixGroup& contact_matrix = model.parameters.get<mio::lsecir::ContactPatterns>();
     contact_matrix[0]                       = mio::ContactMatrix(Eigen::MatrixXd::Constant(1, 1, 10));
     // From SimulationTime 5, the contact pattern is reduced to 30% of the initial value.
     contact_matrix[0].add_damping(0.7, mio::SimulationTime(5.));
 
-    parameters.get<mio::lsecir::RelativeTransmissionNoSymptoms>() = 0.7;
-    parameters.get<mio::lsecir::RiskOfInfectionFromSymptomatic>() = 0.25;
-    parameters.get<mio::lsecir::RecoveredPerInfectedNoSymptoms>() = 0.09;
-    parameters.get<mio::lsecir::SeverePerInfectedSymptoms>()      = 0.2;
-    parameters.get<mio::lsecir::CriticalPerSevere>()              = 0.25;
-    parameters.set<mio::lsecir::DeathsPerCritical>(0.3);
+    model.parameters.get<mio::lsecir::RelativeTransmissionNoSymptoms>() = 0.7;
+    model.parameters.get<mio::lsecir::RiskOfInfectionFromSymptomatic>() = 0.25;
+    model.parameters.get<mio::lsecir::RecoveredPerInfectedNoSymptoms>() = 0.09;
+    model.parameters.get<mio::lsecir::SeverePerInfectedSymptoms>()      = 0.2;
+    model.parameters.get<mio::lsecir::CriticalPerSevere>()              = 0.25;
+    model.parameters.set<mio::lsecir::DeathsPerCritical>(0.3);
 
     // Define initial value vector with subcompartments with the method defined in use_initializer_flows.
-    Eigen::VectorXd init(infection_state.get_count());
+    Eigen::VectorXd init(LctState::Count);
 
     if (use_initializer_flows) {
         // Example how to use the class Initializer for the definition of an initial vector for the LCT model.
@@ -180,32 +99,82 @@
         }
 
         // Get initialization vector for LCT model with subcompartments defined in infection_state.
-        mio::lsecir::Initializer initializer(std::move(flows), infection_state, std::move(parameters));
+        mio::lsecir::Initializer initializer(std::move(flows), LctState(), &model.parameters);
         initializer.set_tol_for_support_max(1e-6);
         init = initializer.compute_initializationvector(1000000, 10, 16000);
     }
     else {
         // Simple example how to initialize model.
-        // Define initial distribution of the population in the subcompartments.
-        init[infection_state.get_firstindex(mio::lsecir::InfectionStateBase::Susceptible)]            = 750;
-        init[infection_state.get_firstindex(mio::lsecir::InfectionStateBase::Exposed)]                = 30;
-        init[infection_state.get_firstindex(mio::lsecir::InfectionStateBase::Exposed) + 1]            = 20;
-        init[infection_state.get_firstindex(mio::lsecir::InfectionStateBase::InfectedNoSymptoms)]     = 20;
-        init[infection_state.get_firstindex(mio::lsecir::InfectionStateBase::InfectedNoSymptoms) + 1] = 10;
-        init[infection_state.get_firstindex(mio::lsecir::InfectionStateBase::InfectedNoSymptoms) + 2] = 10;
-        init[infection_state.get_firstindex(mio::lsecir::InfectionStateBase::InfectedSymptoms)]       = 50;
-        init[infection_state.get_firstindex(mio::lsecir::InfectionStateBase::InfectedSevere)]         = 50;
-        init[infection_state.get_firstindex(mio::lsecir::InfectionStateBase::InfectedCritical)]       = 10;
-        init[infection_state.get_firstindex(mio::lsecir::InfectionStateBase::InfectedCritical) + 1]   = 10;
-        init[infection_state.get_firstindex(mio::lsecir::InfectionStateBase::InfectedCritical) + 2]   = 5;
-        init[infection_state.get_firstindex(mio::lsecir::InfectionStateBase::InfectedCritical) + 3]   = 3;
-        init[infection_state.get_firstindex(mio::lsecir::InfectionStateBase::InfectedCritical) + 4]   = 2;
-        init[infection_state.get_firstindex(mio::lsecir::InfectionStateBase::Recovered)]              = 20;
-        init[infection_state.get_firstindex(mio::lsecir::InfectionStateBase::Dead)]                   = 10;
+        // Define the initial value vector init with the distribution of the population into subcompartments.
+        // This method of defining the vector using a vector of vectors is a bit of overhead, but should remind you how
+        // the entries of the initial value vector relate to the defined template parameters of the model or the number of subcompartments.
+        // It is also possible to define the initial value vector directly.
+        std::vector<std::vector<ScalarType>> initial_populations = {{750}, {30, 20},          {20, 10, 10}, {50},
+                                                                    {50},  {10, 10, 5, 3, 2}, {20},         {10}};
+
+        // Assert that initial_populations has the right shape.
+        if (initial_populations.size() != (int)LctState::InfectionState::Count) {
+            mio::log_error(
+                "The number of vectors in initial_populations does not match the number of InfectionStates.");
+            return 1;
+        }
+        if ((initial_populations[(int)LctState::InfectionState::Susceptible].size() !=
+             LctState::get_num_subcompartments<LctState::InfectionState::Susceptible>()) ||
+            (initial_populations[(int)LctState::InfectionState::Exposed].size() !=
+             LctState::get_num_subcompartments<LctState::InfectionState::Exposed>()) ||
+            (initial_populations[(int)LctState::InfectionState::InfectedNoSymptoms].size() !=
+             LctState::get_num_subcompartments<LctState::InfectionState::InfectedNoSymptoms>()) ||
+            (initial_populations[(int)LctState::InfectionState::InfectedSymptoms].size() !=
+             LctState::get_num_subcompartments<LctState::InfectionState::InfectedSymptoms>()) ||
+            (initial_populations[(int)LctState::InfectionState::InfectedSevere].size() !=
+             LctState::get_num_subcompartments<LctState::InfectionState::InfectedSevere>()) ||
+            (initial_populations[(int)LctState::InfectionState::InfectedCritical].size() !=
+             LctState::get_num_subcompartments<LctState::InfectionState::InfectedCritical>()) ||
+            (initial_populations[(int)LctState::InfectionState::Recovered].size() !=
+             LctState::get_num_subcompartments<LctState::InfectionState::Recovered>()) ||
+            (initial_populations[(int)LctState::InfectionState::Dead].size() !=
+             LctState::get_num_subcompartments<LctState::InfectionState::Dead>())) {
+            mio::log_error(
+                "The length of at least one vector in initial_populations does not match the related number of "
+                "subcompartments.");
+            return 1;
+        }
+
+        // Transfer the initial values in initial_populations to the vector init.
+        init[(int)LctState::get_first_index<LctState::InfectionState::Susceptible>()] =
+            initial_populations[(int)LctState::InfectionState::Susceptible][0];
+        for (unsigned int i = 0; i < LctState::get_num_subcompartments<LctState::InfectionState::Exposed>(); i++) {
+            init[(int)LctState::get_first_index<LctState::InfectionState::Exposed>() + i] =
+                initial_populations[(int)LctState::InfectionState::Exposed][i];
+        }
+        for (unsigned int i = 0; i < LctState::get_num_subcompartments<LctState::InfectionState::InfectedNoSymptoms>();
+             i++) {
+            init[(int)LctState::get_first_index<LctState::InfectionState::InfectedNoSymptoms>() + i] =
+                initial_populations[(int)LctState::InfectionState::InfectedNoSymptoms][i];
+        }
+        for (unsigned int i = 0; i < LctState::get_num_subcompartments<LctState::InfectionState::InfectedSymptoms>();
+             i++) {
+            init[(int)LctState::get_first_index<LctState::InfectionState::InfectedSymptoms>() + i] =
+                initial_populations[(int)LctState::InfectionState::InfectedSymptoms][i];
+        }
+        for (unsigned int i = 0; i < LctState::get_num_subcompartments<LctState::InfectionState::InfectedSevere>();
+             i++) {
+            init[(int)LctState::get_first_index<LctState::InfectionState::InfectedSevere>() + i] =
+                initial_populations[(int)LctState::InfectionState::InfectedSevere][i];
+        }
+        for (unsigned int i = 0; i < LctState::get_num_subcompartments<LctState::InfectionState::InfectedCritical>();
+             i++) {
+            init[(int)LctState::get_first_index<LctState::InfectionState::InfectedCritical>() + i] =
+                initial_populations[(int)LctState::InfectionState::InfectedCritical][i];
+        }
+        init[(int)LctState::get_first_index<LctState::InfectionState::Recovered>()] =
+            initial_populations[(int)LctState::InfectionState::Recovered][0];
+        init[(int)LctState::get_first_index<LctState::InfectionState::Dead>()] =
+            initial_populations[(int)LctState::InfectionState::Dead][0];
     }
 
     // Initialize model.
-    mio::lsecir::Model model(std::move(init), infection_state, std::move(parameters));
+    model.set_initial_values(std::move(init));
 
     // Perform a simulation.
     mio::TimeSeries<ScalarType> result = mio::lsecir::simulate(0, tmax, 0.5, model);
