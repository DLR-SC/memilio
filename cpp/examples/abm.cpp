--- conflicted
+++ resolved
@@ -357,31 +357,8 @@
     //}
     //printf("\n");
 
-<<<<<<< HEAD
     // Assumed percentage of infection state at the beginning of the simulation.
     double exposed_pct = 0.01, infected_pct = 0.08, carrier_pct = 0.05, recovered_pct = 0.01;
-
-    //Set global infection parameters (similar to infection parameters in SECIR model) and initialize the world
-    epi::GlobalInfectionParameters abm_params;
-    abm_params.set<epi::IncubationPeriod>({{epi::AbmAgeGroup::Count}, 4.});
-    abm_params.set<epi::SusceptibleToExposedByCarrier>({{epi::AbmAgeGroup::Count}, 0.02});
-    abm_params.set<epi::SusceptibleToExposedByInfected>({{epi::AbmAgeGroup::Count}, 0.02});
-    abm_params.set<epi::CarrierToInfected>({{epi::AbmAgeGroup::Count}, 0.15});
-    abm_params.set<epi::CarrierToRecovered>({{epi::AbmAgeGroup::Count}, 0.15});
-    abm_params.set<epi::InfectedToRecovered>({{epi::AbmAgeGroup::Count}, 0.2});
-    abm_params.set<epi::InfectedToSevere>({{epi::AbmAgeGroup::Count}, 0.03});
-    abm_params.set<epi::SevereToRecovered>({{epi::AbmAgeGroup::Count}, 0.1});
-    abm_params.set<epi::SevereToCritical>({{epi::AbmAgeGroup::Count}, 0.1});
-    abm_params.set<epi::CriticalToRecovered>({{epi::AbmAgeGroup::Count}, 0.02});
-    abm_params.set<epi::CriticalToDead>({{epi::AbmAgeGroup::Count}, 0.06});
-    abm_params.set<epi::RecoveredToSusceptible>({{epi::AbmAgeGroup::Count}, 0.});
-=======
-    //Parameters
-    //total number of people
-    double num_total_people = 50000;
-
-    //assumed percentage of infection state at the beginning of the simulation
-    double exposed_pct = 0.01, infected_pct = 0.008, carrier_pct = 0.005, recovered_pct = 0.001;
 
     //Set global infection parameters (similar to infection parameters in SECIR model) and initialize the world
     epi::GlobalInfectionParameters abm_params;
@@ -413,7 +390,6 @@
         abm_params.get<epi::CriticalToDead>()[{age, epi::VaccinationState::Vaccinated}] = 0.005;
         abm_params.get<epi::RecoveredToSusceptible>()[{age, epi::VaccinationState::Vaccinated}] = 0.05;
     }
->>>>>>> d3ee2ca9
     
     auto world = epi::World(abm_params);
     
