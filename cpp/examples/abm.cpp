/*
* Copyright (C) 2020-2021 German Aerospace Center (DLR-SC)
*
* Authors: Daniel Abele
*
* Contact: Martin J. Kuehn <Martin.Kuehn@DLR.de>
*
* Licensed under the Apache License, Version 2.0 (the "License");
* you may not use this file except in compliance with the License.
* You may obtain a copy of the License at
*
*     http://www.apache.org/licenses/LICENSE-2.0
*
* Unless required by applicable law or agreed to in writing, software
* distributed under the License is distributed on an "AS IS" BASIS,
* WITHOUT WARRANTIES OR CONDITIONS OF ANY KIND, either express or implied.
* See the License for the specific language governing permissions and
* limitations under the License.
*/
#include "abm/abm.h"
#include "abm/age.h"
#include "abm/household.h"
#include "abm/parameters.h"
#include "abm/state.h"
#include "memilio/utils/random_number_generator.h"
#include "memilio/utils/logging.h"
#include <cstdio>
/**
 * Determine the infection state of a person at the beginning of the simulation.
 * The infection states are chosen randomly. They are distributed according to the probabilites set in the example.
 * @return random infection state
 */
mio::abm::InfectionState determine_infection_state(double exposed, double infected, double carrier, double recovered)
{
    double susceptible          = 1 - exposed - infected - carrier - recovered;
<<<<<<< HEAD
    std::vector<double> weights = {susceptible,  exposed,      carrier,       infected / 3,
                                   infected / 3, infected / 3, recovered / 2, recovered / 2};
    if (weights.size() != (size_t)mio::InfectionState::Count - 1) {
        mio::log_error("Initialization in ABM wrong, please correct vector length.");
    }
    uint32_t state = mio::DiscreteDistribution<size_t>::get_instance()(weights);
    return (mio::InfectionState)state;
=======
    std::vector<double> weights = {susceptible,  exposed,       carrier,      infected / 2,
                                   infected / 2, recovered / 2, recovered / 2};
    uint32_t state              = (uint32_t)mio::DiscreteDistribution<size_t>::get_instance()(weights);
    return (mio::abm::InfectionState)state;
>>>>>>> 8135d3c4
}

/**
 * Calculates a vector in which each entry describes the amount of people living in the corresponding household.
 * This is done with equal distribution and if the number of people is not divisible by number of households the last one gets the rest. E.g. number_of_people = 10, number_of_households = 3. Then the vector household_sizes = {3,3,4}.
 * @param number_of_people The total amount of people to be distributed.
 * @param number_of_households The total amount of households.
 * @return A vector with the size of each household.
 */
std::vector<int> last_household_gets_the_rest(int number_of_people, int number_of_households)
{
    std::vector<int> household_sizes(number_of_households, 0);
    int avarage_household_size_round_down = number_of_people / number_of_households; //int rounds down.
    int people_left                       = number_of_people -
                      avarage_household_size_round_down *
                          number_of_households; // People left if everyone got the same rounded down amount of people.
    for (auto i = 0; i < number_of_households - 1; i++) {
        household_sizes.at(i) = avarage_household_size_round_down;
    }
    household_sizes.at(number_of_households - 1) =
        avarage_household_size_round_down + people_left; // Last one gets the people which would've been left out.
    return household_sizes;
}

/**
 * Constructs a household group which has a single member to represent them all, e.g. all people have the same age distribution.
 * @param age_dist A vector with the amount of people in each age group
 * @param number_of_people The total amount of people living in this household group.
 * @param number_of_hh The number of households in this household group.
 * @return householdGroup A Class Household Group.
 */
mio::abm::HouseholdGroup make_uniform_households(const mio::abm::HouseholdMember& member, int number_of_people, int number_of_hh)
{

    // The size of each household is calculated in a vector household_size_list.
    auto households_size_list = last_household_gets_the_rest(number_of_people, number_of_hh);

    auto householdGroup = mio::abm::HouseholdGroup();
    for (auto& household_size : households_size_list) {
        auto household = mio::abm::Household();
        household.add_members(member, household_size); // Add members according to the amount of people in the list.
        householdGroup.add_households(household, 1); // Add the household to the household group.
    }
    return householdGroup;
}

/**
 * Constructs a household group with families.
 * @param child Child Household Member.
 * @param parent Parent Household Member.
 * @param random Random Household Member. This is for the rest Group where no exact age distribution can be found.
 * @param number_of_persons_in_household Amount of people in this household
 * @param number_of_full_familes Amount of full families, e.g. two parents and (number_of_persons_in_household - 2) children.
 * @param number_of_half_familes Amount of half families, e.g. one parent and (number_of_persons_in_household - 1) children.
 * @param number_of_other_familes number_of_persons_in_household random persons.
 * @return A Household group.
 */
mio::abm::HouseholdGroup make_homes_with_families(const mio::abm::HouseholdMember& child, const mio::abm::HouseholdMember& parent,
                                             const mio::abm::HouseholdMember& random, int number_of_persons_in_household,
                                             int number_of_full_familes, int number_of_half_familes,
                                             int number_of_other_familes)
{

    auto private_household_group = mio::abm::HouseholdGroup();

    // Add full families.
    auto household_full = mio::abm::Household();
    household_full.add_members(child, number_of_persons_in_household - 2);
    household_full.add_members(parent, 2);
    private_household_group.add_households(household_full, number_of_full_familes);

    // Add half families.
    auto household_half = mio::abm::Household();
    household_half.add_members(child, number_of_persons_in_household - 1);
    household_half.add_members(parent, 1);
    private_household_group.add_households(household_half, number_of_half_familes);

    // Add other families.
    if (number_of_persons_in_household < 5) {
        auto household_others = mio::abm::Household();
        household_others.add_members(random, number_of_persons_in_household);
        private_household_group.add_households(household_others, number_of_other_familes);
    }
    else if (number_of_persons_in_household == 5) {
        // For 5 and more people in one household we have to distribute the rest onto the left over households.
        int people_left_size5 = 545;

        auto households_size_list = last_household_gets_the_rest(people_left_size5, number_of_other_familes);

        auto household_rest = mio::abm::HouseholdGroup();
        for (auto& household_size : households_size_list) {
            auto household = mio::abm::Household();
            household.add_members(random, household_size); // Add members according to the amount of people in the list.
            household_rest.add_households(household, 1); // Add the household to the household group.
        }
    }
    return private_household_group;
}

void create_world_from_statistical_data(mio::abm::World& world)
{

    /** The data is taken from
     * https://www-genesis.destatis.de/genesis/online?operation=statistic&levelindex=0&levelid=1627908577036&code=12211#abreadcrumb
     * All numbers are in 1000.
     * Destatis divides the Households into community households and private households.
     * Community Households are: Refugee, Disabled, Retirement and Others. We have an explicit age distribution, amount of households and amount of people for them but not the exact amount of people in each household.
     * The private Households are divided with respect to the amount of people living in each household. For a one person household we have the exact age distribution. For the rest we have data about which kind of family lives in them. The different kinds of families are: A family with two parents and the rest are children, a family with one parent and the rest are children and  "other" families with no exact data about their age.
    */

    // Refugee
    auto refugee = mio::abm::HouseholdMember();
    refugee.set_age_weight(mio::abm::AgeGroup::Age0to4, 25);
    refugee.set_age_weight(mio::abm::AgeGroup::Age5to14, 12);
    refugee.set_age_weight(mio::abm::AgeGroup::Age15to34, 25);
    refugee.set_age_weight(mio::abm::AgeGroup::Age35to59, 9);
    refugee.set_age_weight(mio::abm::AgeGroup::Age60to79, 1);
    refugee.set_age_weight(mio::abm::AgeGroup::Age80plus, 1);
    int refugee_number_of_people     = 74;
    int refugee_number_of_households = 12;
    auto refugeeGroup = make_uniform_households(refugee, refugee_number_of_people, refugee_number_of_households);

    add_household_group_to_world(world, refugeeGroup);

    // Disabled
    auto disabled = mio::abm::HouseholdMember();
    disabled.set_age_weight(mio::abm::AgeGroup::Age0to4, 2);
    disabled.set_age_weight(mio::abm::AgeGroup::Age5to14, 6);
    disabled.set_age_weight(mio::abm::AgeGroup::Age15to34, 13);
    disabled.set_age_weight(mio::abm::AgeGroup::Age35to59, 42);
    disabled.set_age_weight(mio::abm::AgeGroup::Age60to79, 97);
    disabled.set_age_weight(mio::abm::AgeGroup::Age80plus, 32);
    int disabled_number_of_people     = 194;
    int disabled_number_of_households = 8;

    auto disabledGroup = make_uniform_households(disabled, disabled_number_of_people, disabled_number_of_households);

    add_household_group_to_world(world, disabledGroup);

    // Retirement
    auto retired = mio::abm::HouseholdMember();
    retired.set_age_weight(mio::abm::AgeGroup::Age15to34, 1);
    retired.set_age_weight(mio::abm::AgeGroup::Age35to59, 30);
    retired.set_age_weight(mio::abm::AgeGroup::Age60to79, 185);
    retired.set_age_weight(mio::abm::AgeGroup::Age80plus, 530);
    int retirement_number_of_people     = 744;
    int retirement_number_of_households = 16;

    auto retirementGroup =
        make_uniform_households(retired, retirement_number_of_people, retirement_number_of_households);

    add_household_group_to_world(world, retirementGroup);

    // Others
    auto other = mio::abm::HouseholdMember();
    other.set_age_weight(mio::abm::AgeGroup::Age0to4, 30);
    other.set_age_weight(mio::abm::AgeGroup::Age5to14, 40);
    other.set_age_weight(mio::abm::AgeGroup::Age15to34, 72);
    other.set_age_weight(mio::abm::AgeGroup::Age35to59, 40);
    other.set_age_weight(mio::abm::AgeGroup::Age60to79, 30);
    other.set_age_weight(mio::abm::AgeGroup::Age80plus, 10);
    int others_number_of_people     = 222;
    int others_number_of_households = 20;

    auto otherGroup = make_uniform_households(other, others_number_of_people, others_number_of_households);

    add_household_group_to_world(world, otherGroup);

    // One Person Household (we have exact age data about this)
    auto one_person_household_member = mio::abm::HouseholdMember();
    one_person_household_member.set_age_weight(mio::abm::AgeGroup::Age15to34, 4364);
    one_person_household_member.set_age_weight(mio::abm::AgeGroup::Age35to59, 7283);
    one_person_household_member.set_age_weight(mio::abm::AgeGroup::Age60to79, 4100);
    one_person_household_member.set_age_weight(mio::abm::AgeGroup::Age80plus, 1800);
    int one_person_number_of_people     = 15387;
    int one_person_number_of_households = 15387;

    auto onePersonGroup = make_uniform_households(one_person_household_member, one_person_number_of_people,
                                                  one_person_number_of_households);

    add_household_group_to_world(world, onePersonGroup);

    // For more than 1 family households we need families. These are parents and children and randoms (which are distributed like the data we have for these households).
    auto child = mio::abm::HouseholdMember(); // A child is 50/50% 0-4 or 5-14.
    child.set_age_weight(mio::abm::AgeGroup::Age0to4, 1);
    child.set_age_weight(mio::abm::AgeGroup::Age5to14, 1);

    auto parent = mio::abm::HouseholdMember(); // A child is 40/40/20% 15-34, 35-59 or 60-79.
    parent.set_age_weight(mio::abm::AgeGroup::Age15to34, 2);
    parent.set_age_weight(mio::abm::AgeGroup::Age35to59, 2);
    parent.set_age_weight(mio::abm::AgeGroup::Age60to79, 1);

    auto random = mio::abm::HouseholdMember(); // Randoms are distributed according to the left over persons.
    random.set_age_weight(mio::abm::AgeGroup::Age0to4, 5000);
    random.set_age_weight(mio::abm::AgeGroup::Age5to14, 6000);
    random.set_age_weight(mio::abm::AgeGroup::Age15to34, 14943);
    random.set_age_weight(mio::abm::AgeGroup::Age35to59, 22259);
    random.set_age_weight(mio::abm::AgeGroup::Age60to79, 11998);
    random.set_age_weight(mio::abm::AgeGroup::Age80plus, 5038);

    // Two person households
    int two_person_full_families  = 11850;
    int two_person_half_families  = 1765;
    int two_person_other_families = 166;
    auto twoPersonHouseholds      = make_homes_with_families(child, parent, random, 2, two_person_full_families,
                                                        two_person_half_families, two_person_other_families);
    add_household_group_to_world(world, twoPersonHouseholds);

    // Three person households
    int three_person_full_families  = 4155;
    int three_person_half_families  = 662;
    int three_person_other_families = 175;
    auto threePersonHouseholds      = make_homes_with_families(child, parent, random, 3, three_person_full_families,
                                                          three_person_half_families, three_person_other_families);
    add_household_group_to_world(world, threePersonHouseholds);

    // Four person households
    int four_person_full_families  = 3551;
    int four_person_half_families  = 110;
    int four_person_other_families = 122;
    auto fourPersonHouseholds      = make_homes_with_families(child, parent, random, 4, four_person_full_families,
                                                         four_person_half_families, four_person_other_families);
    add_household_group_to_world(world, fourPersonHouseholds);

    // Five plus person households
    int fiveplus_person_full_families  = 1245;
    int fiveplus_person_half_families  = 80;
    int fiveplus_person_other_families = 82;
    auto fivePlusPersonHouseholds =
        make_homes_with_families(child, parent, random, 5, fiveplus_person_full_families, fiveplus_person_half_families,
                                 fiveplus_person_other_families);
    add_household_group_to_world(world, fivePlusPersonHouseholds);
}

/**
 * Add locations to the world and assign locations to the people.
 */
void create_assign_locations(mio::abm::World& world)
{
    // Add one social event with 100 maximum contacts.
    // Maximum contacs limit the number of people that a person can infect while being at this location.
    // People have to get tested in the 2 days before the event
<<<<<<< HEAD
    auto event = world.add_location(mio::LocationType::SocialEvent);
    world.get_individualized_location(event).get_infection_parameters().set<mio::MaximumContacts>(100);
    world.get_individualized_location(event).set_testing_scheme(mio::days(2), 1);
    world.get_individualized_location(event).set_capacity(100, 375);

    // Add hospital and ICU with 5 maximum contacs.
    auto hospital = world.add_location(mio::LocationType::Hospital);
    world.get_individualized_location(hospital).get_infection_parameters().set<mio::MaximumContacts>(5);
    world.get_individualized_location(hospital).set_capacity(584, 26242);
    auto icu = world.add_location(mio::LocationType::ICU);
    world.get_individualized_location(icu).get_infection_parameters().set<mio::MaximumContacts>(5);
    world.get_individualized_location(icu).set_capacity(30, 1350);
=======
    auto event = world.add_location(mio::abm::LocationType::SocialEvent);
    world.get_individualized_location(event).get_infection_parameters().set<mio::abm::MaximumContacts>(100);
    world.get_individualized_location(event).set_testing_scheme(mio::abm::days(2), 1);

    // Add hospital and ICU with 5 maximum contacs.
    auto hospital = world.add_location(mio::abm::LocationType::Hospital);
    world.get_individualized_location(hospital).get_infection_parameters().set<mio::abm::MaximumContacts>(5);
    auto icu = world.add_location(mio::abm::LocationType::ICU);
    world.get_individualized_location(icu).get_infection_parameters().set<mio::abm::MaximumContacts>(5);
>>>>>>> 8135d3c4

    // Add schools, workplaces and shops.
    // At every school there are 600 students. The maximum contacs are 40.
    // Students have to get tested once a week.
    // At every workplace work 100 people (needs to be varified), maximum contacts are 40.
    // People can get tested at work (and do this with 0.5 probability).
    // Add one supermarked per 15.000 people, maximum constacts are assumed to be 20.
<<<<<<< HEAD
    auto shop = world.add_location(mio::LocationType::BasicsShop);
    world.get_individualized_location(shop).get_infection_parameters().set<mio::MaximumContacts>(20);
    world.get_individualized_location(shop).set_capacity(240, 7200);

    auto school = world.add_location(mio::LocationType::School);
    world.get_individualized_location(school).get_infection_parameters().set<mio::MaximumContacts>(40);
    world.get_individualized_location(school).set_testing_scheme(mio::days(7), 1);
    world.get_individualized_location(school).set_capacity(600, 3600);

    auto work = world.add_location(mio::LocationType::Work);
    world.get_individualized_location(work).get_infection_parameters().set<mio::MaximumContacts>(40);
    world.get_individualized_location(work).set_testing_scheme(mio::days(7), 0.5);
    world.get_individualized_location(work).set_capacity(100, 3000);
    int counter_event  = 0;
=======
    auto shop = world.add_location(mio::abm::LocationType::BasicsShop);
    world.get_individualized_location(shop).get_infection_parameters().set<mio::abm::MaximumContacts>(20);

    auto school = world.add_location(mio::abm::LocationType::School);
    world.get_individualized_location(school).get_infection_parameters().set<mio::abm::MaximumContacts>(40);
    world.get_individualized_location(school).set_testing_scheme(mio::abm::days(7), 1);

    auto work = world.add_location(mio::abm::LocationType::Work);
    world.get_individualized_location(work).get_infection_parameters().set<mio::abm::MaximumContacts>(40);
    world.get_individualized_location(work).set_testing_scheme(mio::abm::days(7), 0.5);
>>>>>>> 8135d3c4
    int counter_school = 0;
    int counter_work   = 0;
    int counter_shop   = 0;
    //Assign locations to the people
    auto persons = world.get_persons();
    for (auto& person : persons) {
        //assign shop and event
        person.set_assigned_location(event);
        counter_event++;
        person.set_assigned_location(shop);
        counter_shop++;
        //assign hospital and ICU
        person.set_assigned_location(hospital);
        person.set_assigned_location(icu);
        //assign work/school to people depending on their age
        if (person.get_age() == mio::abm::AgeGroup::Age5to14) {
            person.set_assigned_location(school);
            counter_school++;
        }
        if (person.get_age() == mio::abm::AgeGroup::Age15to34 || person.get_age() == mio::abm::AgeGroup::Age35to59) {
            person.set_assigned_location(work);
            counter_work++;
        }
        //add new school/work/shop if needed
        if (counter_event == 1000) {
            counter_event = 0;
            event         = world.add_location(mio::LocationType::SocialEvent);
            world.get_individualized_location(event).get_infection_parameters().set<mio::MaximumContacts>(100);
            world.get_individualized_location(event).set_testing_scheme(mio::days(2), 1);
            world.get_individualized_location(event).set_capacity(100, 375);
        }
        if (counter_school == 600) {
            counter_school = 0;
<<<<<<< HEAD
            school         = world.add_location(mio::LocationType::School);
            world.get_individualized_location(school).get_infection_parameters().set<mio::MaximumContacts>(40);
            world.get_individualized_location(school).set_testing_scheme(mio::days(7), 1);
            world.get_individualized_location(school).set_capacity(600, 3600);
        }
        if (counter_work == 100) {
            counter_work = 0;
            work         = world.add_location(mio::LocationType::Work);
            world.get_individualized_location(work).get_infection_parameters().set<mio::MaximumContacts>(40);
            world.get_individualized_location(work).set_testing_scheme(mio::days(7), 0.5);
            world.get_individualized_location(work).set_capacity(100, 3000);
        }
        if (counter_shop == 15000) {
            counter_shop = 0;
            shop         = world.add_location(mio::LocationType::BasicsShop);
            world.get_individualized_location(shop).get_infection_parameters().set<mio::MaximumContacts>(20);
            world.get_individualized_location(shop).set_capacity(240, 7200);
=======
            school         = world.add_location(mio::abm::LocationType::School);
            world.get_individualized_location(school).get_infection_parameters().set<mio::abm::MaximumContacts>(40);
        }
        if (counter_work == 100) {
            counter_work = 0;
            work         = world.add_location(mio::abm::LocationType::Work);
            world.get_individualized_location(work).get_infection_parameters().set<mio::abm::MaximumContacts>(40);
        }
        if (counter_shop == 15000) {
            counter_shop = 0;
            shop         = world.add_location(mio::abm::LocationType::BasicsShop);
            world.get_individualized_location(shop).get_infection_parameters().set<mio::abm::MaximumContacts>(20);
>>>>>>> 8135d3c4
        }
    }
}

/**
 * Assign an infection state to each person.
 */

void assign_infection_state(mio::abm::World& world, double exposed_pct, double infected_pct, double carrier_pct,
                            double recovered_pct)
{
    auto persons = world.get_persons();
    for (auto& person : persons) {
        world.set_infection_state(person,
                                  determine_infection_state(exposed_pct, infected_pct, carrier_pct, recovered_pct));
    }
}

int main()
{
    //mio::set_log_level(mio::LogLevel::warn);

    // Set seeds of previous run for debugging:
    // mio::thread_local_rng().seed({...});

    //Print seeds to be able to use them again for debugging:
    //printf("Seeds: ");
    //for (auto s : mio::thread_local_rng().get_seeds()) {
    //    printf("%u, ", s);
    //}
    //printf("\n");

    // Assumed percentage of infection state at the beginning of the simulation.
    double exposed_pct = 0.01, infected_pct = 0.08, carrier_pct = 0.05, recovered_pct = 0.01;

    //Set global infection parameters (similar to infection parameters in SECIR model) and initialize the world
<<<<<<< HEAD
    mio::GlobalInfectionParameters abm_params;

    abm_params.set<mio::IncubationPeriod>({{mio::AbmAgeGroup::Count, mio::VaccinationState::Count}, 4.});
    abm_params.set<mio::SusceptibleToExposedByCarrier>({{mio::AbmAgeGroup::Count, mio::VaccinationState::Count}, 0.02});
    abm_params.set<mio::SusceptibleToExposedByInfected>(
        {{mio::AbmAgeGroup::Count, mio::VaccinationState::Count}, 0.02});

    //0-4
    abm_params.get<mio::CarrierToInfected>()[{mio::AbmAgeGroup::Age0to4, mio::VaccinationState::Unvaccinated}]  = 0.276;
    abm_params.get<mio::CarrierToRecovered>()[{mio::AbmAgeGroup::Age0to4, mio::VaccinationState::Unvaccinated}] = 0.092;
    abm_params.get<mio::InfectedToRecovered>()[{mio::AbmAgeGroup::Age0to4, mio::VaccinationState::Unvaccinated}] =
        0.142;
    abm_params.get<mio::InfectedToSevere>()[{mio::AbmAgeGroup::Age0to4, mio::VaccinationState::Unvaccinated}]  = 0.001;
    abm_params.get<mio::SevereToRecovered>()[{mio::AbmAgeGroup::Age0to4, mio::VaccinationState::Unvaccinated}] = 0.186;
    abm_params.get<mio::SevereToCritical>()[{mio::AbmAgeGroup::Age0to4, mio::VaccinationState::Unvaccinated}]  = 0.015;
    abm_params.get<mio::CriticalToRecovered>()[{mio::AbmAgeGroup::Age0to4, mio::VaccinationState::Unvaccinated}] =
        0.143;
    abm_params.get<mio::CriticalToDead>()[{mio::AbmAgeGroup::Age0to4, mio::VaccinationState::Unvaccinated}] = 0.001;
    abm_params.get<mio::RecoveredToSusceptible>()[{mio::AbmAgeGroup::Age0to4, mio::VaccinationState::Unvaccinated}] =
        0.;

    //5-14
    abm_params.get<mio::CarrierToInfected>()[{mio::AbmAgeGroup::Age5to14, mio::VaccinationState::Unvaccinated}] = 0.276;
    abm_params.get<mio::CarrierToRecovered>()[{mio::AbmAgeGroup::Age5to14, mio::VaccinationState::Unvaccinated}] =
        0.092;
    abm_params.get<mio::InfectedToRecovered>()[{mio::AbmAgeGroup::Age5to14, mio::VaccinationState::Unvaccinated}] =
        0.142;
    abm_params.get<mio::InfectedToSevere>()[{mio::AbmAgeGroup::Age5to14, mio::VaccinationState::Unvaccinated}]  = 0.001;
    abm_params.get<mio::SevereToRecovered>()[{mio::AbmAgeGroup::Age5to14, mio::VaccinationState::Unvaccinated}] = 0.186;
    abm_params.get<mio::SevereToCritical>()[{mio::AbmAgeGroup::Age5to14, mio::VaccinationState::Unvaccinated}]  = 0.015;
    abm_params.get<mio::CriticalToRecovered>()[{mio::AbmAgeGroup::Age5to14, mio::VaccinationState::Unvaccinated}] =
        0.143;
    abm_params.get<mio::CriticalToDead>()[{mio::AbmAgeGroup::Age5to14, mio::VaccinationState::Unvaccinated}] = 0.001;
    abm_params.get<mio::RecoveredToSusceptible>()[{mio::AbmAgeGroup::Age5to14, mio::VaccinationState::Unvaccinated}] =
        0.;

    //15-34
    abm_params.get<mio::CarrierToInfected>()[{mio::AbmAgeGroup::Age15to34, mio::VaccinationState::Unvaccinated}] =
        0.315;
    abm_params.get<mio::CarrierToRecovered>()[{mio::AbmAgeGroup::Age15to34, mio::VaccinationState::Unvaccinated}] =
        0.079;
    abm_params.get<mio::InfectedToRecovered>()[{mio::AbmAgeGroup::Age15to34, mio::VaccinationState::Unvaccinated}] =
        0.139;
    abm_params.get<mio::InfectedToSevere>()[{mio::AbmAgeGroup::Age15to34, mio::VaccinationState::Unvaccinated}] = 0.003;
    abm_params.get<mio::SevereToRecovered>()[{mio::AbmAgeGroup::Age15to34, mio::VaccinationState::Unvaccinated}] =
        0.157;
    abm_params.get<mio::SevereToCritical>()[{mio::AbmAgeGroup::Age15to34, mio::VaccinationState::Unvaccinated}] = 0.013;
    abm_params.get<mio::CriticalToRecovered>()[{mio::AbmAgeGroup::Age15to34, mio::VaccinationState::Unvaccinated}] =
        0.126;
    abm_params.get<mio::CriticalToDead>()[{mio::AbmAgeGroup::Age15to34, mio::VaccinationState::Unvaccinated}] = 0.021;
    abm_params.get<mio::RecoveredToSusceptible>()[{mio::AbmAgeGroup::Age15to34, mio::VaccinationState::Unvaccinated}] =
        0.;

    //35-59
    abm_params.get<mio::CarrierToInfected>()[{mio::AbmAgeGroup::Age35to59, mio::VaccinationState::Unvaccinated}] =
        0.315;
    abm_params.get<mio::CarrierToRecovered>()[{mio::AbmAgeGroup::Age35to59, mio::VaccinationState::Unvaccinated}] =
        0.079;
    abm_params.get<mio::InfectedToRecovered>()[{mio::AbmAgeGroup::Age35to59, mio::VaccinationState::Unvaccinated}] =
        0.136;
    abm_params.get<mio::InfectedToSevere>()[{mio::AbmAgeGroup::Age35to59, mio::VaccinationState::Unvaccinated}] = 0.009;
    abm_params.get<mio::SevereToRecovered>()[{mio::AbmAgeGroup::Age35to59, mio::VaccinationState::Unvaccinated}] =
        0.113;
    abm_params.get<mio::SevereToCritical>()[{mio::AbmAgeGroup::Age35to59, mio::VaccinationState::Unvaccinated}] = 0.02;
    abm_params.get<mio::CriticalToRecovered>()[{mio::AbmAgeGroup::Age35to59, mio::VaccinationState::Unvaccinated}] =
        0.05;
    abm_params.get<mio::CriticalToDead>()[{mio::AbmAgeGroup::Age35to59, mio::VaccinationState::Unvaccinated}] = 0.008;
    abm_params.get<mio::RecoveredToSusceptible>()[{mio::AbmAgeGroup::Age35to59, mio::VaccinationState::Unvaccinated}] =
        0.;

    //60-79
    abm_params.get<mio::CarrierToInfected>()[{mio::AbmAgeGroup::Age60to79, mio::VaccinationState::Unvaccinated}] =
        0.315;
    abm_params.get<mio::CarrierToRecovered>()[{mio::AbmAgeGroup::Age60to79, mio::VaccinationState::Unvaccinated}] =
        0.079;
    abm_params.get<mio::InfectedToRecovered>()[{mio::AbmAgeGroup::Age60to79, mio::VaccinationState::Unvaccinated}] =
        0.123;
    abm_params.get<mio::InfectedToSevere>()[{mio::AbmAgeGroup::Age60to79, mio::VaccinationState::Unvaccinated}] = 0.024;
    abm_params.get<mio::SevereToRecovered>()[{mio::AbmAgeGroup::Age60to79, mio::VaccinationState::Unvaccinated}] =
        0.083;
    abm_params.get<mio::SevereToCritical>()[{mio::AbmAgeGroup::Age60to79, mio::VaccinationState::Unvaccinated}] = 0.035;
    abm_params.get<mio::CriticalToRecovered>()[{mio::AbmAgeGroup::Age60to79, mio::VaccinationState::Unvaccinated}] =
        0.035;
    abm_params.get<mio::CriticalToDead>()[{mio::AbmAgeGroup::Age60to79, mio::VaccinationState::Unvaccinated}] = 0.023;
    abm_params.get<mio::RecoveredToSusceptible>()[{mio::AbmAgeGroup::Age60to79, mio::VaccinationState::Unvaccinated}] =
        0.;

    //80+
    abm_params.get<mio::CarrierToInfected>()[{mio::AbmAgeGroup::Age80plus, mio::VaccinationState::Unvaccinated}] =
        0.315;
    abm_params.get<mio::CarrierToRecovered>()[{mio::AbmAgeGroup::Age80plus, mio::VaccinationState::Unvaccinated}] =
        0.079;
    abm_params.get<mio::InfectedToRecovered>()[{mio::AbmAgeGroup::Age80plus, mio::VaccinationState::Unvaccinated}] =
        0.115;
    abm_params.get<mio::InfectedToSevere>()[{mio::AbmAgeGroup::Age80plus, mio::VaccinationState::Unvaccinated}] = 0.033;
    abm_params.get<mio::SevereToRecovered>()[{mio::AbmAgeGroup::Age80plus, mio::VaccinationState::Unvaccinated}] =
        0.055;
    abm_params.get<mio::SevereToCritical>()[{mio::AbmAgeGroup::Age80plus, mio::VaccinationState::Unvaccinated}] = 0.036;
    abm_params.get<mio::CriticalToRecovered>()[{mio::AbmAgeGroup::Age80plus, mio::VaccinationState::Unvaccinated}] =
        0.035;
    abm_params.get<mio::CriticalToDead>()[{mio::AbmAgeGroup::Age80plus, mio::VaccinationState::Unvaccinated}] = 0.052;
    abm_params.get<mio::RecoveredToSusceptible>()[{mio::AbmAgeGroup::Age80plus, mio::VaccinationState::Unvaccinated}] =
        0.;

    // Set each parameter for vaccinated people

    //0-4
    abm_params.get<mio::CarrierToInfected>()[{mio::AbmAgeGroup::Age0to4, mio::VaccinationState::Vaccinated}]   = 0.161;
    abm_params.get<mio::CarrierToRecovered>()[{mio::AbmAgeGroup::Age0to4, mio::VaccinationState::Vaccinated}]  = 0.132;
    abm_params.get<mio::InfectedToRecovered>()[{mio::AbmAgeGroup::Age0to4, mio::VaccinationState::Vaccinated}] = 0.143;
    abm_params.get<mio::InfectedToSevere>()[{mio::AbmAgeGroup::Age0to4, mio::VaccinationState::Vaccinated}]    = 0.001;
    abm_params.get<mio::SevereToRecovered>()[{mio::AbmAgeGroup::Age0to4, mio::VaccinationState::Vaccinated}]   = 0.186;
    abm_params.get<mio::SevereToCritical>()[{mio::AbmAgeGroup::Age0to4, mio::VaccinationState::Vaccinated}]    = 0.015;
    abm_params.get<mio::CriticalToRecovered>()[{mio::AbmAgeGroup::Age0to4, mio::VaccinationState::Vaccinated}] = 0.143;
    abm_params.get<mio::CriticalToDead>()[{mio::AbmAgeGroup::Age0to4, mio::VaccinationState::Vaccinated}]      = 0.001;
    abm_params.get<mio::RecoveredToSusceptible>()[{mio::AbmAgeGroup::Age0to4, mio::VaccinationState::Vaccinated}] = 0.0;

    //5-14
    abm_params.get<mio::CarrierToInfected>()[{mio::AbmAgeGroup::Age5to14, mio::VaccinationState::Vaccinated}]   = 0.161;
    abm_params.get<mio::CarrierToRecovered>()[{mio::AbmAgeGroup::Age5to14, mio::VaccinationState::Vaccinated}]  = 0.132;
    abm_params.get<mio::InfectedToRecovered>()[{mio::AbmAgeGroup::Age5to14, mio::VaccinationState::Vaccinated}] = 0.143;
    abm_params.get<mio::InfectedToSevere>()[{mio::AbmAgeGroup::Age5to14, mio::VaccinationState::Vaccinated}]    = 0.001;
    abm_params.get<mio::SevereToRecovered>()[{mio::AbmAgeGroup::Age5to14, mio::VaccinationState::Vaccinated}]   = 0.186;
    abm_params.get<mio::SevereToCritical>()[{mio::AbmAgeGroup::Age5to14, mio::VaccinationState::Vaccinated}]    = 0.015;
    abm_params.get<mio::CriticalToRecovered>()[{mio::AbmAgeGroup::Age5to14, mio::VaccinationState::Vaccinated}] = 0.143;
    abm_params.get<mio::CriticalToDead>()[{mio::AbmAgeGroup::Age5to14, mio::VaccinationState::Vaccinated}]      = 0.001;
    abm_params.get<mio::RecoveredToSusceptible>()[{mio::AbmAgeGroup::Age5to14, mio::VaccinationState::Vaccinated}] =
        0.0;

    //15-34
    abm_params.get<mio::CarrierToInfected>()[{mio::AbmAgeGroup::Age15to34, mio::VaccinationState::Vaccinated}]  = 0.179;
    abm_params.get<mio::CarrierToRecovered>()[{mio::AbmAgeGroup::Age15to34, mio::VaccinationState::Vaccinated}] = 0.126;
    abm_params.get<mio::InfectedToRecovered>()[{mio::AbmAgeGroup::Age15to34, mio::VaccinationState::Vaccinated}] =
        0.142;
    abm_params.get<mio::InfectedToSevere>()[{mio::AbmAgeGroup::Age15to34, mio::VaccinationState::Vaccinated}]  = 0.001;
    abm_params.get<mio::SevereToRecovered>()[{mio::AbmAgeGroup::Age15to34, mio::VaccinationState::Vaccinated}] = 0.157;
    abm_params.get<mio::SevereToCritical>()[{mio::AbmAgeGroup::Age15to34, mio::VaccinationState::Vaccinated}]  = 0.013;
    abm_params.get<mio::CriticalToRecovered>()[{mio::AbmAgeGroup::Age15to34, mio::VaccinationState::Vaccinated}] =
        0.126;
    abm_params.get<mio::CriticalToDead>()[{mio::AbmAgeGroup::Age15to34, mio::VaccinationState::Vaccinated}] = 0.021;
    abm_params.get<mio::RecoveredToSusceptible>()[{mio::AbmAgeGroup::Age15to34, mio::VaccinationState::Vaccinated}] =
        0.0;

    //35-59
    abm_params.get<mio::CarrierToInfected>()[{mio::AbmAgeGroup::Age35to59, mio::VaccinationState::Vaccinated}]  = 0.179;
    abm_params.get<mio::CarrierToRecovered>()[{mio::AbmAgeGroup::Age35to59, mio::VaccinationState::Vaccinated}] = 0.126;
    abm_params.get<mio::InfectedToRecovered>()[{mio::AbmAgeGroup::Age35to59, mio::VaccinationState::Vaccinated}] =
        0.141;
    abm_params.get<mio::InfectedToSevere>()[{mio::AbmAgeGroup::Age35to59, mio::VaccinationState::Vaccinated}]  = 0.003;
    abm_params.get<mio::SevereToRecovered>()[{mio::AbmAgeGroup::Age35to59, mio::VaccinationState::Vaccinated}] = 0.113;
    abm_params.get<mio::SevereToCritical>()[{mio::AbmAgeGroup::Age35to59, mio::VaccinationState::Vaccinated}]  = 0.02;
    abm_params.get<mio::CriticalToRecovered>()[{mio::AbmAgeGroup::Age35to59, mio::VaccinationState::Vaccinated}] = 0.05;
    abm_params.get<mio::CriticalToDead>()[{mio::AbmAgeGroup::Age35to59, mio::VaccinationState::Vaccinated}] = 0.008;
    abm_params.get<mio::RecoveredToSusceptible>()[{mio::AbmAgeGroup::Age35to59, mio::VaccinationState::Vaccinated}] =
        0.0;

    //60-79
    abm_params.get<mio::CarrierToInfected>()[{mio::AbmAgeGroup::Age60to79, mio::VaccinationState::Vaccinated}]  = 0.179;
    abm_params.get<mio::CarrierToRecovered>()[{mio::AbmAgeGroup::Age60to79, mio::VaccinationState::Vaccinated}] = 0.126;
    abm_params.get<mio::InfectedToRecovered>()[{mio::AbmAgeGroup::Age60to79, mio::VaccinationState::Vaccinated}] =
        0.136;
    abm_params.get<mio::InfectedToSevere>()[{mio::AbmAgeGroup::Age60to79, mio::VaccinationState::Vaccinated}]  = 0.009;
    abm_params.get<mio::SevereToRecovered>()[{mio::AbmAgeGroup::Age60to79, mio::VaccinationState::Vaccinated}] = 0.083;
    abm_params.get<mio::SevereToCritical>()[{mio::AbmAgeGroup::Age60to79, mio::VaccinationState::Vaccinated}]  = 0.035;
    abm_params.get<mio::CriticalToRecovered>()[{mio::AbmAgeGroup::Age60to79, mio::VaccinationState::Vaccinated}] =
        0.035;
    abm_params.get<mio::CriticalToDead>()[{mio::AbmAgeGroup::Age60to79, mio::VaccinationState::Vaccinated}] = 0.023;
    abm_params.get<mio::RecoveredToSusceptible>()[{mio::AbmAgeGroup::Age60to79, mio::VaccinationState::Vaccinated}] =
        0.0;

    //80+
    abm_params.get<mio::CarrierToInfected>()[{mio::AbmAgeGroup::Age80plus, mio::VaccinationState::Vaccinated}]  = 0.179;
    abm_params.get<mio::CarrierToRecovered>()[{mio::AbmAgeGroup::Age80plus, mio::VaccinationState::Vaccinated}] = 0.126;
    abm_params.get<mio::InfectedToRecovered>()[{mio::AbmAgeGroup::Age80plus, mio::VaccinationState::Vaccinated}] =
        0.133;
    abm_params.get<mio::InfectedToSevere>()[{mio::AbmAgeGroup::Age80plus, mio::VaccinationState::Vaccinated}]  = 0.012;
    abm_params.get<mio::SevereToRecovered>()[{mio::AbmAgeGroup::Age80plus, mio::VaccinationState::Vaccinated}] = 0.055;
    abm_params.get<mio::SevereToCritical>()[{mio::AbmAgeGroup::Age80plus, mio::VaccinationState::Vaccinated}]  = 0.036;
    abm_params.get<mio::CriticalToRecovered>()[{mio::AbmAgeGroup::Age80plus, mio::VaccinationState::Vaccinated}] =
        0.035;
    abm_params.get<mio::CriticalToDead>()[{mio::AbmAgeGroup::Age80plus, mio::VaccinationState::Vaccinated}] = 0.052;
    abm_params.get<mio::RecoveredToSusceptible>()[{mio::AbmAgeGroup::Age80plus, mio::VaccinationState::Vaccinated}] =
        0.0;

    for (auto age = mio::Index<mio::AbmAgeGroup>(0); age < mio::AbmAgeGroup::Count; ++age) {
        abm_params.get<mio::IncubationPeriod>()[{age, mio::VaccinationState::Vaccinated}]               = 4.;
        abm_params.get<mio::SusceptibleToExposedByCarrier>()[{age, mio::VaccinationState::Vaccinated}]  = 0.02;
        abm_params.get<mio::SusceptibleToExposedByInfected>()[{age, mio::VaccinationState::Vaccinated}] = 0.02;
        abm_params.get<mio::CarrierToRecovered>()[{age, mio::VaccinationState::Vaccinated}]             = 0.15;
        abm_params.get<mio::InfectedToRecovered>()[{age, mio::VaccinationState::Vaccinated}]            = 0.15;
        abm_params.get<mio::InfectedToSevere>()[{age, mio::VaccinationState::Vaccinated}]               = 0.05;
        abm_params.get<mio::SevereToRecovered>()[{age, mio::VaccinationState::Vaccinated}]              = 0.05;
        abm_params.get<mio::SevereToCritical>()[{age, mio::VaccinationState::Vaccinated}]               = 0.005;
        abm_params.get<mio::CriticalToRecovered>()[{age, mio::VaccinationState::Vaccinated}]            = 0.05;
        abm_params.get<mio::CriticalToDead>()[{age, mio::VaccinationState::Vaccinated}]                 = 0.005;
        abm_params.get<mio::RecoveredToSusceptible>()[{age, mio::VaccinationState::Vaccinated}]         = 0.05;
    }

    auto world = mio::World(abm_params);
=======
    mio::abm::GlobalInfectionParameters infection_params;

    // Set same parameter for all age groups
    infection_params.get<mio::abm::IncubationPeriod>() = 4.; 
    infection_params.get<mio::abm::SusceptibleToExposedByCarrier>() = 0.02;
    infection_params.get<mio::abm::SusceptibleToExposedByInfected>() = 0.02;
    infection_params.get<mio::abm::CarrierToInfected>() = 0.15;
    infection_params.get<mio::abm::CarrierToRecovered>() = 0.15;
    infection_params.get<mio::abm::InfectedToRecovered>() = 0.2;
    infection_params.get<mio::abm::InfectedToSevere>() = 0.03;
    infection_params.get<mio::abm::SevereToRecovered>() = 0.1;
    infection_params.get<mio::abm::SevereToCritical>() = 0.1;
    infection_params.get<mio::abm::CriticalToRecovered>() = 0.02;
    infection_params.get<mio::abm::CriticalToDead>() = 0.06;
    infection_params.get<mio::abm::RecoveredToSusceptible>() = 0.1;

    // Set parameters for vaccinated people of all age groups
    infection_params.get<mio::abm::IncubationPeriod>().slice(mio::abm::VaccinationState::Vaccinated)               = 4.;
    infection_params.get<mio::abm::SusceptibleToExposedByCarrier>().slice(mio::abm::VaccinationState::Vaccinated)  = 0.02;
    infection_params.get<mio::abm::SusceptibleToExposedByInfected>().slice(mio::abm::VaccinationState::Vaccinated) = 0.02;
    infection_params.get<mio::abm::CarrierToRecovered>().slice(mio::abm::VaccinationState::Vaccinated)             = 0.15;
    infection_params.get<mio::abm::InfectedToRecovered>().slice(mio::abm::VaccinationState::Vaccinated)            = 0.15;
    infection_params.get<mio::abm::InfectedToSevere>().slice(mio::abm::VaccinationState::Vaccinated)               = 0.05;
    infection_params.get<mio::abm::SevereToRecovered>().slice(mio::abm::VaccinationState::Vaccinated)              = 0.05;
    infection_params.get<mio::abm::SevereToCritical>().slice(mio::abm::VaccinationState::Vaccinated)               = 0.005;
    infection_params.get<mio::abm::CriticalToRecovered>().slice(mio::abm::VaccinationState::Vaccinated)            = 0.5;
    infection_params.get<mio::abm::CriticalToDead>().slice(mio::abm::VaccinationState::Vaccinated)                 = 0.005;
    infection_params.get<mio::abm::RecoveredToSusceptible>().slice(mio::abm::VaccinationState::Vaccinated)         = 0.05;

    auto world = mio::abm::World(infection_params);
>>>>>>> 8135d3c4

    // Create the world object from statistical data.
    create_world_from_statistical_data(world);

    // Assign an infection state to each person.
    assign_infection_state(world, exposed_pct, infected_pct, carrier_pct, recovered_pct);

    // Add locations and assign locations to the people.
    create_assign_locations(world);

    auto t0         = mio::abm::TimePoint(0);
    auto t_lockdown = mio::abm::TimePoint(0) + mio::abm::days(20);
    auto tmax       = mio::abm::TimePoint(0) + mio::abm::days(60);

    // During the lockdown, 60% of people work from home and schools are closed for 90% of students.
    // Social events are very rare.
<<<<<<< HEAD
    mio::set_home_office(t_lockdown, 0.6, world.get_migration_parameters());
    mio::set_school_closure(t_lockdown, 0.9, world.get_migration_parameters());
    mio::close_social_events(t_lockdown, 0.95, world.get_migration_parameters());
=======
    mio::abm::set_home_office(t_lockdown, 0.25, world.get_migration_parameters());
    mio::abm::set_school_closure(t_lockdown, 0.9, world.get_migration_parameters());
    mio::abm::close_social_events(t_lockdown, 0.9, world.get_migration_parameters());
>>>>>>> 8135d3c4

    auto sim = mio::abm::Simulation(t0, std::move(world));

    sim.advance(tmax);

    // The results are saved in a table with 9 rows.
    // The first row is t = time, the others correspond to the number of people with a certain infection state at this time:
    // S = Susceptible, E = Exposed, C= Carrier, I= Infected, I_s = Infected_Severe,
    // I_c = Infected_Critical, R_C = Recovered_Carrier, R_I = Recovered_Infected, D = Dead
    // E.g. the following gnuplot skrips plots detected infections and deaths.
    // plot "abm.txt" using 1:5 with lines title "infected (detected)", "abm.txt" using 1:10 with lines title "dead"
    // set xlabel "days"
    // set ylabel "number of people"
    // set title "ABM Example"
    // set output "abm.png"
    // set terminal png
    // replot
    auto f_abm = fopen("abm.txt", "w");
    fprintf(f_abm, "# t S E C I I_s I_c R_C R_I D\n");
    for (auto i = 0; i < sim.get_result().get_num_time_points(); ++i) {
        fprintf(f_abm, "%f ", sim.get_result().get_time(i));
        auto v = sim.get_result().get_value(i);
        for (auto j = 0; j < v.size(); ++j) {
            fprintf(f_abm, "%f", v[j]);
            if (j < v.size() - 1) {
                fprintf(f_abm, " ");
            }
        }
        if (i < sim.get_result().get_num_time_points() - 1) {
            fprintf(f_abm, "\n");
        }
    }
    fclose(f_abm);
}<|MERGE_RESOLUTION|>--- conflicted
+++ resolved
@@ -33,20 +33,13 @@
 mio::abm::InfectionState determine_infection_state(double exposed, double infected, double carrier, double recovered)
 {
     double susceptible          = 1 - exposed - infected - carrier - recovered;
-<<<<<<< HEAD
     std::vector<double> weights = {susceptible,  exposed,      carrier,       infected / 3,
                                    infected / 3, infected / 3, recovered / 2, recovered / 2};
-    if (weights.size() != (size_t)mio::InfectionState::Count - 1) {
-        mio::log_error("Initialization in ABM wrong, please correct vector length.");
-    }
-    uint32_t state = mio::DiscreteDistribution<size_t>::get_instance()(weights);
-    return (mio::InfectionState)state;
-=======
-    std::vector<double> weights = {susceptible,  exposed,       carrier,      infected / 2,
-                                   infected / 2, recovered / 2, recovered / 2};
-    uint32_t state              = (uint32_t)mio::DiscreteDistribution<size_t>::get_instance()(weights);
+    if (weights.size() != (size_t)mio::abm::InfectionState::Count - 1) {
+        mio::abm::log_error("Initialization in ABM wrong, please correct vector length.");
+    }
+    uint32_t state = mio::abm::DiscreteDistribution<size_t>::get_instance()(weights);
     return (mio::abm::InfectionState)state;
->>>>>>> 8135d3c4
 }
 
 /**
@@ -289,30 +282,18 @@
     // Add one social event with 100 maximum contacts.
     // Maximum contacs limit the number of people that a person can infect while being at this location.
     // People have to get tested in the 2 days before the event
-<<<<<<< HEAD
-    auto event = world.add_location(mio::LocationType::SocialEvent);
-    world.get_individualized_location(event).get_infection_parameters().set<mio::MaximumContacts>(100);
-    world.get_individualized_location(event).set_testing_scheme(mio::days(2), 1);
-    world.get_individualized_location(event).set_capacity(100, 375);
-
-    // Add hospital and ICU with 5 maximum contacs.
-    auto hospital = world.add_location(mio::LocationType::Hospital);
-    world.get_individualized_location(hospital).get_infection_parameters().set<mio::MaximumContacts>(5);
-    world.get_individualized_location(hospital).set_capacity(584, 26242);
-    auto icu = world.add_location(mio::LocationType::ICU);
-    world.get_individualized_location(icu).get_infection_parameters().set<mio::MaximumContacts>(5);
-    world.get_individualized_location(icu).set_capacity(30, 1350);
-=======
     auto event = world.add_location(mio::abm::LocationType::SocialEvent);
     world.get_individualized_location(event).get_infection_parameters().set<mio::abm::MaximumContacts>(100);
     world.get_individualized_location(event).set_testing_scheme(mio::abm::days(2), 1);
+    world.get_individualized_location(event).set_capacity(100, 375);
 
     // Add hospital and ICU with 5 maximum contacs.
     auto hospital = world.add_location(mio::abm::LocationType::Hospital);
     world.get_individualized_location(hospital).get_infection_parameters().set<mio::abm::MaximumContacts>(5);
+    world.get_individualized_location(hospital).set_capacity(584, 26242);
     auto icu = world.add_location(mio::abm::LocationType::ICU);
     world.get_individualized_location(icu).get_infection_parameters().set<mio::abm::MaximumContacts>(5);
->>>>>>> 8135d3c4
+    world.get_individualized_location(icu).set_capacity(30, 1350);
 
     // Add schools, workplaces and shops.
     // At every school there are 600 students. The maximum contacs are 40.
@@ -320,33 +301,20 @@
     // At every workplace work 100 people (needs to be varified), maximum contacts are 40.
     // People can get tested at work (and do this with 0.5 probability).
     // Add one supermarked per 15.000 people, maximum constacts are assumed to be 20.
-<<<<<<< HEAD
-    auto shop = world.add_location(mio::LocationType::BasicsShop);
-    world.get_individualized_location(shop).get_infection_parameters().set<mio::MaximumContacts>(20);
-    world.get_individualized_location(shop).set_capacity(240, 7200);
-
-    auto school = world.add_location(mio::LocationType::School);
-    world.get_individualized_location(school).get_infection_parameters().set<mio::MaximumContacts>(40);
-    world.get_individualized_location(school).set_testing_scheme(mio::days(7), 1);
-    world.get_individualized_location(school).set_capacity(600, 3600);
-
-    auto work = world.add_location(mio::LocationType::Work);
-    world.get_individualized_location(work).get_infection_parameters().set<mio::MaximumContacts>(40);
-    world.get_individualized_location(work).set_testing_scheme(mio::days(7), 0.5);
-    world.get_individualized_location(work).set_capacity(100, 3000);
-    int counter_event  = 0;
-=======
     auto shop = world.add_location(mio::abm::LocationType::BasicsShop);
     world.get_individualized_location(shop).get_infection_parameters().set<mio::abm::MaximumContacts>(20);
+    world.get_individualized_location(shop).set_capacity(240, 7200);
 
     auto school = world.add_location(mio::abm::LocationType::School);
     world.get_individualized_location(school).get_infection_parameters().set<mio::abm::MaximumContacts>(40);
     world.get_individualized_location(school).set_testing_scheme(mio::abm::days(7), 1);
+    world.get_individualized_location(school).set_capacity(600, 3600);
 
     auto work = world.add_location(mio::abm::LocationType::Work);
     world.get_individualized_location(work).get_infection_parameters().set<mio::abm::MaximumContacts>(40);
     world.get_individualized_location(work).set_testing_scheme(mio::abm::days(7), 0.5);
->>>>>>> 8135d3c4
+    world.get_individualized_location(work).set_capacity(100, 3000);
+    int counter_event  = 0;
     int counter_school = 0;
     int counter_work   = 0;
     int counter_shop   = 0;
@@ -373,45 +341,30 @@
         //add new school/work/shop if needed
         if (counter_event == 1000) {
             counter_event = 0;
-            event         = world.add_location(mio::LocationType::SocialEvent);
-            world.get_individualized_location(event).get_infection_parameters().set<mio::MaximumContacts>(100);
-            world.get_individualized_location(event).set_testing_scheme(mio::days(2), 1);
+            event         = world.add_location(mio::abm::LocationType::SocialEvent);
+            world.get_individualized_location(event).get_infection_parameters().set<mio::abm::MaximumContacts>(100);
+            world.get_individualized_location(event).set_testing_scheme(mio::abm::days(2), 1);
             world.get_individualized_location(event).set_capacity(100, 375);
         }
         if (counter_school == 600) {
             counter_school = 0;
-<<<<<<< HEAD
-            school         = world.add_location(mio::LocationType::School);
-            world.get_individualized_location(school).get_infection_parameters().set<mio::MaximumContacts>(40);
-            world.get_individualized_location(school).set_testing_scheme(mio::days(7), 1);
-            world.get_individualized_location(school).set_capacity(600, 3600);
-        }
-        if (counter_work == 100) {
-            counter_work = 0;
-            work         = world.add_location(mio::LocationType::Work);
-            world.get_individualized_location(work).get_infection_parameters().set<mio::MaximumContacts>(40);
-            world.get_individualized_location(work).set_testing_scheme(mio::days(7), 0.5);
-            world.get_individualized_location(work).set_capacity(100, 3000);
-        }
-        if (counter_shop == 15000) {
-            counter_shop = 0;
-            shop         = world.add_location(mio::LocationType::BasicsShop);
-            world.get_individualized_location(shop).get_infection_parameters().set<mio::MaximumContacts>(20);
-            world.get_individualized_location(shop).set_capacity(240, 7200);
-=======
             school         = world.add_location(mio::abm::LocationType::School);
             world.get_individualized_location(school).get_infection_parameters().set<mio::abm::MaximumContacts>(40);
+            world.get_individualized_location(school).set_testing_scheme(mio::abm::days(7), 1);
+            world.get_individualized_location(school).set_capacity(600, 3600);
         }
         if (counter_work == 100) {
             counter_work = 0;
             work         = world.add_location(mio::abm::LocationType::Work);
             world.get_individualized_location(work).get_infection_parameters().set<mio::abm::MaximumContacts>(40);
+            world.get_individualized_location(work).set_testing_scheme(mio::abm::days(7), 0.5);
+            world.get_individualized_location(work).set_capacity(100, 3000);
         }
         if (counter_shop == 15000) {
             counter_shop = 0;
             shop         = world.add_location(mio::abm::LocationType::BasicsShop);
             world.get_individualized_location(shop).get_infection_parameters().set<mio::abm::MaximumContacts>(20);
->>>>>>> 8135d3c4
+            world.get_individualized_location(shop).set_capacity(240, 7200);
         }
     }
 }
@@ -432,14 +385,14 @@
 
 int main()
 {
-    //mio::set_log_level(mio::LogLevel::warn);
+    //mio::abm::set_log_level(mio::abm::LogLevel::warn);
 
     // Set seeds of previous run for debugging:
-    // mio::thread_local_rng().seed({...});
+    // mio::abm::thread_local_rng().seed({...});
 
     //Print seeds to be able to use them again for debugging:
     //printf("Seeds: ");
-    //for (auto s : mio::thread_local_rng().get_seeds()) {
+    //for (auto s : mio::abm::thread_local_rng().get_seeds()) {
     //    printf("%u, ", s);
     //}
     //printf("\n");
@@ -448,238 +401,205 @@
     double exposed_pct = 0.01, infected_pct = 0.08, carrier_pct = 0.05, recovered_pct = 0.01;
 
     //Set global infection parameters (similar to infection parameters in SECIR model) and initialize the world
-<<<<<<< HEAD
-    mio::GlobalInfectionParameters abm_params;
-
-    abm_params.set<mio::IncubationPeriod>({{mio::AbmAgeGroup::Count, mio::VaccinationState::Count}, 4.});
-    abm_params.set<mio::SusceptibleToExposedByCarrier>({{mio::AbmAgeGroup::Count, mio::VaccinationState::Count}, 0.02});
-    abm_params.set<mio::SusceptibleToExposedByInfected>(
-        {{mio::AbmAgeGroup::Count, mio::VaccinationState::Count}, 0.02});
+    mio::abm::GlobalInfectionParameters infection_params;
+
+    abm_params.set<mio::abm::IncubationPeriod>({{mio::abm::AgeGroup::Count, mio::abm::VaccinationState::Count}, 4.});
+    abm_params.set<mio::abm::SusceptibleToExposedByCarrier>({{mio::abm::AgeGroup::Count, mio::abm::VaccinationState::Count}, 0.02});
+    abm_params.set<mio::abm::SusceptibleToExposedByInfected>(
+        {{mio::abm::AgeGroup::Count, mio::abm::VaccinationState::Count}, 0.02});
 
     //0-4
-    abm_params.get<mio::CarrierToInfected>()[{mio::AbmAgeGroup::Age0to4, mio::VaccinationState::Unvaccinated}]  = 0.276;
-    abm_params.get<mio::CarrierToRecovered>()[{mio::AbmAgeGroup::Age0to4, mio::VaccinationState::Unvaccinated}] = 0.092;
-    abm_params.get<mio::InfectedToRecovered>()[{mio::AbmAgeGroup::Age0to4, mio::VaccinationState::Unvaccinated}] =
+    abm_params.get<mio::abm::CarrierToInfected>()[{mio::abm::AgeGroup::Age0to4, mio::abm::VaccinationState::Unvaccinated}]  = 0.276;
+    abm_params.get<mio::abm::CarrierToRecovered>()[{mio::abm::AgeGroup::Age0to4, mio::abm::VaccinationState::Unvaccinated}] = 0.092;
+    abm_params.get<mio::abm::InfectedToRecovered>()[{mio::abm::AgeGroup::Age0to4, mio::abm::VaccinationState::Unvaccinated}] =
         0.142;
-    abm_params.get<mio::InfectedToSevere>()[{mio::AbmAgeGroup::Age0to4, mio::VaccinationState::Unvaccinated}]  = 0.001;
-    abm_params.get<mio::SevereToRecovered>()[{mio::AbmAgeGroup::Age0to4, mio::VaccinationState::Unvaccinated}] = 0.186;
-    abm_params.get<mio::SevereToCritical>()[{mio::AbmAgeGroup::Age0to4, mio::VaccinationState::Unvaccinated}]  = 0.015;
-    abm_params.get<mio::CriticalToRecovered>()[{mio::AbmAgeGroup::Age0to4, mio::VaccinationState::Unvaccinated}] =
+    abm_params.get<mio::abm::InfectedToSevere>()[{mio::abm::AgeGroup::Age0to4, mio::abm::VaccinationState::Unvaccinated}]  = 0.001;
+    abm_params.get<mio::abm::SevereToRecovered>()[{mio::abm::AgeGroup::Age0to4, mio::abm::VaccinationState::Unvaccinated}] = 0.186;
+    abm_params.get<mio::abm::SevereToCritical>()[{mio::abm::AgeGroup::Age0to4, mio::abm::VaccinationState::Unvaccinated}]  = 0.015;
+    abm_params.get<mio::abm::CriticalToRecovered>()[{mio::abm::AgeGroup::Age0to4, mio::abm::VaccinationState::Unvaccinated}] =
         0.143;
-    abm_params.get<mio::CriticalToDead>()[{mio::AbmAgeGroup::Age0to4, mio::VaccinationState::Unvaccinated}] = 0.001;
-    abm_params.get<mio::RecoveredToSusceptible>()[{mio::AbmAgeGroup::Age0to4, mio::VaccinationState::Unvaccinated}] =
+    abm_params.get<mio::abm::CriticalToDead>()[{mio::abm::AgeGroup::Age0to4, mio::abm::VaccinationState::Unvaccinated}] = 0.001;
+    abm_params.get<mio::abm::RecoveredToSusceptible>()[{mio::abm::AgeGroup::Age0to4, mio::abm::VaccinationState::Unvaccinated}] =
         0.;
 
     //5-14
-    abm_params.get<mio::CarrierToInfected>()[{mio::AbmAgeGroup::Age5to14, mio::VaccinationState::Unvaccinated}] = 0.276;
-    abm_params.get<mio::CarrierToRecovered>()[{mio::AbmAgeGroup::Age5to14, mio::VaccinationState::Unvaccinated}] =
+    abm_params.get<mio::abm::CarrierToInfected>()[{mio::abm::AgeGroup::Age5to14, mio::abm::VaccinationState::Unvaccinated}] = 0.276;
+    abm_params.get<mio::abm::CarrierToRecovered>()[{mio::abm::AgeGroup::Age5to14, mio::abm::VaccinationState::Unvaccinated}] =
         0.092;
-    abm_params.get<mio::InfectedToRecovered>()[{mio::AbmAgeGroup::Age5to14, mio::VaccinationState::Unvaccinated}] =
+    abm_params.get<mio::abm::InfectedToRecovered>()[{mio::abm::AgeGroup::Age5to14, mio::abm::VaccinationState::Unvaccinated}] =
         0.142;
-    abm_params.get<mio::InfectedToSevere>()[{mio::AbmAgeGroup::Age5to14, mio::VaccinationState::Unvaccinated}]  = 0.001;
-    abm_params.get<mio::SevereToRecovered>()[{mio::AbmAgeGroup::Age5to14, mio::VaccinationState::Unvaccinated}] = 0.186;
-    abm_params.get<mio::SevereToCritical>()[{mio::AbmAgeGroup::Age5to14, mio::VaccinationState::Unvaccinated}]  = 0.015;
-    abm_params.get<mio::CriticalToRecovered>()[{mio::AbmAgeGroup::Age5to14, mio::VaccinationState::Unvaccinated}] =
+    abm_params.get<mio::abm::InfectedToSevere>()[{mio::abm::AgeGroup::Age5to14, mio::abm::VaccinationState::Unvaccinated}]  = 0.001;
+    abm_params.get<mio::abm::SevereToRecovered>()[{mio::abm::AgeGroup::Age5to14, mio::abm::VaccinationState::Unvaccinated}] = 0.186;
+    abm_params.get<mio::abm::SevereToCritical>()[{mio::abm::AgeGroup::Age5to14, mio::abm::VaccinationState::Unvaccinated}]  = 0.015;
+    abm_params.get<mio::abm::CriticalToRecovered>()[{mio::abm::AgeGroup::Age5to14, mio::abm::VaccinationState::Unvaccinated}] =
         0.143;
-    abm_params.get<mio::CriticalToDead>()[{mio::AbmAgeGroup::Age5to14, mio::VaccinationState::Unvaccinated}] = 0.001;
-    abm_params.get<mio::RecoveredToSusceptible>()[{mio::AbmAgeGroup::Age5to14, mio::VaccinationState::Unvaccinated}] =
+    abm_params.get<mio::abm::CriticalToDead>()[{mio::abm::AgeGroup::Age5to14, mio::abm::VaccinationState::Unvaccinated}] = 0.001;
+    abm_params.get<mio::abm::RecoveredToSusceptible>()[{mio::abm::AgeGroup::Age5to14, mio::abm::VaccinationState::Unvaccinated}] =
         0.;
 
     //15-34
-    abm_params.get<mio::CarrierToInfected>()[{mio::AbmAgeGroup::Age15to34, mio::VaccinationState::Unvaccinated}] =
+    abm_params.get<mio::abm::CarrierToInfected>()[{mio::abm::AgeGroup::Age15to34, mio::abm::VaccinationState::Unvaccinated}] =
         0.315;
-    abm_params.get<mio::CarrierToRecovered>()[{mio::AbmAgeGroup::Age15to34, mio::VaccinationState::Unvaccinated}] =
+    abm_params.get<mio::abm::CarrierToRecovered>()[{mio::abm::AgeGroup::Age15to34, mio::abm::VaccinationState::Unvaccinated}] =
         0.079;
-    abm_params.get<mio::InfectedToRecovered>()[{mio::AbmAgeGroup::Age15to34, mio::VaccinationState::Unvaccinated}] =
+    abm_params.get<mio::abm::InfectedToRecovered>()[{mio::abm::AgeGroup::Age15to34, mio::abm::VaccinationState::Unvaccinated}] =
         0.139;
-    abm_params.get<mio::InfectedToSevere>()[{mio::AbmAgeGroup::Age15to34, mio::VaccinationState::Unvaccinated}] = 0.003;
-    abm_params.get<mio::SevereToRecovered>()[{mio::AbmAgeGroup::Age15to34, mio::VaccinationState::Unvaccinated}] =
+    abm_params.get<mio::abm::InfectedToSevere>()[{mio::abm::AgeGroup::Age15to34, mio::abm::VaccinationState::Unvaccinated}] = 0.003;
+    abm_params.get<mio::abm::SevereToRecovered>()[{mio::abm::AgeGroup::Age15to34, mio::abm::VaccinationState::Unvaccinated}] =
         0.157;
-    abm_params.get<mio::SevereToCritical>()[{mio::AbmAgeGroup::Age15to34, mio::VaccinationState::Unvaccinated}] = 0.013;
-    abm_params.get<mio::CriticalToRecovered>()[{mio::AbmAgeGroup::Age15to34, mio::VaccinationState::Unvaccinated}] =
+    abm_params.get<mio::abm::SevereToCritical>()[{mio::abm::AgeGroup::Age15to34, mio::abm::VaccinationState::Unvaccinated}] = 0.013;
+    abm_params.get<mio::abm::CriticalToRecovered>()[{mio::abm::AgeGroup::Age15to34, mio::abm::VaccinationState::Unvaccinated}] =
         0.126;
-    abm_params.get<mio::CriticalToDead>()[{mio::AbmAgeGroup::Age15to34, mio::VaccinationState::Unvaccinated}] = 0.021;
-    abm_params.get<mio::RecoveredToSusceptible>()[{mio::AbmAgeGroup::Age15to34, mio::VaccinationState::Unvaccinated}] =
+    abm_params.get<mio::abm::CriticalToDead>()[{mio::abm::AgeGroup::Age15to34, mio::abm::VaccinationState::Unvaccinated}] = 0.021;
+    abm_params.get<mio::abm::RecoveredToSusceptible>()[{mio::abm::AgeGroup::Age15to34, mio::abm::VaccinationState::Unvaccinated}] =
         0.;
 
     //35-59
-    abm_params.get<mio::CarrierToInfected>()[{mio::AbmAgeGroup::Age35to59, mio::VaccinationState::Unvaccinated}] =
+    abm_params.get<mio::abm::CarrierToInfected>()[{mio::abm::AgeGroup::Age35to59, mio::abm::VaccinationState::Unvaccinated}] =
         0.315;
-    abm_params.get<mio::CarrierToRecovered>()[{mio::AbmAgeGroup::Age35to59, mio::VaccinationState::Unvaccinated}] =
+    abm_params.get<mio::abm::CarrierToRecovered>()[{mio::abm::AgeGroup::Age35to59, mio::abm::VaccinationState::Unvaccinated}] =
         0.079;
-    abm_params.get<mio::InfectedToRecovered>()[{mio::AbmAgeGroup::Age35to59, mio::VaccinationState::Unvaccinated}] =
+    abm_params.get<mio::abm::InfectedToRecovered>()[{mio::abm::AgeGroup::Age35to59, mio::abm::VaccinationState::Unvaccinated}] =
         0.136;
-    abm_params.get<mio::InfectedToSevere>()[{mio::AbmAgeGroup::Age35to59, mio::VaccinationState::Unvaccinated}] = 0.009;
-    abm_params.get<mio::SevereToRecovered>()[{mio::AbmAgeGroup::Age35to59, mio::VaccinationState::Unvaccinated}] =
+    abm_params.get<mio::abm::InfectedToSevere>()[{mio::abm::AgeGroup::Age35to59, mio::abm::VaccinationState::Unvaccinated}] = 0.009;
+    abm_params.get<mio::abm::SevereToRecovered>()[{mio::abm::AgeGroup::Age35to59, mio::abm::VaccinationState::Unvaccinated}] =
         0.113;
-    abm_params.get<mio::SevereToCritical>()[{mio::AbmAgeGroup::Age35to59, mio::VaccinationState::Unvaccinated}] = 0.02;
-    abm_params.get<mio::CriticalToRecovered>()[{mio::AbmAgeGroup::Age35to59, mio::VaccinationState::Unvaccinated}] =
+    abm_params.get<mio::abm::SevereToCritical>()[{mio::abm::AgeGroup::Age35to59, mio::abm::VaccinationState::Unvaccinated}] = 0.02;
+    abm_params.get<mio::abm::CriticalToRecovered>()[{mio::abm::AgeGroup::Age35to59, mio::abm::VaccinationState::Unvaccinated}] =
         0.05;
-    abm_params.get<mio::CriticalToDead>()[{mio::AbmAgeGroup::Age35to59, mio::VaccinationState::Unvaccinated}] = 0.008;
-    abm_params.get<mio::RecoveredToSusceptible>()[{mio::AbmAgeGroup::Age35to59, mio::VaccinationState::Unvaccinated}] =
+    abm_params.get<mio::abm::CriticalToDead>()[{mio::abm::AgeGroup::Age35to59, mio::abm::VaccinationState::Unvaccinated}] = 0.008;
+    abm_params.get<mio::abm::RecoveredToSusceptible>()[{mio::abm::AgeGroup::Age35to59, mio::abm::VaccinationState::Unvaccinated}] =
         0.;
 
     //60-79
-    abm_params.get<mio::CarrierToInfected>()[{mio::AbmAgeGroup::Age60to79, mio::VaccinationState::Unvaccinated}] =
+    abm_params.get<mio::abm::CarrierToInfected>()[{mio::abm::AgeGroup::Age60to79, mio::abm::VaccinationState::Unvaccinated}] =
         0.315;
-    abm_params.get<mio::CarrierToRecovered>()[{mio::AbmAgeGroup::Age60to79, mio::VaccinationState::Unvaccinated}] =
+    abm_params.get<mio::abm::CarrierToRecovered>()[{mio::abm::AgeGroup::Age60to79, mio::abm::VaccinationState::Unvaccinated}] =
         0.079;
-    abm_params.get<mio::InfectedToRecovered>()[{mio::AbmAgeGroup::Age60to79, mio::VaccinationState::Unvaccinated}] =
+    abm_params.get<mio::abm::InfectedToRecovered>()[{mio::abm::AgeGroup::Age60to79, mio::abm::VaccinationState::Unvaccinated}] =
         0.123;
-    abm_params.get<mio::InfectedToSevere>()[{mio::AbmAgeGroup::Age60to79, mio::VaccinationState::Unvaccinated}] = 0.024;
-    abm_params.get<mio::SevereToRecovered>()[{mio::AbmAgeGroup::Age60to79, mio::VaccinationState::Unvaccinated}] =
+    abm_params.get<mio::abm::InfectedToSevere>()[{mio::abm::AgeGroup::Age60to79, mio::abm::VaccinationState::Unvaccinated}] = 0.024;
+    abm_params.get<mio::abm::SevereToRecovered>()[{mio::abm::AgeGroup::Age60to79, mio::abm::VaccinationState::Unvaccinated}] =
         0.083;
-    abm_params.get<mio::SevereToCritical>()[{mio::AbmAgeGroup::Age60to79, mio::VaccinationState::Unvaccinated}] = 0.035;
-    abm_params.get<mio::CriticalToRecovered>()[{mio::AbmAgeGroup::Age60to79, mio::VaccinationState::Unvaccinated}] =
+    abm_params.get<mio::abm::SevereToCritical>()[{mio::abm::AgeGroup::Age60to79, mio::abm::VaccinationState::Unvaccinated}] = 0.035;
+    abm_params.get<mio::abm::CriticalToRecovered>()[{mio::abm::AgeGroup::Age60to79, mio::abm::VaccinationState::Unvaccinated}] =
         0.035;
-    abm_params.get<mio::CriticalToDead>()[{mio::AbmAgeGroup::Age60to79, mio::VaccinationState::Unvaccinated}] = 0.023;
-    abm_params.get<mio::RecoveredToSusceptible>()[{mio::AbmAgeGroup::Age60to79, mio::VaccinationState::Unvaccinated}] =
+    abm_params.get<mio::abm::CriticalToDead>()[{mio::abm::AgeGroup::Age60to79, mio::abm::VaccinationState::Unvaccinated}] = 0.023;
+    abm_params.get<mio::abm::RecoveredToSusceptible>()[{mio::abm::AgeGroup::Age60to79, mio::abm::VaccinationState::Unvaccinated}] =
         0.;
 
     //80+
-    abm_params.get<mio::CarrierToInfected>()[{mio::AbmAgeGroup::Age80plus, mio::VaccinationState::Unvaccinated}] =
+    abm_params.get<mio::abm::CarrierToInfected>()[{mio::abm::AgeGroup::Age80plus, mio::abm::VaccinationState::Unvaccinated}] =
         0.315;
-    abm_params.get<mio::CarrierToRecovered>()[{mio::AbmAgeGroup::Age80plus, mio::VaccinationState::Unvaccinated}] =
+    abm_params.get<mio::abm::CarrierToRecovered>()[{mio::abm::AgeGroup::Age80plus, mio::abm::VaccinationState::Unvaccinated}] =
         0.079;
-    abm_params.get<mio::InfectedToRecovered>()[{mio::AbmAgeGroup::Age80plus, mio::VaccinationState::Unvaccinated}] =
+    abm_params.get<mio::abm::InfectedToRecovered>()[{mio::abm::AgeGroup::Age80plus, mio::abm::VaccinationState::Unvaccinated}] =
         0.115;
-    abm_params.get<mio::InfectedToSevere>()[{mio::AbmAgeGroup::Age80plus, mio::VaccinationState::Unvaccinated}] = 0.033;
-    abm_params.get<mio::SevereToRecovered>()[{mio::AbmAgeGroup::Age80plus, mio::VaccinationState::Unvaccinated}] =
+    abm_params.get<mio::abm::InfectedToSevere>()[{mio::abm::AgeGroup::Age80plus, mio::abm::VaccinationState::Unvaccinated}] = 0.033;
+    abm_params.get<mio::abm::SevereToRecovered>()[{mio::abm::AgeGroup::Age80plus, mio::abm::VaccinationState::Unvaccinated}] =
         0.055;
-    abm_params.get<mio::SevereToCritical>()[{mio::AbmAgeGroup::Age80plus, mio::VaccinationState::Unvaccinated}] = 0.036;
-    abm_params.get<mio::CriticalToRecovered>()[{mio::AbmAgeGroup::Age80plus, mio::VaccinationState::Unvaccinated}] =
+    abm_params.get<mio::abm::SevereToCritical>()[{mio::abm::AgeGroup::Age80plus, mio::abm::VaccinationState::Unvaccinated}] = 0.036;
+    abm_params.get<mio::abm::CriticalToRecovered>()[{mio::abm::AgeGroup::Age80plus, mio::abm::VaccinationState::Unvaccinated}] =
         0.035;
-    abm_params.get<mio::CriticalToDead>()[{mio::AbmAgeGroup::Age80plus, mio::VaccinationState::Unvaccinated}] = 0.052;
-    abm_params.get<mio::RecoveredToSusceptible>()[{mio::AbmAgeGroup::Age80plus, mio::VaccinationState::Unvaccinated}] =
+    abm_params.get<mio::abm::CriticalToDead>()[{mio::abm::AgeGroup::Age80plus, mio::abm::VaccinationState::Unvaccinated}] = 0.052;
+    abm_params.get<mio::abm::RecoveredToSusceptible>()[{mio::abm::AgeGroup::Age80plus, mio::abm::VaccinationState::Unvaccinated}] =
         0.;
 
     // Set each parameter for vaccinated people
 
     //0-4
-    abm_params.get<mio::CarrierToInfected>()[{mio::AbmAgeGroup::Age0to4, mio::VaccinationState::Vaccinated}]   = 0.161;
-    abm_params.get<mio::CarrierToRecovered>()[{mio::AbmAgeGroup::Age0to4, mio::VaccinationState::Vaccinated}]  = 0.132;
-    abm_params.get<mio::InfectedToRecovered>()[{mio::AbmAgeGroup::Age0to4, mio::VaccinationState::Vaccinated}] = 0.143;
-    abm_params.get<mio::InfectedToSevere>()[{mio::AbmAgeGroup::Age0to4, mio::VaccinationState::Vaccinated}]    = 0.001;
-    abm_params.get<mio::SevereToRecovered>()[{mio::AbmAgeGroup::Age0to4, mio::VaccinationState::Vaccinated}]   = 0.186;
-    abm_params.get<mio::SevereToCritical>()[{mio::AbmAgeGroup::Age0to4, mio::VaccinationState::Vaccinated}]    = 0.015;
-    abm_params.get<mio::CriticalToRecovered>()[{mio::AbmAgeGroup::Age0to4, mio::VaccinationState::Vaccinated}] = 0.143;
-    abm_params.get<mio::CriticalToDead>()[{mio::AbmAgeGroup::Age0to4, mio::VaccinationState::Vaccinated}]      = 0.001;
-    abm_params.get<mio::RecoveredToSusceptible>()[{mio::AbmAgeGroup::Age0to4, mio::VaccinationState::Vaccinated}] = 0.0;
+    abm_params.get<mio::abm::CarrierToInfected>()[{mio::abm::AgeGroup::Age0to4, mio::abm::VaccinationState::Vaccinated}]   = 0.161;
+    abm_params.get<mio::abm::CarrierToRecovered>()[{mio::abm::AgeGroup::Age0to4, mio::abm::VaccinationState::Vaccinated}]  = 0.132;
+    abm_params.get<mio::abm::InfectedToRecovered>()[{mio::abm::AgeGroup::Age0to4, mio::abm::VaccinationState::Vaccinated}] = 0.143;
+    abm_params.get<mio::abm::InfectedToSevere>()[{mio::abm::AgeGroup::Age0to4, mio::abm::VaccinationState::Vaccinated}]    = 0.001;
+    abm_params.get<mio::abm::SevereToRecovered>()[{mio::abm::AgeGroup::Age0to4, mio::abm::VaccinationState::Vaccinated}]   = 0.186;
+    abm_params.get<mio::abm::SevereToCritical>()[{mio::abm::AgeGroup::Age0to4, mio::abm::VaccinationState::Vaccinated}]    = 0.015;
+    abm_params.get<mio::abm::CriticalToRecovered>()[{mio::abm::AgeGroup::Age0to4, mio::abm::VaccinationState::Vaccinated}] = 0.143;
+    abm_params.get<mio::abm::CriticalToDead>()[{mio::abm::AgeGroup::Age0to4, mio::abm::VaccinationState::Vaccinated}]      = 0.001;
+    abm_params.get<mio::abm::RecoveredToSusceptible>()[{mio::abm::AgeGroup::Age0to4, mio::abm::VaccinationState::Vaccinated}] = 0.0;
 
     //5-14
-    abm_params.get<mio::CarrierToInfected>()[{mio::AbmAgeGroup::Age5to14, mio::VaccinationState::Vaccinated}]   = 0.161;
-    abm_params.get<mio::CarrierToRecovered>()[{mio::AbmAgeGroup::Age5to14, mio::VaccinationState::Vaccinated}]  = 0.132;
-    abm_params.get<mio::InfectedToRecovered>()[{mio::AbmAgeGroup::Age5to14, mio::VaccinationState::Vaccinated}] = 0.143;
-    abm_params.get<mio::InfectedToSevere>()[{mio::AbmAgeGroup::Age5to14, mio::VaccinationState::Vaccinated}]    = 0.001;
-    abm_params.get<mio::SevereToRecovered>()[{mio::AbmAgeGroup::Age5to14, mio::VaccinationState::Vaccinated}]   = 0.186;
-    abm_params.get<mio::SevereToCritical>()[{mio::AbmAgeGroup::Age5to14, mio::VaccinationState::Vaccinated}]    = 0.015;
-    abm_params.get<mio::CriticalToRecovered>()[{mio::AbmAgeGroup::Age5to14, mio::VaccinationState::Vaccinated}] = 0.143;
-    abm_params.get<mio::CriticalToDead>()[{mio::AbmAgeGroup::Age5to14, mio::VaccinationState::Vaccinated}]      = 0.001;
-    abm_params.get<mio::RecoveredToSusceptible>()[{mio::AbmAgeGroup::Age5to14, mio::VaccinationState::Vaccinated}] =
+    abm_params.get<mio::abm::CarrierToInfected>()[{mio::abm::AgeGroup::Age5to14, mio::abm::VaccinationState::Vaccinated}]   = 0.161;
+    abm_params.get<mio::abm::CarrierToRecovered>()[{mio::abm::AgeGroup::Age5to14, mio::abm::VaccinationState::Vaccinated}]  = 0.132;
+    abm_params.get<mio::abm::InfectedToRecovered>()[{mio::abm::AgeGroup::Age5to14, mio::abm::VaccinationState::Vaccinated}] = 0.143;
+    abm_params.get<mio::abm::InfectedToSevere>()[{mio::abm::AgeGroup::Age5to14, mio::abm::VaccinationState::Vaccinated}]    = 0.001;
+    abm_params.get<mio::abm::SevereToRecovered>()[{mio::abm::AgeGroup::Age5to14, mio::abm::VaccinationState::Vaccinated}]   = 0.186;
+    abm_params.get<mio::abm::SevereToCritical>()[{mio::abm::AgeGroup::Age5to14, mio::abm::VaccinationState::Vaccinated}]    = 0.015;
+    abm_params.get<mio::abm::CriticalToRecovered>()[{mio::abm::AgeGroup::Age5to14, mio::abm::VaccinationState::Vaccinated}] = 0.143;
+    abm_params.get<mio::abm::CriticalToDead>()[{mio::abm::AgeGroup::Age5to14, mio::abm::VaccinationState::Vaccinated}]      = 0.001;
+    abm_params.get<mio::abm::RecoveredToSusceptible>()[{mio::abm::AgeGroup::Age5to14, mio::abm::VaccinationState::Vaccinated}] =
         0.0;
 
     //15-34
-    abm_params.get<mio::CarrierToInfected>()[{mio::AbmAgeGroup::Age15to34, mio::VaccinationState::Vaccinated}]  = 0.179;
-    abm_params.get<mio::CarrierToRecovered>()[{mio::AbmAgeGroup::Age15to34, mio::VaccinationState::Vaccinated}] = 0.126;
-    abm_params.get<mio::InfectedToRecovered>()[{mio::AbmAgeGroup::Age15to34, mio::VaccinationState::Vaccinated}] =
+    abm_params.get<mio::abm::CarrierToInfected>()[{mio::abm::AgeGroup::Age15to34, mio::abm::VaccinationState::Vaccinated}]  = 0.179;
+    abm_params.get<mio::abm::CarrierToRecovered>()[{mio::abm::AgeGroup::Age15to34, mio::abm::VaccinationState::Vaccinated}] = 0.126;
+    abm_params.get<mio::abm::InfectedToRecovered>()[{mio::abm::AgeGroup::Age15to34, mio::abm::VaccinationState::Vaccinated}] =
         0.142;
-    abm_params.get<mio::InfectedToSevere>()[{mio::AbmAgeGroup::Age15to34, mio::VaccinationState::Vaccinated}]  = 0.001;
-    abm_params.get<mio::SevereToRecovered>()[{mio::AbmAgeGroup::Age15to34, mio::VaccinationState::Vaccinated}] = 0.157;
-    abm_params.get<mio::SevereToCritical>()[{mio::AbmAgeGroup::Age15to34, mio::VaccinationState::Vaccinated}]  = 0.013;
-    abm_params.get<mio::CriticalToRecovered>()[{mio::AbmAgeGroup::Age15to34, mio::VaccinationState::Vaccinated}] =
+    abm_params.get<mio::abm::InfectedToSevere>()[{mio::abm::AgeGroup::Age15to34, mio::abm::VaccinationState::Vaccinated}]  = 0.001;
+    abm_params.get<mio::abm::SevereToRecovered>()[{mio::abm::AgeGroup::Age15to34, mio::abm::VaccinationState::Vaccinated}] = 0.157;
+    abm_params.get<mio::abm::SevereToCritical>()[{mio::abm::AgeGroup::Age15to34, mio::abm::VaccinationState::Vaccinated}]  = 0.013;
+    abm_params.get<mio::abm::CriticalToRecovered>()[{mio::abm::AgeGroup::Age15to34, mio::abm::VaccinationState::Vaccinated}] =
         0.126;
-    abm_params.get<mio::CriticalToDead>()[{mio::AbmAgeGroup::Age15to34, mio::VaccinationState::Vaccinated}] = 0.021;
-    abm_params.get<mio::RecoveredToSusceptible>()[{mio::AbmAgeGroup::Age15to34, mio::VaccinationState::Vaccinated}] =
+    abm_params.get<mio::abm::CriticalToDead>()[{mio::abm::AgeGroup::Age15to34, mio::abm::VaccinationState::Vaccinated}] = 0.021;
+    abm_params.get<mio::abm::RecoveredToSusceptible>()[{mio::abm::AgeGroup::Age15to34, mio::abm::VaccinationState::Vaccinated}] =
         0.0;
 
     //35-59
-    abm_params.get<mio::CarrierToInfected>()[{mio::AbmAgeGroup::Age35to59, mio::VaccinationState::Vaccinated}]  = 0.179;
-    abm_params.get<mio::CarrierToRecovered>()[{mio::AbmAgeGroup::Age35to59, mio::VaccinationState::Vaccinated}] = 0.126;
-    abm_params.get<mio::InfectedToRecovered>()[{mio::AbmAgeGroup::Age35to59, mio::VaccinationState::Vaccinated}] =
+    abm_params.get<mio::abm::CarrierToInfected>()[{mio::abm::AgeGroup::Age35to59, mio::abm::VaccinationState::Vaccinated}]  = 0.179;
+    abm_params.get<mio::abm::CarrierToRecovered>()[{mio::abm::AgeGroup::Age35to59, mio::abm::VaccinationState::Vaccinated}] = 0.126;
+    abm_params.get<mio::abm::InfectedToRecovered>()[{mio::abm::AgeGroup::Age35to59, mio::abm::VaccinationState::Vaccinated}] =
         0.141;
-    abm_params.get<mio::InfectedToSevere>()[{mio::AbmAgeGroup::Age35to59, mio::VaccinationState::Vaccinated}]  = 0.003;
-    abm_params.get<mio::SevereToRecovered>()[{mio::AbmAgeGroup::Age35to59, mio::VaccinationState::Vaccinated}] = 0.113;
-    abm_params.get<mio::SevereToCritical>()[{mio::AbmAgeGroup::Age35to59, mio::VaccinationState::Vaccinated}]  = 0.02;
-    abm_params.get<mio::CriticalToRecovered>()[{mio::AbmAgeGroup::Age35to59, mio::VaccinationState::Vaccinated}] = 0.05;
-    abm_params.get<mio::CriticalToDead>()[{mio::AbmAgeGroup::Age35to59, mio::VaccinationState::Vaccinated}] = 0.008;
-    abm_params.get<mio::RecoveredToSusceptible>()[{mio::AbmAgeGroup::Age35to59, mio::VaccinationState::Vaccinated}] =
+    abm_params.get<mio::abm::InfectedToSevere>()[{mio::abm::AgeGroup::Age35to59, mio::abm::VaccinationState::Vaccinated}]  = 0.003;
+    abm_params.get<mio::abm::SevereToRecovered>()[{mio::abm::AgeGroup::Age35to59, mio::abm::VaccinationState::Vaccinated}] = 0.113;
+    abm_params.get<mio::abm::SevereToCritical>()[{mio::abm::AgeGroup::Age35to59, mio::abm::VaccinationState::Vaccinated}]  = 0.02;
+    abm_params.get<mio::abm::CriticalToRecovered>()[{mio::abm::AgeGroup::Age35to59, mio::abm::VaccinationState::Vaccinated}] = 0.05;
+    abm_params.get<mio::abm::CriticalToDead>()[{mio::abm::AgeGroup::Age35to59, mio::abm::VaccinationState::Vaccinated}] = 0.008;
+    abm_params.get<mio::abm::RecoveredToSusceptible>()[{mio::abm::AgeGroup::Age35to59, mio::abm::VaccinationState::Vaccinated}] =
         0.0;
 
     //60-79
-    abm_params.get<mio::CarrierToInfected>()[{mio::AbmAgeGroup::Age60to79, mio::VaccinationState::Vaccinated}]  = 0.179;
-    abm_params.get<mio::CarrierToRecovered>()[{mio::AbmAgeGroup::Age60to79, mio::VaccinationState::Vaccinated}] = 0.126;
-    abm_params.get<mio::InfectedToRecovered>()[{mio::AbmAgeGroup::Age60to79, mio::VaccinationState::Vaccinated}] =
+    abm_params.get<mio::abm::CarrierToInfected>()[{mio::abm::AgeGroup::Age60to79, mio::abm::VaccinationState::Vaccinated}]  = 0.179;
+    abm_params.get<mio::abm::CarrierToRecovered>()[{mio::abm::AgeGroup::Age60to79, mio::abm::VaccinationState::Vaccinated}] = 0.126;
+    abm_params.get<mio::abm::InfectedToRecovered>()[{mio::abm::AgeGroup::Age60to79, mio::abm::VaccinationState::Vaccinated}] =
         0.136;
-    abm_params.get<mio::InfectedToSevere>()[{mio::AbmAgeGroup::Age60to79, mio::VaccinationState::Vaccinated}]  = 0.009;
-    abm_params.get<mio::SevereToRecovered>()[{mio::AbmAgeGroup::Age60to79, mio::VaccinationState::Vaccinated}] = 0.083;
-    abm_params.get<mio::SevereToCritical>()[{mio::AbmAgeGroup::Age60to79, mio::VaccinationState::Vaccinated}]  = 0.035;
-    abm_params.get<mio::CriticalToRecovered>()[{mio::AbmAgeGroup::Age60to79, mio::VaccinationState::Vaccinated}] =
+    abm_params.get<mio::abm::InfectedToSevere>()[{mio::abm::AgeGroup::Age60to79, mio::abm::VaccinationState::Vaccinated}]  = 0.009;
+    abm_params.get<mio::abm::SevereToRecovered>()[{mio::abm::AgeGroup::Age60to79, mio::abm::VaccinationState::Vaccinated}] = 0.083;
+    abm_params.get<mio::abm::SevereToCritical>()[{mio::abm::AgeGroup::Age60to79, mio::abm::VaccinationState::Vaccinated}]  = 0.035;
+    abm_params.get<mio::abm::CriticalToRecovered>()[{mio::abm::AgeGroup::Age60to79, mio::abm::VaccinationState::Vaccinated}] =
         0.035;
-    abm_params.get<mio::CriticalToDead>()[{mio::AbmAgeGroup::Age60to79, mio::VaccinationState::Vaccinated}] = 0.023;
-    abm_params.get<mio::RecoveredToSusceptible>()[{mio::AbmAgeGroup::Age60to79, mio::VaccinationState::Vaccinated}] =
+    abm_params.get<mio::abm::CriticalToDead>()[{mio::abm::AgeGroup::Age60to79, mio::abm::VaccinationState::Vaccinated}] = 0.023;
+    abm_params.get<mio::abm::RecoveredToSusceptible>()[{mio::abm::AgeGroup::Age60to79, mio::abm::VaccinationState::Vaccinated}] =
         0.0;
 
     //80+
-    abm_params.get<mio::CarrierToInfected>()[{mio::AbmAgeGroup::Age80plus, mio::VaccinationState::Vaccinated}]  = 0.179;
-    abm_params.get<mio::CarrierToRecovered>()[{mio::AbmAgeGroup::Age80plus, mio::VaccinationState::Vaccinated}] = 0.126;
-    abm_params.get<mio::InfectedToRecovered>()[{mio::AbmAgeGroup::Age80plus, mio::VaccinationState::Vaccinated}] =
+    abm_params.get<mio::abm::CarrierToInfected>()[{mio::abm::AgeGroup::Age80plus, mio::abm::VaccinationState::Vaccinated}]  = 0.179;
+    abm_params.get<mio::abm::CarrierToRecovered>()[{mio::abm::AgeGroup::Age80plus, mio::abm::VaccinationState::Vaccinated}] = 0.126;
+    abm_params.get<mio::abm::InfectedToRecovered>()[{mio::abm::AgeGroup::Age80plus, mio::abm::VaccinationState::Vaccinated}] =
         0.133;
-    abm_params.get<mio::InfectedToSevere>()[{mio::AbmAgeGroup::Age80plus, mio::VaccinationState::Vaccinated}]  = 0.012;
-    abm_params.get<mio::SevereToRecovered>()[{mio::AbmAgeGroup::Age80plus, mio::VaccinationState::Vaccinated}] = 0.055;
-    abm_params.get<mio::SevereToCritical>()[{mio::AbmAgeGroup::Age80plus, mio::VaccinationState::Vaccinated}]  = 0.036;
-    abm_params.get<mio::CriticalToRecovered>()[{mio::AbmAgeGroup::Age80plus, mio::VaccinationState::Vaccinated}] =
+    abm_params.get<mio::abm::InfectedToSevere>()[{mio::abm::AgeGroup::Age80plus, mio::abm::VaccinationState::Vaccinated}]  = 0.012;
+    abm_params.get<mio::abm::SevereToRecovered>()[{mio::abm::AgeGroup::Age80plus, mio::abm::VaccinationState::Vaccinated}] = 0.055;
+    abm_params.get<mio::abm::SevereToCritical>()[{mio::abm::AgeGroup::Age80plus, mio::abm::VaccinationState::Vaccinated}]  = 0.036;
+    abm_params.get<mio::abm::CriticalToRecovered>()[{mio::abm::AgeGroup::Age80plus, mio::abm::VaccinationState::Vaccinated}] =
         0.035;
-    abm_params.get<mio::CriticalToDead>()[{mio::AbmAgeGroup::Age80plus, mio::VaccinationState::Vaccinated}] = 0.052;
-    abm_params.get<mio::RecoveredToSusceptible>()[{mio::AbmAgeGroup::Age80plus, mio::VaccinationState::Vaccinated}] =
+    abm_params.get<mio::abm::CriticalToDead>()[{mio::abm::AgeGroup::Age80plus, mio::abm::VaccinationState::Vaccinated}] = 0.052;
+    abm_params.get<mio::abm::RecoveredToSusceptible>()[{mio::abm::AgeGroup::Age80plus, mio::abm::VaccinationState::Vaccinated}] =
         0.0;
 
-    for (auto age = mio::Index<mio::AbmAgeGroup>(0); age < mio::AbmAgeGroup::Count; ++age) {
-        abm_params.get<mio::IncubationPeriod>()[{age, mio::VaccinationState::Vaccinated}]               = 4.;
-        abm_params.get<mio::SusceptibleToExposedByCarrier>()[{age, mio::VaccinationState::Vaccinated}]  = 0.02;
-        abm_params.get<mio::SusceptibleToExposedByInfected>()[{age, mio::VaccinationState::Vaccinated}] = 0.02;
-        abm_params.get<mio::CarrierToRecovered>()[{age, mio::VaccinationState::Vaccinated}]             = 0.15;
-        abm_params.get<mio::InfectedToRecovered>()[{age, mio::VaccinationState::Vaccinated}]            = 0.15;
-        abm_params.get<mio::InfectedToSevere>()[{age, mio::VaccinationState::Vaccinated}]               = 0.05;
-        abm_params.get<mio::SevereToRecovered>()[{age, mio::VaccinationState::Vaccinated}]              = 0.05;
-        abm_params.get<mio::SevereToCritical>()[{age, mio::VaccinationState::Vaccinated}]               = 0.005;
-        abm_params.get<mio::CriticalToRecovered>()[{age, mio::VaccinationState::Vaccinated}]            = 0.05;
-        abm_params.get<mio::CriticalToDead>()[{age, mio::VaccinationState::Vaccinated}]                 = 0.005;
-        abm_params.get<mio::RecoveredToSusceptible>()[{age, mio::VaccinationState::Vaccinated}]         = 0.05;
-    }
-
-    auto world = mio::World(abm_params);
-=======
-    mio::abm::GlobalInfectionParameters infection_params;
-
-    // Set same parameter for all age groups
-    infection_params.get<mio::abm::IncubationPeriod>() = 4.; 
-    infection_params.get<mio::abm::SusceptibleToExposedByCarrier>() = 0.02;
-    infection_params.get<mio::abm::SusceptibleToExposedByInfected>() = 0.02;
-    infection_params.get<mio::abm::CarrierToInfected>() = 0.15;
-    infection_params.get<mio::abm::CarrierToRecovered>() = 0.15;
-    infection_params.get<mio::abm::InfectedToRecovered>() = 0.2;
-    infection_params.get<mio::abm::InfectedToSevere>() = 0.03;
-    infection_params.get<mio::abm::SevereToRecovered>() = 0.1;
-    infection_params.get<mio::abm::SevereToCritical>() = 0.1;
-    infection_params.get<mio::abm::CriticalToRecovered>() = 0.02;
-    infection_params.get<mio::abm::CriticalToDead>() = 0.06;
-    infection_params.get<mio::abm::RecoveredToSusceptible>() = 0.1;
-
-    // Set parameters for vaccinated people of all age groups
-    infection_params.get<mio::abm::IncubationPeriod>().slice(mio::abm::VaccinationState::Vaccinated)               = 4.;
-    infection_params.get<mio::abm::SusceptibleToExposedByCarrier>().slice(mio::abm::VaccinationState::Vaccinated)  = 0.02;
-    infection_params.get<mio::abm::SusceptibleToExposedByInfected>().slice(mio::abm::VaccinationState::Vaccinated) = 0.02;
-    infection_params.get<mio::abm::CarrierToRecovered>().slice(mio::abm::VaccinationState::Vaccinated)             = 0.15;
-    infection_params.get<mio::abm::InfectedToRecovered>().slice(mio::abm::VaccinationState::Vaccinated)            = 0.15;
-    infection_params.get<mio::abm::InfectedToSevere>().slice(mio::abm::VaccinationState::Vaccinated)               = 0.05;
-    infection_params.get<mio::abm::SevereToRecovered>().slice(mio::abm::VaccinationState::Vaccinated)              = 0.05;
-    infection_params.get<mio::abm::SevereToCritical>().slice(mio::abm::VaccinationState::Vaccinated)               = 0.005;
-    infection_params.get<mio::abm::CriticalToRecovered>().slice(mio::abm::VaccinationState::Vaccinated)            = 0.5;
-    infection_params.get<mio::abm::CriticalToDead>().slice(mio::abm::VaccinationState::Vaccinated)                 = 0.005;
-    infection_params.get<mio::abm::RecoveredToSusceptible>().slice(mio::abm::VaccinationState::Vaccinated)         = 0.05;
+    for (auto age = mio::abm::Index<mio::abm::AgeGroup>(0); age < mio::abm::AgeGroup::Count; ++age) {
+        abm_params.get<mio::abm::IncubationPeriod>()[{age, mio::abm::VaccinationState::Vaccinated}]               = 4.;
+        abm_params.get<mio::abm::SusceptibleToExposedByCarrier>()[{age, mio::abm::VaccinationState::Vaccinated}]  = 0.02;
+        abm_params.get<mio::abm::SusceptibleToExposedByInfected>()[{age, mio::abm::VaccinationState::Vaccinated}] = 0.02;
+        abm_params.get<mio::abm::CarrierToRecovered>()[{age, mio::abm::VaccinationState::Vaccinated}]             = 0.15;
+        abm_params.get<mio::abm::InfectedToRecovered>()[{age, mio::abm::VaccinationState::Vaccinated}]            = 0.15;
+        abm_params.get<mio::abm::InfectedToSevere>()[{age, mio::abm::VaccinationState::Vaccinated}]               = 0.05;
+        abm_params.get<mio::abm::SevereToRecovered>()[{age, mio::abm::VaccinationState::Vaccinated}]              = 0.05;
+        abm_params.get<mio::abm::SevereToCritical>()[{age, mio::abm::VaccinationState::Vaccinated}]               = 0.005;
+        abm_params.get<mio::abm::CriticalToRecovered>()[{age, mio::abm::VaccinationState::Vaccinated}]            = 0.05;
+        abm_params.get<mio::abm::CriticalToDead>()[{age, mio::abm::VaccinationState::Vaccinated}]                 = 0.005;
+        abm_params.get<mio::abm::RecoveredToSusceptible>()[{age, mio::abm::VaccinationState::Vaccinated}]         = 0.05;
+    }
 
     auto world = mio::abm::World(infection_params);
->>>>>>> 8135d3c4
 
     // Create the world object from statistical data.
     create_world_from_statistical_data(world);
@@ -694,17 +614,11 @@
     auto t_lockdown = mio::abm::TimePoint(0) + mio::abm::days(20);
     auto tmax       = mio::abm::TimePoint(0) + mio::abm::days(60);
 
-    // During the lockdown, 60% of people work from home and schools are closed for 90% of students.
+    // During the lockdown, 25% of people work from home and schools are closed for 90% of students.
     // Social events are very rare.
-<<<<<<< HEAD
-    mio::set_home_office(t_lockdown, 0.6, world.get_migration_parameters());
-    mio::set_school_closure(t_lockdown, 0.9, world.get_migration_parameters());
-    mio::close_social_events(t_lockdown, 0.95, world.get_migration_parameters());
-=======
     mio::abm::set_home_office(t_lockdown, 0.25, world.get_migration_parameters());
     mio::abm::set_school_closure(t_lockdown, 0.9, world.get_migration_parameters());
     mio::abm::close_social_events(t_lockdown, 0.9, world.get_migration_parameters());
->>>>>>> 8135d3c4
 
     auto sim = mio::abm::Simulation(t0, std::move(world));
 
