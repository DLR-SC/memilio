--- conflicted
+++ resolved
@@ -134,11 +134,7 @@
         mio::abm::InfectionState infection_state =
             (mio::abm::InfectionState)(rand() % ((uint32_t)mio::abm::InfectionState::Count - 1));
         if (infection_state != mio::abm::InfectionState::Susceptible)
-<<<<<<< HEAD
-            person.add_new_infection(mio::abm::Infection(mio::abm::VirusVariant::Wildtype, person.get_age(),
-=======
             person.add_new_infection(mio::abm::Infection(rng, mio::abm::VirusVariant::Wildtype, person.get_age(),
->>>>>>> 687fa256
                                                          world.get_global_infection_parameters(), start_date,
                                                          infection_state));
     }
