/*
* Copyright (C) 2020-2024 MEmilio
*
* Authors: Khoa Nguyen
*
* Contact: Martin J. Kuehn <Martin.Kuehn@DLR.de>
*
* Licensed under the Apache License, Version 2.0 (the "License");
* you may not use this file except in compliance with the License.
* You may obtain a copy of the License at
*
*     http://www.apache.org/licenses/LICENSE-2.0
*
* Unless required by applicable law or agreed to in writing, software
* distributed under the License is distributed on an "AS IS" BASIS,
* WITHOUT WARRANTIES OR CONDITIONS OF ANY KIND, either express or implied.
* See the License for the specific language governing permissions and
* limitations under the License.
*/
#include "abm/abm.h"
#include "abm/household.h"
#include <fstream>
#include <string>
#include <iostream>
#include "abm/common_abm_loggers.h"

<<<<<<< HEAD
template <typename T>
void write_results_to_file(const T& history)
{
    auto logg = std::get<0>(history.get_log());
    // The results are saved in a table with 9 rows.
    // The first row is t = time, the others correspond to the number of people with a certain infection state at this time:
    // S = Susceptible, E = Exposed, I_NS = InfectedNoSymptoms, I_Sy = InfectedSymptoms, I_Sev = InfectedSevere,
    // I_Crit = InfectedCritical, R = Recovered, D = Dead
    std::ofstream myfile("abm_minimal.txt", std::ios::out);
    myfile << "# t S E I_NS I_Sy I_Sev I_Crit R D\n";
    for (auto i = 0; i < logg.get_num_time_points(); ++i) {
        myfile << logg.get_time(i);
        auto v = logg.get_value(i);
        for (auto j = 0; j < v.size(); ++j) {
            myfile << v[j];
            if (j < v.size() - 1) {
                myfile << " ";
            }
        }
        if (i < logg.get_num_time_points() - 1) {
            myfile << "\n";
        }
    }
    std::cout << "Results written to abm_minimal.txt" << std::endl;
}

=======
>>>>>>> 65aaf890
int main()
{
    // This is a minimal example with children and adults < 60 year old.
    // We divided them into 4 different age groups, which are defined as follows:
    size_t num_age_groups         = 4;
    const auto age_group_0_to_4   = mio::AgeGroup(0);
    const auto age_group_5_to_14  = mio::AgeGroup(1);
    const auto age_group_15_to_34 = mio::AgeGroup(2);
    const auto age_group_35_to_59 = mio::AgeGroup(3);

    // Create the world with 4 age groups.
    auto world = mio::abm::World(num_age_groups);

    // Set same infection parameter for all age groups. For example, the incubation period is 4 days.
    world.parameters.get<mio::abm::IncubationPeriod>() = 4.;

    // Set the age group the can go to school is AgeGroup(1) (i.e. 5-14)
    world.parameters.get<mio::abm::AgeGroupGotoSchool>() = {age_group_5_to_14};
    // Set the age group the can go to work is AgeGroup(2) and AgeGroup(3) (i.e. 15-34 and 35-59)
    world.parameters.get<mio::abm::AgeGroupGotoWork>() = {age_group_15_to_34, age_group_35_to_59};

    // Check if the parameters satisfy their contraints.
    world.parameters.check_constraints();

    // There are 10 households for each household group.
    int n_households = 10;

    // For more than 1 family households we need families. These are parents and children and randoms (which are distributed like the data we have for these households).
    auto child = mio::abm::HouseholdMember(num_age_groups); // A child is 50/50% 0-4 or 5-14.
    child.set_age_weight(age_group_0_to_4, 1);
    child.set_age_weight(age_group_0_to_4, 1);

    auto parent = mio::abm::HouseholdMember(num_age_groups); // A parent is 50/50% 15-34 or 35-59.
    parent.set_age_weight(age_group_15_to_34, 1);
    parent.set_age_weight(age_group_35_to_59, 1);

    // Two-person household with one parent and one child.
    auto twoPersonHousehold_group = mio::abm::HouseholdGroup();
    auto twoPersonHousehold_full  = mio::abm::Household();
    twoPersonHousehold_full.add_members(child, 1);
    twoPersonHousehold_full.add_members(parent, 1);
    twoPersonHousehold_group.add_households(twoPersonHousehold_full, n_households);
    add_household_group_to_world(world, twoPersonHousehold_group);

    // Three-person household with two parent and one child.
    auto threePersonHousehold_group = mio::abm::HouseholdGroup();
    auto threePersonHousehold_full  = mio::abm::Household();
    threePersonHousehold_full.add_members(child, 1);
    threePersonHousehold_full.add_members(parent, 2);
    threePersonHousehold_group.add_households(threePersonHousehold_full, n_households);
    add_household_group_to_world(world, threePersonHousehold_group);

    // Add one social event with 5 maximum contacts.
    // Maximum contacs limit the number of people that a person can infect while being at this location.
    auto event = world.add_location(mio::abm::LocationType::SocialEvent);
    world.get_individualized_location(event).get_infection_parameters().set<mio::abm::MaximumContacts>(5);
    // Add hospital and ICU with 5 maximum contacs.
    auto hospital = world.add_location(mio::abm::LocationType::Hospital);
    world.get_individualized_location(hospital).get_infection_parameters().set<mio::abm::MaximumContacts>(5);
    auto icu = world.add_location(mio::abm::LocationType::ICU);
    world.get_individualized_location(icu).get_infection_parameters().set<mio::abm::MaximumContacts>(5);
    // Add one supermarket, maximum constacts are assumed to be 20.
    auto shop = world.add_location(mio::abm::LocationType::BasicsShop);
    world.get_individualized_location(shop).get_infection_parameters().set<mio::abm::MaximumContacts>(20);
    // At every school, the maximum contacts are 20.
    auto school = world.add_location(mio::abm::LocationType::School);
    world.get_individualized_location(school).get_infection_parameters().set<mio::abm::MaximumContacts>(20);
    // At every workplace, maximum contacts are 20.
    auto work = world.add_location(mio::abm::LocationType::Work);
    world.get_individualized_location(work).get_infection_parameters().set<mio::abm::MaximumContacts>(20);

    // Increase aerosol transmission for all locations
    world.parameters.get<mio::abm::AerosolTransmissionRates>() = 10.0;
    // Increase contact rate for all people between 15 and 34 (i.e. people meet more often in the same location)
    world.get_individualized_location(work)
        .get_infection_parameters()
        .get<mio::abm::ContactRates>()[{age_group_15_to_34, age_group_15_to_34}] = 10.0;

    // People can get tested at work (and do this with 0.5 probability) from time point 0 to day 10.
    auto testing_min_time      = mio::abm::days(1);
    auto probability           = 0.5;
    auto start_date            = mio::abm::TimePoint(0);
    auto end_date              = mio::abm::TimePoint(0) + mio::abm::days(10);
    auto test_type             = mio::abm::AntigenTest();
    auto testing_criteria_work = mio::abm::TestingCriteria();
    auto testing_scheme_work =
        mio::abm::TestingScheme(testing_criteria_work, testing_min_time, start_date, end_date, test_type, probability);
    world.get_testing_strategy().add_testing_scheme(mio::abm::LocationType::Work, testing_scheme_work);

    // Assign infection state to each person.
    // The infection states are chosen randomly with the following distribution
    std::vector<double> infection_distribution{0.5, 0.3, 0.05, 0.05, 0.05, 0.05, 0.0, 0.0};
    for (auto& person : world.get_persons()) {
        mio::abm::InfectionState infection_state = mio::abm::InfectionState(
            mio::DiscreteDistribution<size_t>::get_instance()(mio::thread_local_rng(), infection_distribution));
        auto rng = mio::abm::Person::RandomNumberGenerator(world.get_rng(), person);
        if (infection_state != mio::abm::InfectionState::Susceptible) {
            person.add_new_infection(mio::abm::Infection(rng, mio::abm::VirusVariant::Wildtype, person.get_age(),
                                                         world.parameters, start_date, infection_state));
        }
    }

    // Assign locations to the people
    for (auto& person : world.get_persons()) {
        //assign shop and event
        person.set_assigned_location(event);
        person.set_assigned_location(shop);
        //assign hospital and ICU
        person.set_assigned_location(hospital);
        person.set_assigned_location(icu);
        //assign work/school to people depending on their age
        if (person.get_age() == age_group_0_to_4) {
            person.set_assigned_location(school);
        }
        if (person.get_age() == age_group_15_to_34 || person.get_age() == age_group_35_to_59) {
            person.set_assigned_location(work);
        }
    }

    // During the lockdown, social events are closed for 90% of people.
    auto t_lockdown = mio::abm::TimePoint(0) + mio::abm::days(10);
    mio::abm::close_social_events(t_lockdown, 0.9, world.parameters);

    // Set start and end time for the simulation.
    auto t0   = mio::abm::TimePoint(0);
    auto tmax = t0 + mio::abm::days(10);

<<<<<<< HEAD
    mio::History<mio::abm::TimeSeriesWriter, mio::abm::LogInfectionState> historyTimeSeries{
        Eigen::Index(mio::abm::InfectionState::Count)};
    sim.advance(tmax, historyTimeSeries);

    write_results_to_file(historyTimeSeries);
=======
    // Create and run the simualtion for the scenario defined above.
    auto sim = mio::abm::Simulation(t0, std::move(world));
    sim.advance(tmax);

    std::ofstream outfile("abm_minimal.txt");

    // The results are written into the file "abm_minimal.txt" as a table with 9 columns.
    // The first column is Time. The other columns correspond to the number of people with a certain infection state at this Time:
    // Time = Time in days, S = Susceptible, E = Exposed, I_NS = InfectedNoSymptoms, I_Sy = InfectedSymptoms, I_Sev = InfectedSevere,
    // I_Crit = InfectedCritical, R = Recovered, D = Dead
    sim.get_result().print_table({"S", "E", "I_NS", "I_Sy", "I_Sev", "I_Crit", "R", "D"}, 7, 4, outfile);

    std::cout << "Results written to abm_minimal.txt" << std::endl;

    return 0;
>>>>>>> 65aaf890
}<|MERGE_RESOLUTION|>--- conflicted
+++ resolved
@@ -22,37 +22,7 @@
 #include <fstream>
 #include <string>
 #include <iostream>
-#include "abm/common_abm_loggers.h"
 
-<<<<<<< HEAD
-template <typename T>
-void write_results_to_file(const T& history)
-{
-    auto logg = std::get<0>(history.get_log());
-    // The results are saved in a table with 9 rows.
-    // The first row is t = time, the others correspond to the number of people with a certain infection state at this time:
-    // S = Susceptible, E = Exposed, I_NS = InfectedNoSymptoms, I_Sy = InfectedSymptoms, I_Sev = InfectedSevere,
-    // I_Crit = InfectedCritical, R = Recovered, D = Dead
-    std::ofstream myfile("abm_minimal.txt", std::ios::out);
-    myfile << "# t S E I_NS I_Sy I_Sev I_Crit R D\n";
-    for (auto i = 0; i < logg.get_num_time_points(); ++i) {
-        myfile << logg.get_time(i);
-        auto v = logg.get_value(i);
-        for (auto j = 0; j < v.size(); ++j) {
-            myfile << v[j];
-            if (j < v.size() - 1) {
-                myfile << " ";
-            }
-        }
-        if (i < logg.get_num_time_points() - 1) {
-            myfile << "\n";
-        }
-    }
-    std::cout << "Results written to abm_minimal.txt" << std::endl;
-}
-
-=======
->>>>>>> 65aaf890
 int main()
 {
     // This is a minimal example with children and adults < 60 year old.
@@ -180,16 +150,9 @@
     auto t0   = mio::abm::TimePoint(0);
     auto tmax = t0 + mio::abm::days(10);
 
-<<<<<<< HEAD
     mio::History<mio::abm::TimeSeriesWriter, mio::abm::LogInfectionState> historyTimeSeries{
         Eigen::Index(mio::abm::InfectionState::Count)};
     sim.advance(tmax, historyTimeSeries);
-
-    write_results_to_file(historyTimeSeries);
-=======
-    // Create and run the simualtion for the scenario defined above.
-    auto sim = mio::abm::Simulation(t0, std::move(world));
-    sim.advance(tmax);
 
     std::ofstream outfile("abm_minimal.txt");
 
@@ -197,10 +160,10 @@
     // The first column is Time. The other columns correspond to the number of people with a certain infection state at this Time:
     // Time = Time in days, S = Susceptible, E = Exposed, I_NS = InfectedNoSymptoms, I_Sy = InfectedSymptoms, I_Sev = InfectedSevere,
     // I_Crit = InfectedCritical, R = Recovered, D = Dead
-    sim.get_result().print_table({"S", "E", "I_NS", "I_Sy", "I_Sev", "I_Crit", "R", "D"}, 7, 4, outfile);
+    std::get<0>(history.get_log());
+    .print_table({"S", "E", "I_NS", "I_Sy", "I_Sev", "I_Crit", "R", "D"}, 7, 4, outfile);
 
     std::cout << "Results written to abm_minimal.txt" << std::endl;
 
     return 0;
->>>>>>> 65aaf890
 }