/*
* Copyright (C) 2020-2023 German Aerospace Center (DLR-SC)
*
* Authors: Khoa Nguyen
*
* Contact: Martin J. Kuehn <Martin.Kuehn@DLR.de>
*
* Licensed under the Apache License, Version 2.0 (the "License");
* you may not use this file except in compliance with the License.
* You may obtain a copy of the License at
*
*     http://www.apache.org/licenses/LICENSE-2.0
*
* Unless required by applicable law or agreed to in writing, software
* distributed under the License is distributed on an "AS IS" BASIS,
* WITHOUT WARRANTIES OR CONDITIONS OF ANY KIND, either express or implied.
* See the License for the specific language governing permissions and
* limitations under the License.
*/
#include "abm/abm.h"
#include "abm/household.h"
#include <cstdio>

int main()
{
    // Set global infection parameters (similar to infection parameters in SECIR model) and initialize the world
    mio::abm::GlobalInfectionParameters infection_params;

    // Set same infection parameter for all age groups. For example, the incubation period is 4 days.
    infection_params.get<mio::abm::IncubationPeriod>() = 4.;

    // Create the world with infection parameters.
    auto world = mio::abm::World(infection_params);

    // There are 3 households for each household group.
    int n_households = 3;

    // For more than 1 family households we need families. These are parents and children and randoms (which are distributed like the data we have for these households).
    auto child = mio::abm::HouseholdMember(); // A child is 50/50% 0-4 or 5-14.
    child.set_age_weight(mio::abm::AgeGroup::Age0to4, 1);
    child.set_age_weight(mio::abm::AgeGroup::Age5to14, 1);

    auto parent = mio::abm::HouseholdMember(); // A parent is 50/50% 15-34 or 35-59.
    parent.set_age_weight(mio::abm::AgeGroup::Age15to34, 1);
    parent.set_age_weight(mio::abm::AgeGroup::Age35to59, 1);

    // Two-person household with one parent and one child.
    auto twoPersonHousehold_group = mio::abm::HouseholdGroup();
<<<<<<< HEAD
    auto twoPersonHousehold_full  = mio::abm::Household();
    twoPersonHousehold_full.add_members(child, 1);
    twoPersonHousehold_full.add_members(parent, 1);
    twoPersonHousehold_group.add_households(twoPersonHousehold_full, n_households);
=======
    for (int counter = 0; counter < n_households; counter++) {
        auto twoPersonHousehold_full = mio::abm::Household();
        twoPersonHousehold_full.add_members(child, 1);
        twoPersonHousehold_full.add_members(parent, 1);
        twoPersonHousehold_group.add_households(twoPersonHousehold_full, 2);
    }
>>>>>>> e2857080
    add_household_group_to_world(world, twoPersonHousehold_group);

    // Three-person household with two parent and one child.
    auto threePersonHousehold_group = mio::abm::HouseholdGroup();
    auto threePersonHousehold_full  = mio::abm::Household();
    threePersonHousehold_full.add_members(child, 1);
    threePersonHousehold_full.add_members(parent, 2);
    threePersonHousehold_group.add_households(threePersonHousehold_full, n_households);
    add_household_group_to_world(world, threePersonHousehold_group);

<<<<<<< HEAD
    // Assign an infection state to each person.
    // The infection states are chosen randomly.
    auto persons = world.get_persons();
    for (auto& person : persons) {
        uint32_t state = rand() % (uint32_t)mio::abm::InfectionState::Count;
        world.set_infection_state(person, (mio::abm::InfectionState)state);
    }

=======
>>>>>>> e2857080
    // Add one social event with 5 maximum contacts.
    // Maximum contacs limit the number of people that a person can infect while being at this location.
    auto event = world.add_location(mio::abm::LocationType::SocialEvent);
    world.get_individualized_location(event).get_infection_parameters().set<mio::abm::MaximumContacts>(5);
    // Add hospital and ICU with 5 maximum contacs.
    auto hospital = world.add_location(mio::abm::LocationType::Hospital);
    world.get_individualized_location(hospital).get_infection_parameters().set<mio::abm::MaximumContacts>(5);
    auto icu = world.add_location(mio::abm::LocationType::ICU);
    world.get_individualized_location(icu).get_infection_parameters().set<mio::abm::MaximumContacts>(5);
    // Add one supermarket, maximum constacts are assumed to be 20.
    auto shop = world.add_location(mio::abm::LocationType::BasicsShop);
    world.get_individualized_location(shop).get_infection_parameters().set<mio::abm::MaximumContacts>(20);
    // At every school, the maximum contacts are 20.
    auto school = world.add_location(mio::abm::LocationType::School);
    world.get_individualized_location(school).get_infection_parameters().set<mio::abm::MaximumContacts>(20);
    // At every workplace, maximum contacts are 10.
    auto work = world.add_location(mio::abm::LocationType::Work);
    world.get_individualized_location(work).get_infection_parameters().set<mio::abm::MaximumContacts>(10);

    // People can get tested at work (and do this with 0.5 probability) from time point 0 to day 30.
    auto testing_min_time = mio::abm::days(1);
    auto probability      = 0.5;
    auto start_date       = mio::abm::TimePoint(0);
    auto end_date         = mio::abm::TimePoint(0) + mio::abm::days(30);
    auto test_type        = mio::abm::AntigenTest();
    auto test_at_work     = std::vector<mio::abm::LocationType>{mio::abm::LocationType::Work};
    auto testing_criteria_work =
        std::vector<mio::abm::TestingCriteria>{mio::abm::TestingCriteria({}, test_at_work, {})};
    auto testing_scheme_work =
        mio::abm::TestingScheme(testing_criteria_work, testing_min_time, start_date, end_date, test_type, probability);
    world.get_testing_strategy().add_testing_scheme(testing_scheme_work);

    // Assign infection state to each person.
    // The infection states are chosen randomly.
    auto persons = world.get_persons();
    for (auto& person : persons) {
        uint32_t infection_state = rand() % (uint32_t)mio::abm::InfectionState::Count;
        if (infection_state != (uint32_t)mio::abm::InfectionState::Susceptible)
            person.add_new_infection(mio::abm::Infection(static_cast<mio::abm::VirusVariant>(0), person.get_age(),
                                                         world.get_global_infection_parameters(), start_date,
                                                         (mio::abm::InfectionState)infection_state));
    }

    // Assign locations to the people
    for (auto& person : persons) {
        //assign shop and event
        person.set_assigned_location(event);
        person.set_assigned_location(shop);
        //assign hospital and ICU
        person.set_assigned_location(hospital);
        person.set_assigned_location(icu);
        //assign work/school to people depending on their age
        if (person.get_age() == mio::abm::AgeGroup::Age5to14) {
            person.set_assigned_location(school);
        }
        if (person.get_age() == mio::abm::AgeGroup::Age15to34 || person.get_age() == mio::abm::AgeGroup::Age35to59) {
            person.set_assigned_location(work);
        }
    }

    // During the lockdown, social events are closed for 90% of people.
    auto t_lockdown = mio::abm::TimePoint(0) + mio::abm::days(10);
    mio::abm::close_social_events(t_lockdown, 0.9, world.get_migration_parameters());

    auto t0   = mio::abm::TimePoint(0);
    auto tmax = mio::abm::TimePoint(0) + mio::abm::days(30);
    auto sim  = mio::abm::Simulation(t0, std::move(world));
    sim.advance(tmax);

    // The results are saved in a table with 9 rows.
    // The first row is t = time, the others correspond to the number of people with a certain infection state at this time:
    // S = Susceptible, E = Exposed, C= Carrier, I= Infected, I_s = Infected_Severe,
    // I_c = Infected_Critical, R_C = Recovered_Carrier, R_I = Recovered_Infected, D = Dead
    auto f_abm = fopen("abm_minimal.txt", "w");
    fprintf(f_abm, "# t S E C I I_s I_c R_C R_I D\n");
    for (auto i = 0; i < sim.get_result().get_num_time_points(); ++i) {
        fprintf(f_abm, "%f ", sim.get_result().get_time(i));
        auto v = sim.get_result().get_value(i);
        for (auto j = 0; j < v.size(); ++j) {
            fprintf(f_abm, "%f", v[j]);
            if (j < v.size() - 1) {
                fprintf(f_abm, " ");
            }
        }
        if (i < sim.get_result().get_num_time_points() - 1) {
            fprintf(f_abm, "\n");
        }
    }
    fclose(f_abm);
}<|MERGE_RESOLUTION|>--- conflicted
+++ resolved
@@ -46,19 +46,10 @@
 
     // Two-person household with one parent and one child.
     auto twoPersonHousehold_group = mio::abm::HouseholdGroup();
-<<<<<<< HEAD
     auto twoPersonHousehold_full  = mio::abm::Household();
     twoPersonHousehold_full.add_members(child, 1);
     twoPersonHousehold_full.add_members(parent, 1);
     twoPersonHousehold_group.add_households(twoPersonHousehold_full, n_households);
-=======
-    for (int counter = 0; counter < n_households; counter++) {
-        auto twoPersonHousehold_full = mio::abm::Household();
-        twoPersonHousehold_full.add_members(child, 1);
-        twoPersonHousehold_full.add_members(parent, 1);
-        twoPersonHousehold_group.add_households(twoPersonHousehold_full, 2);
-    }
->>>>>>> e2857080
     add_household_group_to_world(world, twoPersonHousehold_group);
 
     // Three-person household with two parent and one child.
@@ -69,7 +60,6 @@
     threePersonHousehold_group.add_households(threePersonHousehold_full, n_households);
     add_household_group_to_world(world, threePersonHousehold_group);
 
-<<<<<<< HEAD
     // Assign an infection state to each person.
     // The infection states are chosen randomly.
     auto persons = world.get_persons();
@@ -78,8 +68,6 @@
         world.set_infection_state(person, (mio::abm::InfectionState)state);
     }
 
-=======
->>>>>>> e2857080
     // Add one social event with 5 maximum contacts.
     // Maximum contacs limit the number of people that a person can infect while being at this location.
     auto event = world.add_location(mio::abm::LocationType::SocialEvent);
