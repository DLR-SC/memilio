--- conflicted
+++ resolved
@@ -41,12 +41,8 @@
     model.parameters.get<mio::abm::IncubationPeriod>() = 4.;
 
     // Set the age group the can go to school is AgeGroup(1) (i.e. 5-14)
-<<<<<<< HEAD
+    model.parameters.get<mio::abm::AgeGroupGotoSchool>()                    = false;
     model.parameters.get<mio::abm::AgeGroupGotoSchool>()[age_group_5_to_14] = true;
-=======
-    world.parameters.get<mio::abm::AgeGroupGotoSchool>() = false;
-    world.parameters.get<mio::abm::AgeGroupGotoSchool>()[age_group_5_to_14] = true;
->>>>>>> d59fbd78
     // Set the age group the can go to work is AgeGroup(2) and AgeGroup(3) (i.e. 15-34 and 35-59)
     model.parameters.get<mio::abm::AgeGroupGotoWork>().set_multiple({age_group_15_to_34, age_group_35_to_59}, true);
 
@@ -83,50 +79,27 @@
 
     // Add one social event with 5 maximum contacts.
     // Maximum contacs limit the number of people that a person can infect while being at this location.
-<<<<<<< HEAD
     auto event = model.add_location(mio::abm::LocationType::SocialEvent);
-    model.get_individualized_location(event).get_infection_parameters().set<mio::abm::MaximumContacts>(5);
+    model.get_location(event).get_infection_parameters().set<mio::abm::MaximumContacts>(5);
     // Add hospital and ICU with 5 maximum contacs.
     auto hospital = model.add_location(mio::abm::LocationType::Hospital);
-    model.get_individualized_location(hospital).get_infection_parameters().set<mio::abm::MaximumContacts>(5);
+    model.get_location(hospital).get_infection_parameters().set<mio::abm::MaximumContacts>(5);
     auto icu = model.add_location(mio::abm::LocationType::ICU);
-    model.get_individualized_location(icu).get_infection_parameters().set<mio::abm::MaximumContacts>(5);
+    model.get_location(icu).get_infection_parameters().set<mio::abm::MaximumContacts>(5);
     // Add one supermarket, maximum constacts are assumed to be 20.
     auto shop = model.add_location(mio::abm::LocationType::BasicsShop);
-    model.get_individualized_location(shop).get_infection_parameters().set<mio::abm::MaximumContacts>(20);
+    model.get_location(shop).get_infection_parameters().set<mio::abm::MaximumContacts>(20);
     // At every school, the maximum contacts are 20.
     auto school = model.add_location(mio::abm::LocationType::School);
-    model.get_individualized_location(school).get_infection_parameters().set<mio::abm::MaximumContacts>(20);
+    model.get_location(school).get_infection_parameters().set<mio::abm::MaximumContacts>(20);
     // At every workplace, maximum contacts are 20.
     auto work = model.add_location(mio::abm::LocationType::Work);
-    model.get_individualized_location(work).get_infection_parameters().set<mio::abm::MaximumContacts>(20);
-=======
-    auto event = world.add_location(mio::abm::LocationType::SocialEvent);
-    world.get_location(event).get_infection_parameters().set<mio::abm::MaximumContacts>(5);
-    // Add hospital and ICU with 5 maximum contacs.
-    auto hospital = world.add_location(mio::abm::LocationType::Hospital);
-    world.get_location(hospital).get_infection_parameters().set<mio::abm::MaximumContacts>(5);
-    auto icu = world.add_location(mio::abm::LocationType::ICU);
-    world.get_location(icu).get_infection_parameters().set<mio::abm::MaximumContacts>(5);
-    // Add one supermarket, maximum constacts are assumed to be 20.
-    auto shop = world.add_location(mio::abm::LocationType::BasicsShop);
-    world.get_location(shop).get_infection_parameters().set<mio::abm::MaximumContacts>(20);
-    // At every school, the maximum contacts are 20.
-    auto school = world.add_location(mio::abm::LocationType::School);
-    world.get_location(school).get_infection_parameters().set<mio::abm::MaximumContacts>(20);
-    // At every workplace, maximum contacts are 20.
-    auto work = world.add_location(mio::abm::LocationType::Work);
-    world.get_location(work).get_infection_parameters().set<mio::abm::MaximumContacts>(20);
->>>>>>> d59fbd78
+    model.get_location(work).get_infection_parameters().set<mio::abm::MaximumContacts>(20);
 
     // Increase aerosol transmission for all locations
     model.parameters.get<mio::abm::AerosolTransmissionRates>() = 10.0;
     // Increase contact rate for all people between 15 and 34 (i.e. people meet more often in the same location)
-<<<<<<< HEAD
-    model.get_individualized_location(work)
-=======
-    world.get_location(work)
->>>>>>> d59fbd78
+    model.get_location(work)
         .get_infection_parameters()
         .get<mio::abm::ContactRates>()[{age_group_15_to_34, age_group_15_to_34}] = 10.0;
 
@@ -138,15 +111,9 @@
     auto test_type             = mio::abm::TestType::Antigen;
     auto test_parameters       = world.parameters.get<mio::abm::TestData>()[test_type];
     auto testing_criteria_work = mio::abm::TestingCriteria();
-<<<<<<< HEAD
-    auto testing_scheme_work =
-        mio::abm::TestingScheme(testing_criteria_work, testing_min_time, start_date, end_date, test_type, probability);
-    model.get_testing_strategy().add_testing_scheme(mio::abm::LocationType::Work, testing_scheme_work);
-=======
     auto testing_scheme_work   = mio::abm::TestingScheme(testing_criteria_work, testing_min_time, start_date, end_date,
                                                          test_parameters, probability);
-    world.get_testing_strategy().add_testing_scheme(mio::abm::LocationType::Work, testing_scheme_work);
->>>>>>> d59fbd78
+    model.get_testing_strategy().add_testing_scheme(mio::abm::LocationType::Work, testing_scheme_work);
 
     // Assign infection state to each person.
     // The infection states are chosen randomly with the following distribution
@@ -154,11 +121,7 @@
     for (auto& person : model.get_persons()) {
         mio::abm::InfectionState infection_state = mio::abm::InfectionState(
             mio::DiscreteDistribution<size_t>::get_instance()(mio::thread_local_rng(), infection_distribution));
-<<<<<<< HEAD
-        auto rng = mio::abm::Person::RandomNumberGenerator(model.get_rng(), person);
-=======
-        auto rng = mio::abm::PersonalRandomNumberGenerator(world.get_rng(), person);
->>>>>>> d59fbd78
+        auto rng = mio::abm::PersonalRandomNumberGenerator(model.get_rng(), person);
         if (infection_state != mio::abm::InfectionState::Susceptible) {
             person.add_new_infection(mio::abm::Infection(rng, mio::abm::VirusVariant::Wildtype, person.get_age(),
                                                          model.parameters, start_date, infection_state));
@@ -166,12 +129,8 @@
     }
 
     // Assign locations to the people
-<<<<<<< HEAD
     for (auto& person : model.get_persons()) {
-=======
-    for (auto& person : world.get_persons()) {
         const auto id = person.get_id();
->>>>>>> d59fbd78
         //assign shop and event
         world.assign_location(id, event);
         world.assign_location(id, shop);
