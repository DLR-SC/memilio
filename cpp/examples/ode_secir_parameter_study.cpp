--- conflicted
+++ resolved
@@ -30,15 +30,9 @@
  * @param t0 starting point of simulation
  * @param tmax end point of simulation
  */
-<<<<<<< HEAD
-mio::IOResult<void>
-write_single_run_result(const size_t run,
-                        const mio::Graph<mio::SimulationNode<mio::osecir::Simulation<>>, mio::MovementEdge>& graph)
-=======
 mio::IOResult<void> write_single_run_result(
     const size_t run,
-    const mio::Graph<mio::SimulationNode<mio::osecir::Simulation<>>, mio::MigrationEdge<double>>& graph)
->>>>>>> d439941b
+    const mio::Graph<mio::SimulationNode<mio::osecir::Simulation<>>, mio::MovementEdge<double>>& graph)
 {
     std::string abs_path;
     BOOST_OUTCOME_TRY(auto&& created, mio::create_directory("results", abs_path));
