--- conflicted
+++ resolved
@@ -69,20 +69,11 @@
     // model.m_populations.get_last_value()[(Eigen::Index)mio::isecir::InfectionState::Recovered]   = 0;
 
     // Set working parameters
-<<<<<<< HEAD
-    mio::isecir::SmootherCosine smoothcos(2.0);
-    mio::isecir::StateAgeFunctionWrapper delaydistribution;
-    delaydistribution.set_state_age_function(smoothcos);
-    std::vector<mio::isecir::StateAgeFunctionWrapper> vec_delaydistrib(num_transitions, delaydistribution);
-    vec_delaydistrib[(int)mio::isecir::InfectionTransition::SusceptibleToExposed].set_funcparam(3.0);
-    vec_delaydistrib[(int)mio::isecir::InfectionTransition::InfectedNoSymptomsToInfectedSymptoms].set_funcparam(4.0);
-=======
     mio::SmootherCosine smoothcos(2.0);
     mio::StateAgeFunctionWrapper delaydistribution(smoothcos);
     std::vector<mio::StateAgeFunctionWrapper> vec_delaydistrib(num_transitions, delaydistribution);
     vec_delaydistrib[(int)mio::isecir::InfectionTransition::SusceptibleToExposed].set_parameter(3.0);
     vec_delaydistrib[(int)mio::isecir::InfectionTransition::InfectedNoSymptomsToInfectedSymptoms].set_parameter(4.0);
->>>>>>> 9aff6e25
     model.parameters.set<mio::isecir::TransitionDistributions>(vec_delaydistrib);
 
     std::vector<ScalarType> vec_prob((int)mio::isecir::InfectionTransition::Count, 0.5);
@@ -94,14 +85,8 @@
     contact_matrix[0]                                    = mio::ContactMatrix(Eigen::MatrixXd::Constant(1, 1, 10.));
     model.parameters.get<mio::isecir::ContactPatterns>() = mio::UncertainContactMatrix(contact_matrix);
 
-<<<<<<< HEAD
-    mio::isecir::StateAgeFunctionWrapper prob;
-    mio::isecir::ExponentialDecay expdecay(0.5);
-    prob.set_state_age_function(expdecay);
-=======
     mio::ExponentialDecay expdecay(0.5);
     mio::StateAgeFunctionWrapper prob(expdecay);
->>>>>>> 9aff6e25
     model.parameters.set<mio::isecir::TransmissionProbabilityOnContact>(prob);
     model.parameters.set<mio::isecir::RelativeTransmissionNoSymptoms>(prob);
     model.parameters.set<mio::isecir::RiskOfInfectionFromSymptomatic>(prob);
