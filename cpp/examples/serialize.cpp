/* 
* Copyright (C) 2020-2024 MEmilio
*
* Authors: Daniel Abele
*
* Contact: Martin J. Kuehn <Martin.Kuehn@DLR.de>
*
* Licensed under the Apache License, Version 2.0 (the "License");
* you may not use this file except in compliance with the License.
* You may obtain a copy of the License at
*
*     http://www.apache.org/licenses/LICENSE-2.0
*
* Unless required by applicable law or agreed to in writing, software
* distributed under the License is distributed on an "AS IS" BASIS,
* WITHOUT WARRANTIES OR CONDITIONS OF ANY KIND, either express or implied.
* See the License for the specific language governing permissions and
* limitations under the License.
*/
/**
 * This example demonstrates using the serialization framework
 * and extending it for your own types.
 * See memilio/io/README.md for more information.
 */

#include "memilio/io/io.h"
#include "memilio/io/json_serializer.h"

namespace ioex
{
struct Foo {
    std::string s;

    //serialize Foo
    //the IOContext knows the format and can handle errors, all it needs is the data
    template <class IOContext>
    void serialize(IOContext& io) const
    {
        //create an object to receive the data for this class
        auto obj = io.create_object("Foo");
        //add s to the object with a key so it can found when deserializing
        //the framework knows how to handle strings by itself
        obj.add_element("s", s);
    }

    //deserialize Foo
    //the IOContext provides the data
    template <class IOContext>
    static mio::IOResult<Foo> deserialize(IOContext& io)
    {
        // Retrieve an object for this class.
        //not all formats use the type string, but some (e.g. XML) require it to tag
        //elements that don't have a specific name, e.g. in a list.
        auto obj = io.expect_object("Foo");
        // Retrieve the data element by key. The tag defines the type of the element.
        auto s_rslt = obj.expect_element("s", mio::Tag<std::string>{});
        // The retrieval of elements may fail if the key cannot be found or the element cannot be
        //converted to the right type. use apply to inspect one or more results
        //and create the object if all lookups were succesful.
        return mio::apply(
            io,
            [](auto&& s_) {
                return Foo{s_};
            },
            s_rslt);
    }
};

struct Bar {
    int i;
    std::vector<Foo> foos;

    //serialize Bar
    template <class IOContext>
    void serialize(IOContext& io) const
    {
        auto obj = io.create_object("Bar");
        obj.add_element("i", i);
        //not all data elements have a name of their own,
        //some are part of a container. Use add_list to add
        //multiple elements of the same type under the same key.
        //the framework uses Foo::serialize internally to
        //serialize the Foo objects in the list.
        obj.add_list("foos", foos.begin(), foos.end());
    }

    //deserialize Bar
    template <class IOContext>
    static mio::IOResult<Bar> deserialize(IOContext& io)
    {
        auto obj = io.expect_object("Bar");
        //lookup data elements in the same order as they were added by serialize
        //some formats (e.g. binary) don't support random access lookup.
        auto i_rslt    = obj.expect_element("i", mio::Tag<int>{});
        auto foos_rslt = obj.expect_list("foos", mio::Tag<Foo>{});
        //the function passed to apply is allowed to do more than just create the object.
        //e.g. it can validate values and return an error
        return mio::apply(
            io,
            [](auto&& i_, auto&& foos_) -> mio::IOResult<Bar> {
                //use mio::success or mio::failure to return an IOResult
                if (i_ >= 0) {
                    return mio::success(Bar{i_, std::vector<Foo>{foos_.begin(), foos_.end()}});
                }
                return mio::failure(mio::StatusCode::OutOfRange, "i must be non-negative.");
            },
            i_rslt, foos_rslt);
    }
};
} // namespace ioex

mio::IOResult<void> print_json()
{
    ioex::Bar b{42, {{"Hello"}, {"World"}}};

    //Try to turn the Bar object into a json value.
    auto rslt = mio::serialize_json(b);

    //IOResult can be inspected manually e.g.
    //if (rslt) { do_something(rslt.value()); return success(); }
    //else { return rslt.as_failure(); }
    //For convenience, the BOOST_OUTCOME_TRY macro can be used.
    //If the operation failed, the error is returned immediately.
    //If the operation was succesful, the result is unpacked and assigned to a new variable.
    //e.g.
<<<<<<< HEAD
    BOOST_OUTCOME_TRY(auto js, rslt);
    //could also be BOOST_OUTCOME_TRY(auto js, mio::serialize_json(b)) in one line
=======
    BOOST_OUTCOME_TRY(auto&& js, rslt);
    //could also be BOOST_OUTCOME_TRY(auto&& js, mio::serialize_json(b)) in one line
>>>>>>> 79158d1c

    //print json (Json::Value) to console
    //could also write to file or do anything else.
    std::cout << js << std::endl;

    //operation succesful, return void
    return mio::success();
}

mio::IOResult<ioex::Bar> read_json()
{
    //create json to deserialize
    //could also be read from file or stream
    Json::Value js;
    js["i"]            = 42;
    js["foos"][0]["s"] = "Hello";
    js["foos"][1]["s"] = "World";

    return mio::deserialize_json(js, mio::Tag<ioex::Bar>{});
}

int main()
{
    std::cout << "Printing ioex::Bar object...\n";
    auto r = print_json();
    if (r) {
        std::cout << "Success.\n";
    }
    else {
        std::cout << "Error: " << r.error().formatted_message() << "\n";
    }

    std::cout << "Deserializing ioex::Bar object... \n";
    auto bar_rslt = read_json();
    if (bar_rslt) {
        std::cout << "Success.\n";
    }
    else {
        std::cout << "Error: " << r.error().formatted_message() << "\n";
    }
}<|MERGE_RESOLUTION|>--- conflicted
+++ resolved
@@ -123,13 +123,8 @@
     //If the operation failed, the error is returned immediately.
     //If the operation was succesful, the result is unpacked and assigned to a new variable.
     //e.g.
-<<<<<<< HEAD
-    BOOST_OUTCOME_TRY(auto js, rslt);
-    //could also be BOOST_OUTCOME_TRY(auto js, mio::serialize_json(b)) in one line
-=======
     BOOST_OUTCOME_TRY(auto&& js, rslt);
     //could also be BOOST_OUTCOME_TRY(auto&& js, mio::serialize_json(b)) in one line
->>>>>>> 79158d1c
 
     //print json (Json::Value) to console
     //could also write to file or do anything else.
