--- conflicted
+++ resolved
@@ -203,13 +203,9 @@
     tixiGetDoubleElement(handle, path_join(path, "T0").c_str(), &t0);
     tixiGetDoubleElement(handle, path_join(path, "TMax").c_str(), &tmax);
 
-<<<<<<< HEAD
-    return ParameterStudy([](auto&& t0, auto&& tmax, auto&& dt, auto&& cfm, auto&& params) {
-        return simulate(t0, tmax, dt, cfm, params);
-    }, read_parameter_space(handle, path), n_runs, t0, tmax);
-=======
-    return ParameterStudy(&simulate, read_parameter_space(handle, path), num_runs, t0, tmax);
->>>>>>> 40977430
+    return ParameterStudy([](auto&& t0, auto&& tmax, auto&& dt, auto&& params) {
+        return simulate(t0, tmax, dt, params);
+    }, read_parameter_space(handle, path), num_runs, t0, tmax);
 }
 
 ParameterSpace read_parameter_space(TixiDocumentHandle handle, const std::string& path)
@@ -353,13 +349,8 @@
     write_parameter_space(handle, path, parameter_study.get_parameter_space(), parameter_study.get_num_runs());
 }
 
-<<<<<<< HEAD
-void write_single_run_params(const int run, const ContactFrequencyMatrix& cont_freq, const SecirParams& params,
-                             double t0, double tmax, const TimeSeries<double>& result)
-=======
-void write_single_run_params(const int run, const SecirParams& params, double t0, double tmax, std::vector<double> time,
-                             std::vector<Eigen::VectorXd> secir_result)
->>>>>>> 40977430
+void write_single_run_params(const int run, const SecirParams& params, double t0, double tmax,
+                             const TimeSeries<double>& result)
 {
 
     int num_runs      = 1;
@@ -367,13 +358,11 @@
     TixiDocumentHandle handle;
     tixiCreateDocument("Parameters", &handle);
 
-<<<<<<< HEAD
-    ParameterStudy study([](auto&& t0, auto&& tmax, auto&& dt, auto&& cfm, auto&& params) {
-        return simulate(t0, tmax, dt, cfm, params);
-    }, cont_freq, params, t0, tmax, 0.0, nb_runs);
-=======
-    ParameterStudy study(simulate, params, t0, tmax, 0.0, num_runs);
->>>>>>> 40977430
+    ParameterStudy study(
+        [](auto&& t0, auto&& tmax, auto&& dt, auto&& params) {
+            return simulate(t0, tmax, dt, params);
+        },
+        params, t0, tmax, 0.0, num_runs);
 
     write_parameter_study(handle, path, study);
     tixiSaveDocument(handle, ("Parameters_run" + std::to_string(run) + ".xml").c_str());
@@ -394,13 +383,11 @@
 
     auto params = graph.nodes()[node].model.get_params();
 
-<<<<<<< HEAD
-    ParameterStudy study([](auto&& t0, auto&& tmax, auto&& dt, auto&& cfm, auto&& params) {
-        return simulate(t0, tmax, dt, cfm, params);
-    }, cont_freq, params, t0, tmax, dev_rel, nb_runs);
-=======
-    ParameterStudy study(simulate, params, t0, tmax, num_runs);
->>>>>>> 40977430
+    ParameterStudy study(
+        [](auto&& t0, auto&& tmax, auto&& dt, auto&& params) {
+            return simulate(t0, tmax, dt, params);
+        },
+        params, t0, tmax, num_runs);
 
     write_parameter_study(handle, path, study);
     tixiSaveDocument(handle, ("GraphNode" + std::to_string(node) + ".xml").c_str());
