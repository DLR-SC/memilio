#ifndef SAVE_PARAMETERS_H
#define SAVE_PARAMETERS_H

#include <epidemiology/eigen_util.h>
#include <epidemiology/parameter_studies/parameter_studies.h>
#include <epidemiology/graph.h>
#include <epidemiology/migration.h>
#include <tixi.h>

namespace epi
{
/**
 * @brief read contact frequency matrix and damping distributions from xml file
 * @param handle Tixi Document Handle
 * @param path Path to contact frequency matrix Tree of XML file to read from
 */
UncertainContactMatrix read_contact(TixiDocumentHandle handle, const std::string& path);

/**
 * @brief write contact frequency matrix and damping distributions to xml file
 * @param handle Tixi Document Handle
 * @param path Path to contact frequency matrix Tree of XML file
 * @param contact_pattern Contact frequencies, dampings, and distributions
 * @param nb_runs Number of runs of parameterstudy (used for predefinied samples of dampings)
 */
void write_contact(TixiDocumentHandle handle, const std::string& path, const UncertainContactMatrix& contact_pattern,
                   int nb_runs);

/**
 * @brief read parameter distribution from xml file
 * @param handle Tixi Document Handle
 * @param path Path to XML Tree of the parameter
 */
std::unique_ptr<ParameterDistribution> read_distribution(TixiDocumentHandle handle, const std::string& path);

/**
 * @brief write parameter distribution to xml file
 * @param handle Tixi Document Handle
 * @param path Path to XML Tree of the parameter
 * @param element Name of parameter
 * @param dist Distribution of parameter
 */
void write_distribution(const TixiDocumentHandle& handle, const std::string& path, const std::string& element,
                        const ParameterDistribution& dist);

/**
 * @brief write predefined samples to xml file
 * @param handle Tixi Document Handle
 * @param path Path to Parameter of predefined samples
 * @param samples Vector of predefined samples
 */
void write_predef_sample(TixiDocumentHandle handle, const std::string& path, const std::vector<double>& samples);

/**
 * @brief read parameter space from xml file
 * @param handle Tixi Document Handle
 * @param path Path to XML Tree of the parameter space
 */
ParameterSpace read_parameter_space(TixiDocumentHandle handle, const std::string& path);

/**
 * @brief write parameter space to xml file
 * @param handle Tixi Document Handle
 * @param path Path to XML Tree of the parameter space
 * @param parameter_space Parameter Space with distributions of all secir parameters
 * @param nb_runs Number of runs of parameterstudy (used for predefinied samples)
 */
void write_parameter_space(TixiDocumentHandle handle, const std::string& path, const ParameterSpace& parameter_space,
                           int nb_runs);

/**
 * @brief read parameter study from xml file
 * @param handle Tixi Document Handle
 * @param path Path to XML Tree of parameters of study
 */
ParameterStudy read_parameter_study(TixiDocumentHandle handle, const std::string& path);

/**
 * @brief write parameter study to xml file
 * @param handle Tixi Document Handle
 * @param path Path to XML Tree of the parameter study
 * @param parameter_study Parameter study
 */
void write_parameter_study(TixiDocumentHandle handle, const std::string& path, const ParameterStudy& parameter_study);

/**
 * @brief creates xml file with a single run parameter study with std 0 (used to save parameters of individual runs)
 * @param filename Name of file
 * @param params Secir parameters used during run
 * @param t0 starting point of simulation
 * @param tmax end point of simulation
 */
<<<<<<< HEAD
void write_single_run_params(const int run, const ContactFrequencyMatrix& cont_freq, const SecirParams& params,
                             double t0, double tmax, const TimeSeries<double>& result);
=======
void write_single_run_params(const int run, const SecirParams& params, double t0, double tmax, std::vector<double> time,
                             std::vector<Eigen::VectorXd> secir_result);
>>>>>>> 40977430

/**
 * @brief Creates xml file containing Parameters of one node of a graph
 * @param graph Graph which holds the node
 * @param node Node ID
 * @param t0 starting point of simulation
 * @param tmax end point of simulation
 */
void write_node(const Graph<ModelNode<SecirSimulation>, MigrationEdge>& graph, int node, double t0, double tmax);

/**
 * @brief reads parameters of a single node and saves it into the graph
 * @param graph Graph in which the node is saved
 * @param node Node ID
 */
void read_node(Graph<ModelNode<SecirSimulation>, MigrationEdge>& graph, int node);

/**
 * @brief Writes the information of a single edge into a xml file
 * @param handle Tixi Document Handle
 * @param path Path to document root
 * @param graph Graph which holds the edge
 * @param edge Edge ID
 */
void write_edge(TixiDocumentHandle handle, const std::string& path,
                const Graph<ModelNode<SecirSimulation>, MigrationEdge>& graph, int edge);

/**
 * @brief Reads information of a single edge and saves it into the graph
 * @param handle Tixi document handle
 * @param path Path to document root
 * @param graph Graph to which the edge is added
 * @param edge Edge ID
 */
void read_edge(TixiDocumentHandle handle, const std::string& path,
               Graph<ModelNode<SecirSimulation>, MigrationEdge>& graph, int edge);

/**
 * @brief creates xml files for each node of a Secir simulation graph and one xml file for its edges
 * @param graph Graph which should be written
 * @param t0 starting point of simulation
 * @param tmax end point of simulation
 */
//TO-DO: Implement apropriate File System for XML FIles
void write_graph(const Graph<ModelNode<SecirSimulation>, MigrationEdge>& graph, double t0, double tmax);

/**
 * @brief reads graph xml files and returns a Secir simulation graph
 */
Graph<ModelNode<SecirSimulation>, MigrationEdge> read_graph();

} // namespace epi

#endif<|MERGE_RESOLUTION|>--- conflicted
+++ resolved
@@ -90,13 +90,8 @@
  * @param t0 starting point of simulation
  * @param tmax end point of simulation
  */
-<<<<<<< HEAD
-void write_single_run_params(const int run, const ContactFrequencyMatrix& cont_freq, const SecirParams& params,
-                             double t0, double tmax, const TimeSeries<double>& result);
-=======
-void write_single_run_params(const int run, const SecirParams& params, double t0, double tmax, std::vector<double> time,
-                             std::vector<Eigen::VectorXd> secir_result);
->>>>>>> 40977430
+void write_single_run_params(const int run, const SecirParams& params, double t0, double tmax,
+                             const TimeSeries<double>& result);
 
 /**
  * @brief Creates xml file containing Parameters of one node of a graph
