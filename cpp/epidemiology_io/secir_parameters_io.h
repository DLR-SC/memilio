--- conflicted
+++ resolved
@@ -149,13 +149,8 @@
  * @param graph Graph which holds the edge
  * @param edge Edge ID
  */
-<<<<<<< HEAD
 void write_edge(const std::vector<TixiDocumentHandle>& edge_handles, const std::string& path,
                 const Graph<SecirParams, MigrationEdge>& graph, int edge);
-=======
-void write_edge(TixiDocumentHandle handle, const std::string& path, const Graph<SecirParams, MigrationEdge>& graph,
-                int edge);
->>>>>>> a1778f69
 
 /**
  * @brief Reads information of a single edge and saves it into the graph
@@ -165,12 +160,8 @@
  * @param stort_node origin of the edge
  * @param end_node destination of the edge
  */
-<<<<<<< HEAD
 void read_edge(const std::vector<TixiDocumentHandle>& edge_handles, const std::string& path,
                Graph<SecirParams, MigrationEdge>& graph, int start_node, int end_node);
-=======
-void read_edge(TixiDocumentHandle handle, const std::string& path, Graph<SecirParams, MigrationEdge>& graph, int edge);
->>>>>>> a1778f69
 
 /**
  * @brief creates xml files for each node of a Secir simulation graph and one xml file for its edges for each node
