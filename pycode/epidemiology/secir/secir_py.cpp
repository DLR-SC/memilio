--- conflicted
+++ resolved
@@ -23,16 +23,7 @@
 #include <pybind11/eigen.h>
 #include <pybind11/functional.h>
 
-<<<<<<< HEAD
-#include <epidemiology/utils/custom_index_array.h>
-#include <epidemiology/secir/secir.h>
-#include <epidemiology/secir/damping.h>
-#include <epidemiology/utils/regions.h>
-#include <epidemiology/utils/time_series.h>
-#include <epidemiology/secir/parameter_studies.h>
-#include <epidemiology/secir/analyze_result.h>
-#include <pickle_serializer.h>
-=======
+
 #include <memilio/utils/custom_index_array.h>
 #include <memilio/utils/time_series.h>
 #include <memilio/epidemiology/damping.h>
@@ -40,7 +31,7 @@
 #include <secir/secir.h>
 #include <secir/parameter_studies.h>
 #include <secir/analyze_result.h>
->>>>>>> 77a370ae
+#include <pickle_serializer.h>
 
 #include <Eigen/Core>
 #include <vector>
@@ -649,7 +640,7 @@
     decltype(auto) pickle_class = py::class_<T, Args...>(m, name);
     pickle_class.def(py::pickle(
              [](const T &object) { // __getstate__
-                auto tuple = epi::serialize_pickle(object);
+                auto tuple = mio::serialize_pickle(object);
                 if (tuple)
                 {
                     return std::move(tuple).value();
@@ -661,7 +652,7 @@
             },
             [](const py::tuple t) { // __setstate__
 
-                auto object = epi::deserialize_pickle(t,epi::Tag<T>{});
+                auto object = mio::deserialize_pickle(t,mio::Tag<T>{});
                 if (object)
                 {
                     return std::move(object).value();
@@ -677,11 +668,7 @@
 
 PYBIND11_MODULE(_secir, m)
 {
-<<<<<<< HEAD
-    pybind_pickle_class<epi::Date>(m, "Date")
-=======
-    py::class_<mio::Date>(m, "Date")
->>>>>>> 77a370ae
+    pybind_pickle_class<mio::Date>(m, "Date")
         .def(py::init<int, int, int>(), py::arg("year"), py::arg("month"), py::arg("day"))
         .def_readwrite("year", &mio::Date::year)
         .def_readwrite("month", &mio::Date::month)
@@ -752,11 +739,7 @@
         .def("remove_predefined_samples", &mio::ParameterDistribution::remove_predefined_samples)
         .def("get_sample", &mio::ParameterDistribution::get_sample);
 
-<<<<<<< HEAD
-    pybind_pickle_class<epi::ParameterDistributionNormal, epi::ParameterDistribution>(m, "ParameterDistributionNormal")
-=======
-    py::class_<mio::ParameterDistributionNormal, mio::ParameterDistribution>(m, "ParameterDistributionNormal")
->>>>>>> 77a370ae
+    pybind_pickle_class<mio::ParameterDistributionNormal, mio::ParameterDistribution>(m, "ParameterDistributionNormal")
         .def(py::init<double, double, double, double>(), py::arg("lb"), py::arg("ub"), py::arg("mean"),
              py::arg("std_dev"))
         .def(py::init<double, double, double>(), py::arg("lb"), py::arg("ub"), py::arg("mean"))
@@ -764,19 +747,11 @@
         .def_property("standard_dev", &mio::ParameterDistributionNormal::get_standard_dev,
                       &mio::ParameterDistributionNormal::set_standard_dev);
 
-<<<<<<< HEAD
-    pybind_pickle_class<epi::ParameterDistributionUniform, epi::ParameterDistribution>(m, "ParameterDistributionUniform")
+    pybind_pickle_class<mio::ParameterDistributionUniform, mio::ParameterDistribution>(m, "ParameterDistributionUniform")
         .def(py::init<>())
         .def(py::init<double, double>(), py::arg("lb"), py::arg("ub"));
 
-    pybind_pickle_class<epi::UncertainValue>(m, "UncertainValue")
-=======
-    py::class_<mio::ParameterDistributionUniform, mio::ParameterDistribution>(m, "ParameterDistributionUniform")
-        .def(py::init<>())
-        .def(py::init<double, double>(), py::arg("lb"), py::arg("ub"));
-
-    py::class_<mio::UncertainValue>(m, "UncertainValue")
->>>>>>> 77a370ae
+    pybind_pickle_class<mio::UncertainValue>(m, "UncertainValue")
         .def(py::init<ScalarType>(), py::arg("value") = 0.0)
         .def_property(
             "value",
@@ -810,13 +785,8 @@
     bind_damping_expression_group_members(contact_matrix_group_class);
     contact_matrix_group_class.def_property_readonly("num_groups", &mio::ContactMatrixGroup::get_num_groups);
 
-<<<<<<< HEAD
-    pybind_pickle_class<epi::DampingSampling>(m, "DampingSampling")
-        .def(py::init([](const epi::UncertainValue& value, int level, int type, double time,
-=======
-    py::class_<mio::DampingSampling>(m, "DampingSampling")
+    pybind_pickle_class<mio::DampingSampling>(m, "DampingSampling")
         .def(py::init([](const mio::UncertainValue& value, int level, int type, double time,
->>>>>>> 77a370ae
                          const std::vector<size_t>& matrices, const Eigen::Ref<const Eigen::VectorXd>& groups) {
                  return mio::DampingSampling(value, mio::DampingLevel(level), mio::DampingType(type),
                                              mio::SimulationTime(time), matrices, groups);
