import os
import sys
from urllib.request import urlopen
import json
import pandas
import argparse
import datetime

from epidemiology.epidata import defaultDict as dd



def loadGeojson( targetFileName, apiUrl = 'https://opendata.arcgis.com/datasets/', 
                 extension = 'geojson' ):

    """! Loads data default: ArcGIS data sets in GeoJSON format. (pandas DataFrame)

    This routine loads datasets default: ArcGIS data sets in GeoJSON format of the given public
    data item ID into a pandas DataFrame and returns the DataFrame. Trivial 
    information gets removed by JSON normalization and dropping of always 
    constant data fields.

    Keyword arguments:
    @param targetFileName -- File name without ending, for ArcGIS: public data item ID (string)
    @param apiUrl -- URL to file, default: ArcGIS data sets API URL (string, default
              'https://opendata.arcgis.com/datasets/')
    return extension -- Data format extension (string, default 'geojson')

    """
    url = apiUrl + targetFileName + '.' + extension

    try:
       with urlopen( url ) as res:
          data = json.loads( res.read().decode() )
    except OSError as e:
        exit_string = "ERROR: URL " + url + " could not be opened."
        sys.exit(exit_string)

    # Shape data:
    df = pandas.json_normalize( data, 'features' )

    # Make-up (removing trivial information):
    df.drop( columns = ['type', 'geometry'], inplace = True )
    df.rename( columns = lambda s: s[11:], inplace = True )

    return df


def loadCsv( targetFileName, apiUrl = 'https://opendata.arcgis.com/datasets/', 
<<<<<<< HEAD
                 extension = 'csv' ):
    """! Loads ArcGIS data sets in CSV format. (pandas DataFrame)
=======
                 extension = '.csv' ):
    """ Loads ArcGIS data sets in CSV format. (pandas DataFrame)
>>>>>>> 6c2ddb4b

    This routine loads data sets (default from ArcGIS) in CSV format of the given public data 
    item ID into a pandas DataFrame and returns the DataFrame. 

    Keyword arguments:
    targerFileName -- file name which should be downloaded, for ArcGIS it should be public data item ID (string)
    apiUrl -- API URL (string, default
              'https://opendata.arcgis.com/datasets/')
    extension -- Data format extension (string, default 'csv')

    """
    url = apiUrl + targetFileName  + extension

    try:
       df = pandas.read_csv( url )
    except OSError as e:
        exit_string = "ERROR: URL " + url + " could not be opened."
        sys.exit(exit_string)

    return df


# function to return list of keys for any value
# def get_key(val, my_dict):
#    key_list = []
#    for key, value_list in my_dict.items():
#        if val in value_list:
#            key_list.append(key)

#    return key_list

def cli(what):

   # TODO: may it would be easier to make a dict like the following one together with a function to get key:
   # TODO: all should automatically do everything
   # cli_dict2 = {"end_date": ['divi'],
   #                "plot": ['rki'],
   #                "start_date": ['divi'],
   #                "update": ['divi']                 }

   cli_dict = {"divi": ['Downloads data from DIVI', 'start_date', 'end_date', 'update'],
               "rki": ['Download data from RKI', 'plot', 'split_berlin'],
               "rkiest": ['Download data from RKI and JH and estimate recovered and deaths', 'plot'],
               "spain": ['Download of spain data'],
               "population": ['Download population data'],
               "jh" : ['Downloads data from JH'],
               "all": ['Download all possible data', 'plot','start_date', 'end_date', 'update']}

   try:
      what_list = cli_dict[what]
   except KeyError:
      exit_string = "Wrong key or cli_dict."
      sys.exit(exit_string)

   out_path_default = dd.defaultDict['out_folder']
   out_path_default = os.path.join(out_path_default, 'pydata')

   check_dir(out_path_default)

   parser = argparse.ArgumentParser(description=what_list[0])

   parser.add_argument('-r',  '--read-from-disk',
                       help='Reads the data from file "json" instead of downloading it.',
                       action='store_true')
   parser.add_argument('-ff', '--file-format', type=str, default=dd.defaultDict['out_form'],
                       choices=['json', 'hdf5', 'json_timeasstring'],
                       help='Defines output format for data files. Default is \"' + str(dd.defaultDict['out_form']+ "\"."))
   parser.add_argument('-o', '--out-path', type=str, default=out_path_default, help='Defines folder for output.')

   if 'split_berlin' in what_list:
       parser.add_argument('-sb', '--split_berlin',
                           help='Berlin data is split into different counties,'
                                ' instead of having only one county for Berlin.',
                           action='store_true')
   if 'end_date' in what_list:
       parser.add_argument('-ed', '--end-date',
                           help='Defines date after which data download is stopped.'
                                'Should have form: YYYY-mm-dd. Default is today',
                           type=lambda s: datetime.datetime.strptime(s, '%Y-%m-%d').date(),
                           default=dd.defaultDict['end_date'])
   if 'plot' in what_list:
      parser.add_argument('-p', '--plot', help='Plots the data.',
                          action='store_true')
   if 'start_date' in what_list:
      parser.add_argument('-sd',  '--start-date',
                          help='Defines start date for data download. Should have form: YYYY-mm-dd.'
                               'Default is 2020-04-24',
                          type=lambda s: datetime.datetime.strptime(s, '%Y-%m-%d').date(),
                          default = dd.defaultDict['start_date'])

   if 'update' in what_list:
      parser.add_argument('-u',  '--update',
                          help='Reads the data from file "json", downloads and adds data from today.',
                          action='store_true')

   args = parser.parse_args()

   arg_list = []

   READ_DATA = args.read_from_disk
   arg_list.append(READ_DATA)
   arg_list.append(args.file_format)
   arg_list.append(args.out_path)

   # add additional arguments in alphabetical order
   # TODO: check if it is possible to automatically generate this
   if 'split_berlin' in what_list:
       arg_list.append(args.split_berlin)
   if 'end_date' in what_list:
       arg_list.append(args.end_date)
   if 'plot' in what_list:
      arg_list.append(args.plot)
   if 'start_date' in what_list:
      arg_list.append(args.start_date)
   if 'update' in what_list:
      UPDATE_DATA = args.update
      arg_list.append(UPDATE_DATA)

      # TODO: Change arguments such that one argument + parameter can be either read_data or update
      if READ_DATA and UPDATE_DATA:
         exit_string = "You called the program with '--read-from-disk' and '--update'." \
                       "Please choose just one. Both together is not possible."
         sys.exit(exit_string)

   return arg_list

def check_dir(directory):
    # check if directory exists or create it
    if not os.path.exists(directory):
        os.makedirs(directory)

def write_dataframe(df, directory, file_prefix, file_type):

   outForm = {
       'json': [".json", {"orient": "records"}],
       'json_timeasstring': [".json", {"orient": "records"}],
       'hdf5': [".h5", {"key": "data"}]
   }

   try:
      outFormEnd = outForm[file_type][0]
      outFormSpec = outForm[file_type][1]
   except KeyError:
       exit_string = "Error: The file format: " + file_type + " does not exist. Use another one."
       sys.exit(exit_string)

   if file_type == "json":
       df.to_json(os.path.join(directory, file_prefix + outFormEnd), **outFormSpec)
   elif file_type == "json_timeasstring":
       if dd.EngEng['date'] in df.columns:
            if type(df.Date.values[0]) != type("string"):
                 df.Date = df.Date.dt.strftime('%Y-%m-%d')
       df.to_json(os.path.join(directory, file_prefix + outFormEnd), **outFormSpec)
   elif file_type == "hdf5":
       df.to_hdf(os.path.join(directory, file_prefix + outFormEnd), **outFormSpec)<|MERGE_RESOLUTION|>--- conflicted
+++ resolved
@@ -46,15 +46,9 @@
     return df
 
 
-def loadCsv( targetFileName, apiUrl = 'https://opendata.arcgis.com/datasets/', 
-<<<<<<< HEAD
-                 extension = 'csv' ):
+def loadCsv( targetFileName, apiUrl = 'https://opendata.arcgis.com/datasets/',
+                 extension = '.csv' ):
     """! Loads ArcGIS data sets in CSV format. (pandas DataFrame)
-=======
-                 extension = '.csv' ):
-    """ Loads ArcGIS data sets in CSV format. (pandas DataFrame)
->>>>>>> 6c2ddb4b
-
     This routine loads data sets (default from ArcGIS) in CSV format of the given public data 
     item ID into a pandas DataFrame and returns the DataFrame. 
 
@@ -63,8 +57,8 @@
     apiUrl -- API URL (string, default
               'https://opendata.arcgis.com/datasets/')
     extension -- Data format extension (string, default 'csv')
-
     """
+
     url = apiUrl + targetFileName  + extension
 
     try:
