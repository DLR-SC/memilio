--- conflicted
+++ resolved
@@ -73,13 +73,7 @@
 #
 # @param url_prefix Date specific part of the url
 # @param call_number Irregular number which is needed for the url
-<<<<<<< HEAD
-#
-=======
-# @param new_found [Optional] If number is not part of the date to call_number dictionary
-# and the difference between the actual call_number and the last call number is larger than 2,
-# then a message is printed which helps to add this date to the dict.
->>>>>>> a36b0a32
+#
 # @return pandas dataframe which is either empty or contains requested data
 #
 def call_call_url(url_prefix, call_number):
@@ -112,12 +106,7 @@
 # First, the last_number is successively increased by one until a difference of 300 is reached.
 # Then, the last_number is successively decreased by one until a difference of 300 is reached.
 # At last the last_number without a change is tried.
-<<<<<<< HEAD
-# If data could be downloaded by the function call_call_url and the difference was 1 or 2.
-# The data is simply given back.
-=======
 # If data could be downloaded by the function call_call_url and the difference was 1 or 2, the data is simply given back.
->>>>>>> a36b0a32
 # If the difference is different an additional message is printed,
 # which can be used to copy directly to the call_number_dict to decrease runtime of the program.
 # Furthermore, in this function another specific part of the url, the call_time, is estimated from the given date.
@@ -238,15 +227,9 @@
 ## Function to get the divi data.
 #
 # Available data start from 2020-4-24.
-<<<<<<< HEAD
-# If the given start_date is earlier it is changed to this date and a warning is printed.
-# If it does not already exist the folder Germany is generated in the given out_folder.
-# If read_data == True and the file "FullData_DIVI.json" exists the data is read form this file
-=======
 # If the given start_dat is earlier, it is changed to this date and a warning is printed.
 # If it does not already exist, the folder Germany is generated in the given out_folder.
 # If read_data == True and the file "FullData_DIVI.json" exists, the data is read form this file
->>>>>>> a36b0a32
 # and stored in a pandas dataframe.
 # Otherwise the program is stopped.
 #
