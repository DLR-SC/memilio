import os
import subprocess
import sys

from setuptools import find_packages, setup

try:
    from skbuild import setup
except ImportError:
    print('scikit-build is required to build from source.')
    print('Installation:  python -m pip install scikit-build')
    subprocess.check_call(
        [sys.executable, "-m", "pip", "install", "scikit-build"])
    from skbuild import setup

__version__ = '1.0.0'

setup(
    name='memilio-simulation', version=__version__, author='DLR-SC',
    author_email='daniel.abele@dlr.de', maintainer_email='Martin.Kuehn@DLR.de',
    url='https://github.com/SciCompMod/memilio',
    description='Part of MEmilio project, python bindings to the C++ libraries that contain the models and simulations.',
    packages=find_packages(
        where=os.path.dirname(os.path.abspath(__file__))),
    setup_requires=['cmake'],
<<<<<<< HEAD
    install_requires=['pandas>=1.2.2',],
    extras_require={'dev': ['numpy >= 1.22'], },
=======
    # need shared libs so there is one shared log level
    cmake_args=['-DMEMILIO_BUILD_SHARED_LIBS:BOOL=ON'],
    install_requires=[],
    extras_require={
        'dev': [
            # smaller numpy versions cause a security issue, 1.25 breaks testing with pyfakefs
            'numpy>=1.22,<1.25',
        ],
    },
>>>>>>> c18828e0
    long_description='', test_suite='memilio.simulation_test',)<|MERGE_RESOLUTION|>--- conflicted
+++ resolved
@@ -23,18 +23,13 @@
     packages=find_packages(
         where=os.path.dirname(os.path.abspath(__file__))),
     setup_requires=['cmake'],
-<<<<<<< HEAD
-    install_requires=['pandas>=1.2.2',],
-    extras_require={'dev': ['numpy >= 1.22'], },
-=======
     # need shared libs so there is one shared log level
     cmake_args=['-DMEMILIO_BUILD_SHARED_LIBS:BOOL=ON'],
-    install_requires=[],
+    install_requires=['pandas>=1.2.2',],
     extras_require={
         'dev': [
             # smaller numpy versions cause a security issue, 1.25 breaks testing with pyfakefs
             'numpy>=1.22,<1.25',
         ],
     },
->>>>>>> c18828e0
     long_description='', test_suite='memilio.simulation_test',)