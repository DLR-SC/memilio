--- conflicted
+++ resolved
@@ -100,22 +100,12 @@
             p1.set_assigned_location(abm.LocationId(0, type))
             p2.set_assigned_location(abm.LocationId(0, type))
 
-<<<<<<< HEAD
-        # parameters so that the infected person doesn't randomly change state and gets tested reliably
-        # DUE TO THE CURRENT IMPLEMENTATION OF DIFFERENT TEST TYPES, THIS IS NOT POSSIBLE, NEEDS TO BE CHANGED IN THE FUTURE
-        social_event = world.locations[social_event_id.type][social_event_id.index]
-        #social_event.testing_scheme = abm.TestingScheme(abm.days(1), 1.0)
-        #world.testing_parameters.AntigenTest = abm.TestParameters(1, 1)
-        world.infection_parameters.InfectedToSevere[abm.AgeGroup.Age0to4] = 0.0
-        world.infection_parameters.InfectedToRecovered[abm.AgeGroup.Age0to4] = 0.0
-=======
         social_event = world.locations[social_event_id.index]
 
         world.infection_parameters.InfectedToSevere[abm.VirusVariant.Wildtype, abm.AgeGroup.Age0to4,
                                                     abm.VaccinationState.Unvaccinated] = 0.0
         world.infection_parameters.InfectedToRecovered[abm.VirusVariant.Wildtype, abm.AgeGroup.Age0to4,
                                                        abm.VaccinationState.Unvaccinated] = 0.0
->>>>>>> cfebeba9
 
         # trips
         trip_list = abm.TripList()
