--- conflicted
+++ resolved
@@ -56,13 +56,8 @@
         testing_inf_states = []
         testing_crit = abm.TestingCriteria(
             testing_ages, testing_inf_states)
-<<<<<<< HEAD
         testing_scheme = abm.TestingScheme(
-            testing_crit, t0, t0 + abm.days(1), world.parameters.TestData[abm.TestType.Antigen], 1.0)
-=======
-        testing_scheme = abm.TestingScheme(testing_crit, abm.days(
-            1), t0, t0 + abm.days(1), model.parameters.TestData[abm.TestType.Antigen], 1.0)
->>>>>>> 8889b817
+            testing_crit, t0, t0 + abm.days(1), model.parameters.TestData[abm.TestType.Antigen], 1.0)
         # initially false, will only active once simulation starts
         self.assertEqual(testing_scheme.active, False)
 
