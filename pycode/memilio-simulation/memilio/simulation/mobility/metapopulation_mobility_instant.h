/* 
* Copyright (C) 2020-2024 MEmilio
*
* Authors: Martin Siggel, Daniel Abele, Martin J. Kuehn, Jan Kleinert, Maximilian Betz
*
* Contact: Martin J. Kuehn <Martin.Kuehn@DLR.de>
*
* Licensed under the Apache License, Version 2.0 (the "License");
* you may not use this file except in compliance with the License.
* You may obtain a copy of the License at
*
*     http://www.apache.org/licenses/LICENSE-2.0
*
* Unless required by applicable law or agreed to in writing, software
* distributed under the License is distributed on an "AS IS" BASIS,
* WITHOUT WARRANTIES OR CONDITIONS OF ANY KIND, either express or implied.
* See the License for the specific language governing permissions and
* limitations under the License.
*/
#ifndef PYMIO_MOBILITY_H
#define PYMIO_MOBILITY_H

#include "memilio/mobility/metapopulation_mobility_instant.h"
#include "memilio/mobility/graph.h"
#include "pybind_util.h"

#include "pybind11/pybind11.h"

namespace pymio
{

template <class Simulation>
void bind_MovementGraph(pybind11::module_& m, std::string const& name)
{
<<<<<<< HEAD
    using G = mio::Graph<mio::SimulationNode<Simulation>, mio::MovementEdge>;
    pybind11::class_<G>(m, name.c_str())
=======
    using G = mio::Graph<mio::SimulationNode<Simulation>, mio::MigrationEdge<double>>;
    bind_class<G, EnablePickling::IfAvailable>(m, name.c_str())
>>>>>>> d439941b
        .def(pybind11::init<>())
        .def(
            "add_node",
            [](G& self, int id, const typename Simulation::Model& p, double t0, double dt) -> auto& {
                return self.add_node(id, p, t0, dt);
            },
            pybind11::arg("id"), pybind11::arg("model"), pybind11::arg("t0") = 0.0, pybind11::arg("dt") = 0.1,
            pybind11::return_value_policy::reference_internal)
<<<<<<< HEAD
        .def("add_edge", &G::template add_edge<const mio::MovementParameters&>,
=======
        .def("add_edge", &G::template add_edge<const mio::MigrationParameters<double>&>,
>>>>>>> d439941b
             pybind11::return_value_policy::reference_internal)
        .def("add_edge", &G::template add_edge<const Eigen::VectorXd&>,
             pybind11::return_value_policy::reference_internal)
        .def_property_readonly("num_nodes",
                               [](const G& self) {
                                   return self.nodes().size();
                               })
        .def(
            "get_node",
            [](const G& self, size_t node_idx) -> auto& {
                return self.nodes()[node_idx];
            },
            pybind11::return_value_policy::reference_internal)
        .def_property_readonly("num_edges",
                               [](const G& self) {
                                   return self.edges().size();
                               })
        .def(
            "get_edge",
            [](const G& self, size_t edge_idx) -> auto& {
                return self.edges()[edge_idx];
            },
            pybind11::return_value_policy::reference_internal)
        .def("get_num_out_edges",
             [](const G& self, size_t node_idx) {
                 return self.out_edges(node_idx).size();
             })
        .def(
            "get_out_edge",
            [](const G& self, size_t node_idx, size_t edge_idx) -> auto& {
                return self.out_edges(node_idx)[edge_idx];
            },
            pybind11::return_value_policy::reference_internal);
}

void bind_movement_parameters(pybind11::module_& m, std::string const& name);

void bind_movement_parameter_edge(pybind11::module_& m, std::string const& name);

void bind_movement(pybind11::module_& m, std::string const& name);

void bind_movement_edge(pybind11::module_& m, std::string const& name);

template <typename Model>
void bind_ModelNode(pybind11::module_& m, std::string const& name)
{
    bind_class<mio::Node<Model>, EnablePickling::IfAvailable>(m, name.c_str())
        .def_property_readonly("id",
                               [](const mio::Node<Model>& self) {
                                   return self.id;
                               })
        .def_property_readonly(
            "property",
            [](const mio::Node<Model>& self) -> auto& {
                return self.property;
            },
            pybind11::return_value_policy::reference_internal);
}

template <typename Simulation>
void bind_SimulationNode(pybind11::module_& m, std::string const& name)
{
    bind_class<mio::Node<mio::SimulationNode<Simulation>>, EnablePickling::IfAvailable>(m, name.c_str())
        .def_property_readonly("id",
                               [](const mio::Node<Simulation>& self) {
                                   return self.id;
                               })
        .def_property_readonly(
            "property",
            [](const mio::Node<mio::SimulationNode<Simulation>>& self) -> auto& {
                return self.property.get_simulation();
            },
            pybind11::return_value_policy::reference_internal);
}

/*
 * @brief bind Graph for any node and edge type
 */
template <class Model>
void bind_ModelGraph(pybind11::module_& m, std::string const& name)
{
<<<<<<< HEAD
    using G = mio::Graph<Model, mio::MovementParameters>;
    pybind11::class_<G>(m, name.c_str())
        .def(pybind11::init<>())
        .def("add_node", &G::template add_node<const Model&>, pybind11::arg("id"), pybind11::arg("model"),
             pybind11::return_value_policy::reference_internal)
        .def("add_edge", &G::template add_edge<const mio::MovementParameters&>, pybind11::arg("start_node_idx"),
             pybind11::arg("end_node_idx"), pybind11::arg("movement_parameters"),
=======
    using G = mio::Graph<Model, mio::MigrationParameters<double>>;
    bind_class<G, EnablePickling::IfAvailable>(m, name.c_str())
        .def(pybind11::init<>())
        .def("add_node", &G::template add_node<const Model&>, pybind11::arg("id"), pybind11::arg("model"),
             pybind11::return_value_policy::reference_internal)
        .def("add_edge", &G::template add_edge<const mio::MigrationParameters<double>&>,
             pybind11::arg("start_node_idx"), pybind11::arg("end_node_idx"), pybind11::arg("migration_parameters"),
>>>>>>> d439941b
             pybind11::return_value_policy::reference_internal)
        .def("add_edge", &G::template add_edge<const Eigen::VectorXd&>,
             pybind11::return_value_policy::reference_internal)
        .def_property_readonly("num_nodes",
                               [](const G& self) {
                                   return self.nodes().size();
                               })
        .def(
            "get_node",
            [](const G& self, size_t node_idx) -> auto& {
                return self.nodes()[node_idx];
            },
            pybind11::return_value_policy::reference_internal)
        .def_property_readonly("num_edges",
                               [](const G& self) {
                                   return self.edges().size();
                               })
        .def(
            "get_edge",
            [](const G& self, size_t edge_idx) -> auto& {
                return self.edges()[edge_idx];
            },
            pybind11::return_value_policy::reference_internal)
        .def("get_num_out_edges",
             [](const G& self, size_t node_idx) {
                 return self.out_edges(node_idx).size();
             })
        .def(
            "get_out_edge",
            [](const G& self, size_t node_idx, size_t edge_idx) -> auto& {
                return self.out_edges(node_idx)[edge_idx];
            },
            pybind11::return_value_policy::reference_internal);
}

} // namespace pymio

#endif //PYMIO_MOBILITY_H<|MERGE_RESOLUTION|>--- conflicted
+++ resolved
@@ -32,13 +32,8 @@
 template <class Simulation>
 void bind_MovementGraph(pybind11::module_& m, std::string const& name)
 {
-<<<<<<< HEAD
-    using G = mio::Graph<mio::SimulationNode<Simulation>, mio::MovementEdge>;
-    pybind11::class_<G>(m, name.c_str())
-=======
-    using G = mio::Graph<mio::SimulationNode<Simulation>, mio::MigrationEdge<double>>;
+    using G = mio::Graph<mio::SimulationNode<Simulation>, mio::MovementEdge<double>>;
     bind_class<G, EnablePickling::IfAvailable>(m, name.c_str())
->>>>>>> d439941b
         .def(pybind11::init<>())
         .def(
             "add_node",
@@ -47,11 +42,7 @@
             },
             pybind11::arg("id"), pybind11::arg("model"), pybind11::arg("t0") = 0.0, pybind11::arg("dt") = 0.1,
             pybind11::return_value_policy::reference_internal)
-<<<<<<< HEAD
-        .def("add_edge", &G::template add_edge<const mio::MovementParameters&>,
-=======
-        .def("add_edge", &G::template add_edge<const mio::MigrationParameters<double>&>,
->>>>>>> d439941b
+        .def("add_edge", &G::template add_edge<const mio::MovementParameters<double>&>,
              pybind11::return_value_policy::reference_internal)
         .def("add_edge", &G::template add_edge<const Eigen::VectorXd&>,
              pybind11::return_value_policy::reference_internal)
@@ -133,23 +124,13 @@
 template <class Model>
 void bind_ModelGraph(pybind11::module_& m, std::string const& name)
 {
-<<<<<<< HEAD
-    using G = mio::Graph<Model, mio::MovementParameters>;
-    pybind11::class_<G>(m, name.c_str())
-        .def(pybind11::init<>())
-        .def("add_node", &G::template add_node<const Model&>, pybind11::arg("id"), pybind11::arg("model"),
-             pybind11::return_value_policy::reference_internal)
-        .def("add_edge", &G::template add_edge<const mio::MovementParameters&>, pybind11::arg("start_node_idx"),
-             pybind11::arg("end_node_idx"), pybind11::arg("movement_parameters"),
-=======
-    using G = mio::Graph<Model, mio::MigrationParameters<double>>;
+    using G = mio::Graph<Model, mio::MovementParameters<double>>;
     bind_class<G, EnablePickling::IfAvailable>(m, name.c_str())
         .def(pybind11::init<>())
         .def("add_node", &G::template add_node<const Model&>, pybind11::arg("id"), pybind11::arg("model"),
              pybind11::return_value_policy::reference_internal)
-        .def("add_edge", &G::template add_edge<const mio::MigrationParameters<double>&>,
-             pybind11::arg("start_node_idx"), pybind11::arg("end_node_idx"), pybind11::arg("migration_parameters"),
->>>>>>> d439941b
+        .def("add_edge", &G::template add_edge<const mio::MovementParameters<double>&>,
+             pybind11::arg("start_node_idx"), pybind11::arg("end_node_idx"), pybind11::arg("movement_parameters"),
              pybind11::return_value_policy::reference_internal)
         .def("add_edge", &G::template add_edge<const Eigen::VectorXd&>,
              pybind11::return_value_policy::reference_internal)
