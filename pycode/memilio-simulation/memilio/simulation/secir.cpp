--- conflicted
+++ resolved
@@ -140,6 +140,7 @@
 {
     return "InfectionState";
 }
+
 template <>
 std::string pretty_name<mio::AgeGroup>()
 {
@@ -187,11 +188,6 @@
 
     using SecirPopulations = mio::Populations<mio::AgeGroup, mio::osecir::InfectionState>;
     pymio::bind_Population(m, "SecirPopulation", mio::Tag<mio::osecir::Model::Populations>{});
-<<<<<<< HEAD
-    pymio::bind_class<mio::AgeGroup, pymio::EnablePickling::Required, mio::Index<mio::AgeGroup>>(m, "AgeGroup").def(py::init<size_t>());
-=======
-
->>>>>>> fef7ce35
     pymio::bind_CompartmentalModel<mio::osecir::InfectionState, SecirPopulations, mio::osecir::Parameters>(m,
                                                                                                            "ModelBase");
     pymio::bind_class<mio::osecir::Model, pymio::EnablePickling::Required,
