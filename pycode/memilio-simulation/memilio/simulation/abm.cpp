--- conflicted
+++ resolved
@@ -179,13 +179,8 @@
                       });
 
     //copying and moving of ranges enabled below, see PYMIO_IGNORE_VALUE_TYPE
-<<<<<<< HEAD
-    pymio::bind_Range<decltype(std::declval<mio::abm::Model>().get_locations())>(m, "_ModelLocationsRange");
-    pymio::bind_Range<decltype(std::declval<mio::abm::Model>().get_persons())>(m, "_ModelPersonsRange");
-=======
-    pymio::bind_Range<decltype(std::declval<const mio::abm::World>().get_locations())>(m, "_WorldLocationsRange");
-    pymio::bind_Range<decltype(std::declval<const mio::abm::World>().get_persons())>(m, "_WorldPersonsRange");
->>>>>>> d59fbd78
+    pymio::bind_Range<decltype(std::declval<const mio::abm::Model>().get_locations())>(m, "_ModelLocationsRange");
+    pymio::bind_Range<decltype(std::declval<const mio::abm::Model>().get_persons())>(m, "_ModelPersonsRange");
 
     pymio::bind_class<mio::abm::Trip, pymio::EnablePickling::Never>(m, "Trip")
         .def(py::init<uint32_t, mio::abm::TimePoint, mio::abm::LocationId, mio::abm::LocationId,
@@ -206,23 +201,14 @@
 
     pymio::bind_class<mio::abm::Model, pymio::EnablePickling::Never>(m, "Model")
         .def(py::init<int32_t>())
-<<<<<<< HEAD
         .def("add_location", &mio::abm::Model::add_location, py::arg("location_type"), py::arg("num_cells") = 1)
-        .def("add_person", &mio::abm::Model::add_person, py::arg("location_id"), py::arg("age_group"),
-             py::return_value_policy::reference_internal)
-        .def_property_readonly("locations", &mio::abm::Model::get_locations,
+        .def("add_person", py::overload_cast<mio::abm::LocationId, mio::AgeGroup>(&mio::abm::Model::add_person),
+             py::arg("location_id"), py::arg("age_group"))
+        .def("assign_location", &mio::abm::Model::assign_location, py::arg("person_id"), py::arg("location_id"))
+        .def_property_readonly("locations", py::overload_cast<>(&mio::abm::Model::get_locations, py::const_),
                                py::keep_alive<1, 0>{}) //keep this model alive while contents are referenced in ranges
-        .def_property_readonly("persons", &mio::abm::Model::get_persons, py::keep_alive<1, 0>{})
-=======
-        .def("add_location", &mio::abm::World::add_location, py::arg("location_type"), py::arg("num_cells") = 1)
-        .def("add_person", py::overload_cast<mio::abm::LocationId, mio::AgeGroup>(&mio::abm::World::add_person),
-             py::arg("location_id"), py::arg("age_group"))
-        .def("assign_location", &mio::abm::World::assign_location, py::arg("person_id"), py::arg("location_id"))
-        .def_property_readonly("locations", py::overload_cast<>(&mio::abm::World::get_locations, py::const_),
-                               py::keep_alive<1, 0>{}) //keep this world alive while contents are referenced in ranges
-        .def_property_readonly("persons", py::overload_cast<>(&mio::abm::World::get_persons, py::const_),
+        .def_property_readonly("persons", py::overload_cast<>(&mio::abm::Model::get_persons, py::const_),
                                py::keep_alive<1, 0>{})
->>>>>>> d59fbd78
         .def_property(
             "trip_list", py::overload_cast<>(&mio::abm::Model::get_trip_list),
             [](mio::abm::Model& self, const mio::abm::TripList& list) {
