/* 
* Copyright (C) 2020-2023 German Aerospace Center (DLR-SC)
*
* Authors: Martin Siggel, Daniel Abele, Martin J. Kuehn, Jan Kleinert, Khoa Nguyen
*
* Contact: Martin J. Kuehn <Martin.Kuehn@DLR.de>
*
* Licensed under the Apache License, Version 2.0 (the "License");
* you may not use this file except in compliance with the License.
* You may obtain a copy of the License at
*
*     http://www.apache.org/licenses/LICENSE-2.0
*
* Unless required by applicable law or agreed to in writing, software
* distributed under the License is distributed on an "AS IS" BASIS,
* WITHOUT WARRANTIES OR CONDITIONS OF ANY KIND, either express or implied.
* See the License for the specific language governing permissions and
* limitations under the License.
*/

#include "pybind_util.h"
#include "utils/custom_index_array.h"
#include "utils/parameter_set.h"
#include "utils/index.h"
#include "abm/abm.h"
#include "pybind11/attr.h"
#include "pybind11/cast.h"
#include "pybind11/pybind11.h"
#include "pybind11/operators.h"
#include <type_traits>

namespace py = pybind11;

PYBIND11_MODULE(_simulation_abm, m)
{
    pymio::iterable_enum<mio::abm::InfectionState>(m, "InfectionState", py::module_local{})
        .value("Susceptible", mio::abm::InfectionState::Susceptible)
        .value("Exposed", mio::abm::InfectionState::Exposed)
        .value("InfectedNoSymptoms", mio::abm::InfectionState::InfectedNoSymptoms)
        .value("InfectedSymptoms", mio::abm::InfectionState::InfectedSymptoms)
        .value("InfectedSevere", mio::abm::InfectionState::InfectedSevere)
        .value("InfectedCritical", mio::abm::InfectionState::InfectedCritical)
        .value("Recovered", mio::abm::InfectionState::Recovered)
        .value("Dead", mio::abm::InfectionState::Dead);

    pymio::iterable_enum<mio::abm::ExposureType>(m, "ExposureType")
        .value("NoProtection", mio::abm::ExposureType::NoProtection)
        .value("NaturalInfection", mio::abm::ExposureType::NaturalInfection)
        .value("GenericVaccine", mio::abm::ExposureType::GenericVaccine);

    pymio::iterable_enum<mio::abm::VirusVariant>(m, "VirusVariant").value("Wildtype", mio::abm::VirusVariant::Wildtype);

    pymio::iterable_enum<mio::abm::LocationType>(m, "LocationType")
        .value("Home", mio::abm::LocationType::Home)
        .value("School", mio::abm::LocationType::School)
        .value("Work", mio::abm::LocationType::Work)
        .value("SocialEvent", mio::abm::LocationType::SocialEvent)
        .value("BasicsShop", mio::abm::LocationType::BasicsShop)
        .value("Hospital", mio::abm::LocationType::Hospital)
        .value("ICU", mio::abm::LocationType::ICU)
        .value("Car", mio::abm::LocationType::Car)
        .value("PublicTransport", mio::abm::LocationType::PublicTransport)
        .value("TransportWithoutContact", mio::abm::LocationType::TransportWithoutContact);

    py::class_<mio::abm::TestParameters>(m, "TestParameters")
        .def(py::init<double, double>())
        .def_readwrite("sensitivity", &mio::abm::TestParameters::sensitivity)
        .def_readwrite("specificity", &mio::abm::TestParameters::specificity);

    pymio::bind_CustomIndexArray<mio::UncertainValue, mio::abm::VirusVariant, mio::AgeGroup>(
        m, "_AgeParameterArray");
    pymio::bind_Index<mio::abm::ExposureType>(m, "ExposureTypeIndex");
    pymio::bind_ParameterSet<mio::abm::ParametersBase>(m, "ParametersBase");
    py::class_<mio::abm::Parameters, mio::abm::ParametersBase>(m, "Parameters")
        .def(py::init<int>())
        .def("check_constraints", &mio::abm::Parameters::check_constraints);

    pymio::bind_ParameterSet<mio::abm::LocalInfectionParameters>(m, "LocalInfectionParameters").def(py::init<size_t>());

    py::class_<mio::abm::TimeSpan>(m, "TimeSpan")
        .def(py::init<int>(), py::arg("seconds") = 0)
        .def_property_readonly("seconds", &mio::abm::TimeSpan::seconds)
        .def_property_readonly("hours", &mio::abm::TimeSpan::hours)
        .def_property_readonly("days", &mio::abm::TimeSpan::days)
        .def(py::self + py::self)
        .def(py::self += py::self)
        .def(py::self - py::self)
        .def(py::self -= py::self)
        .def(py::self * int{})
        .def(py::self *= int{})
        .def(py::self / int{})
        .def(py::self /= int{})
        .def(py::self == py::self)
        .def(py::self != py::self)
        .def(py::self < py::self)
        .def(py::self <= py::self)
        .def(py::self > py::self)
        .def(py::self <= py::self);

    m.def("seconds", &mio::abm::seconds);
    m.def("minutes", &mio::abm::minutes);
    m.def("hours", &mio::abm::hours);
    m.def("days", py::overload_cast<int>(&mio::abm::days));

    py::class_<mio::abm::TimePoint>(m, "TimePoint")
        .def(py::init<int>(), py::arg("seconds") = 0)
        .def_property_readonly("seconds", &mio::abm::TimePoint::seconds)
        .def_property_readonly("days", &mio::abm::TimePoint::days)
        .def_property_readonly("hours", &mio::abm::TimePoint::hours)
        .def_property_readonly("day_of_week", &mio::abm::TimePoint::day_of_week)
        .def_property_readonly("hour_of_day", &mio::abm::TimePoint::hour_of_day)
        .def_property_readonly("time_since_midnight", &mio::abm::TimePoint::time_since_midnight)
        .def(py::self == py::self)
        .def(py::self != py::self)
        .def(py::self < py::self)
        .def(py::self <= py::self)
        .def(py::self > py::self)
        .def(py::self >= py::self)
        .def(py::self - py::self)
        .def(py::self + mio::abm::TimeSpan{})
        .def(py::self += mio::abm::TimeSpan{})
        .def(py::self - mio::abm::TimeSpan{})
        .def(py::self -= mio::abm::TimeSpan{});

    py::class_<mio::abm::LocationId>(m, "LocationId")
        .def(py::init([](uint32_t idx, mio::abm::LocationType type) {
            return mio::abm::LocationId{idx, type};
        }))
        .def_readwrite("index", &mio::abm::LocationId::index)
        .def_readwrite("type", &mio::abm::LocationId::type)
        .def(py::self == py::self)
        .def(py::self != py::self);

    py::class_<mio::abm::Person>(m, "Person")
        .def("set_assigned_location", py::overload_cast<mio::abm::LocationId>(&mio::abm::Person::set_assigned_location))
        .def_property_readonly("location", py::overload_cast<>(&mio::abm::Person::get_location, py::const_))
        .def_property_readonly("age", &mio::abm::Person::get_age)
        .def_property_readonly("is_in_quarantine", &mio::abm::Person::is_in_quarantine);

    py::class_<mio::abm::TestingCriteria>(m, "TestingCriteria")
<<<<<<< HEAD
        .def(py::init<const std::vector<mio::abm::AgeGroup>&, const std::vector<mio::abm::InfectionState>&>(),
             py::arg("age_groups"), py::arg("infection_states"));
=======
        .def(py::init<const std::vector<mio::AgeGroup>&, const std::vector<mio::abm::LocationType>&,
                      const std::vector<mio::abm::InfectionState>&>(),
             py::arg("age_groups"), py::arg("location_types"), py::arg("infection_states"));
>>>>>>> fef7ce35

    py::class_<mio::abm::GenericTest>(m, "GenericTest").def(py::init<>());
    py::class_<mio::abm::AntigenTest, mio::abm::GenericTest>(m, "AntigenTest").def(py::init<>());
    py::class_<mio::abm::PCRTest, mio::abm::GenericTest>(m, "PCRTest").def(py::init<>());

    py::class_<mio::abm::TestingScheme>(m, "TestingScheme")
        .def(py::init<const mio::abm::TestingCriteria&, mio::abm::TimeSpan, mio::abm::TimePoint, mio::abm::TimePoint,
                      const mio::abm::GenericTest&, double>(),
             py::arg("testing_criteria"), py::arg("testing_min_time_since_last_test"), py::arg("start_date"),
             py::arg("end_date"), py::arg("test_type"), py::arg("probability"))
        .def_property_readonly("active", &mio::abm::TestingScheme::is_active);

    py::class_<mio::abm::Vaccination>(m, "Vaccination")
        .def(py::init<mio::abm::ExposureType, mio::abm::TimePoint>(), py::arg("exposure_type"), py::arg("time"))
        .def_readwrite("exposure_type", &mio::abm::Vaccination::exposure_type)
        .def_readwrite("time", &mio::abm::Vaccination::time);

    py::class_<mio::abm::TestingStrategy>(m, "TestingStrategy")
        .def(py::init<const std::unordered_map<mio::abm::LocationId, std::vector<mio::abm::TestingScheme>>&>());

    py::class_<mio::abm::Location>(m, "Location")
        .def_property_readonly("type", &mio::abm::Location::get_type)
        .def_property_readonly("index", &mio::abm::Location::get_index)
        .def_property("infection_parameters",
                      py::overload_cast<>(&mio::abm::Location::get_infection_parameters, py::const_),
                      [](mio::abm::Location& self, mio::abm::LocalInfectionParameters params) {
                          self.get_infection_parameters() = params;
                      });

    //copying and moving of ranges enabled below, see PYMIO_IGNORE_VALUE_TYPE
    pymio::bind_Range<decltype(std::declval<mio::abm::World>().get_locations())>(m, "_WorldLocationsRange");
    pymio::bind_Range<decltype(std::declval<mio::abm::World>().get_persons())>(m, "_WorldPersonsRange");

    py::class_<mio::abm::Trip>(m, "Trip")
        .def(py::init<uint32_t, mio::abm::TimePoint, mio::abm::LocationId, mio::abm::LocationId,
                      std::vector<uint32_t>>(),
             py::arg("person_id"), py::arg("time"), py::arg("destination"), py::arg("origin"),
             py::arg("cells") = std::vector<uint32_t>())
        .def_readwrite("person_id", &mio::abm::Trip::person_id)
        .def_readwrite("time", &mio::abm::Trip::time)
        .def_readwrite("destination", &mio::abm::Trip::migration_destination)
        .def_readwrite("origin", &mio::abm::Trip::migration_origin)
        .def_readwrite("cells", &mio::abm::Trip::cells);

    py::class_<mio::abm::TripList>(m, "TripList")
        .def(py::init<>())
        .def("add_trip", &mio::abm::TripList::add_trip, py::arg("trip"), py::arg("weekend") = false)
        .def("next_trip", &mio::abm::TripList::get_next_trip, py::arg("weekend") = false)
        .def("num_trips", &mio::abm::TripList::num_trips, py::arg("weekend") = false);

    py::class_<mio::abm::World>(m, "World")
        .def(py::init<int32_t>())
        .def("add_location", &mio::abm::World::add_location, py::arg("location_type"), py::arg("num_cells") = 1)
        .def("add_person", &mio::abm::World::add_person, py::arg("location_id"), py::arg("age_group"),
             py::return_value_policy::reference_internal)
        .def_property_readonly("locations", &mio::abm::World::get_locations,
                               py::keep_alive<1, 0>{}) //keep this world alive while contents are referenced in ranges
        .def_property_readonly("persons", &mio::abm::World::get_persons, py::keep_alive<1, 0>{})
        .def_property(
            "trip_list", py::overload_cast<>(&mio::abm::World::get_trip_list),
            [](mio::abm::World& self, const mio::abm::TripList& list) {
                self.get_trip_list() = list;
            },
            py::return_value_policy::reference_internal)
        .def_property("use_migration_rules", py::overload_cast<>(&mio::abm::World::use_migration_rules, py::const_),
                      py::overload_cast<bool>(&mio::abm::World::use_migration_rules))
        .def_readwrite("parameters", &mio::abm::World::parameters)
        .def_property(
            "testing_strategy", py::overload_cast<>(&mio::abm::World::get_testing_strategy, py::const_),
            [](mio::abm::World& self, mio::abm::TestingStrategy strategy) {
                self.get_testing_strategy() = strategy;
            },
            py::return_value_policy::reference_internal);

    py::class_<mio::abm::Simulation>(m, "Simulation")
        .def(py::init<mio::abm::TimePoint, size_t>())
        .def("advance",
             static_cast<void (mio::abm::Simulation::*)(mio::abm::TimePoint)>(&mio::abm::Simulation::advance),
             py::arg("tmax"))
        .def_property_readonly("result", &mio::abm::Simulation::get_result)
        .def_property_readonly("world", py::overload_cast<>(&mio::abm::Simulation::get_world));
}

PYMIO_IGNORE_VALUE_TYPE(decltype(std::declval<mio::abm::World>().get_locations()))
PYMIO_IGNORE_VALUE_TYPE(decltype(std::declval<mio::abm::World>().get_persons()))<|MERGE_RESOLUTION|>--- conflicted
+++ resolved
@@ -67,8 +67,7 @@
         .def_readwrite("sensitivity", &mio::abm::TestParameters::sensitivity)
         .def_readwrite("specificity", &mio::abm::TestParameters::specificity);
 
-    pymio::bind_CustomIndexArray<mio::UncertainValue, mio::abm::VirusVariant, mio::AgeGroup>(
-        m, "_AgeParameterArray");
+    pymio::bind_CustomIndexArray<mio::UncertainValue, mio::abm::VirusVariant, mio::AgeGroup>(m, "_AgeParameterArray");
     pymio::bind_Index<mio::abm::ExposureType>(m, "ExposureTypeIndex");
     pymio::bind_ParameterSet<mio::abm::ParametersBase>(m, "ParametersBase");
     py::class_<mio::abm::Parameters, mio::abm::ParametersBase>(m, "Parameters")
@@ -138,14 +137,8 @@
         .def_property_readonly("is_in_quarantine", &mio::abm::Person::is_in_quarantine);
 
     py::class_<mio::abm::TestingCriteria>(m, "TestingCriteria")
-<<<<<<< HEAD
-        .def(py::init<const std::vector<mio::abm::AgeGroup>&, const std::vector<mio::abm::InfectionState>&>(),
+        .def(py::init<const std::vector<mio::AgeGroup>&, const std::vector<mio::abm::InfectionState>&>(),
              py::arg("age_groups"), py::arg("infection_states"));
-=======
-        .def(py::init<const std::vector<mio::AgeGroup>&, const std::vector<mio::abm::LocationType>&,
-                      const std::vector<mio::abm::InfectionState>&>(),
-             py::arg("age_groups"), py::arg("location_types"), py::arg("infection_states"));
->>>>>>> fef7ce35
 
     py::class_<mio::abm::GenericTest>(m, "GenericTest").def(py::init<>());
     py::class_<mio::abm::AntigenTest, mio::abm::GenericTest>(m, "AntigenTest").def(py::init<>());
