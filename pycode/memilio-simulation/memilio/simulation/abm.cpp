/* 
* Copyright (C) 2020-2024 MEmilio
*
* Authors: Martin Siggel, Daniel Abele, Martin J. Kuehn, Jan Kleinert, Khoa Nguyen
*
* Contact: Martin J. Kuehn <Martin.Kuehn@DLR.de>
*
* Licensed under the Apache License, Version 2.0 (the "License");
* you may not use this file except in compliance with the License.
* You may obtain a copy of the License at
*
*     http://www.apache.org/licenses/LICENSE-2.0
*
* Unless required by applicable law or agreed to in writing, software
* distributed under the License is distributed on an "AS IS" BASIS,
* WITHOUT WARRANTIES OR CONDITIONS OF ANY KIND, either express or implied.
* See the License for the specific language governing permissions and
* limitations under the License.
*/

#include "pybind_util.h"
#include "utils/custom_index_array.h"
#include "utils/parameter_set.h"
#include "utils/index.h"
#include "abm/abm.h"
#include "pybind11/attr.h"
#include "pybind11/cast.h"
#include "pybind11/pybind11.h"
#include "pybind11/operators.h"
#include <type_traits>

namespace py = pybind11;

PYBIND11_MODULE(_simulation_abm, m)
{
    pymio::iterable_enum<mio::abm::InfectionState>(m, "InfectionState")
        .value("Susceptible", mio::abm::InfectionState::Susceptible)
        .value("Exposed", mio::abm::InfectionState::Exposed)
        .value("InfectedNoSymptoms", mio::abm::InfectionState::InfectedNoSymptoms)
        .value("InfectedSymptoms", mio::abm::InfectionState::InfectedSymptoms)
        .value("InfectedSevere", mio::abm::InfectionState::InfectedSevere)
        .value("InfectedCritical", mio::abm::InfectionState::InfectedCritical)
        .value("Recovered", mio::abm::InfectionState::Recovered)
        .value("Dead", mio::abm::InfectionState::Dead);

    pymio::iterable_enum<mio::abm::ExposureType>(m, "ExposureType")
        .value("NoProtection", mio::abm::ExposureType::NoProtection)
        .value("NaturalInfection", mio::abm::ExposureType::NaturalInfection)
        .value("GenericVaccine", mio::abm::ExposureType::GenericVaccine);

    pymio::iterable_enum<mio::abm::VirusVariant>(m, "VirusVariant").value("Wildtype", mio::abm::VirusVariant::Wildtype);

    pymio::iterable_enum<mio::abm::LocationType>(m, "LocationType")
        .value("Home", mio::abm::LocationType::Home)
        .value("School", mio::abm::LocationType::School)
        .value("Work", mio::abm::LocationType::Work)
        .value("SocialEvent", mio::abm::LocationType::SocialEvent)
        .value("BasicsShop", mio::abm::LocationType::BasicsShop)
        .value("Hospital", mio::abm::LocationType::Hospital)
        .value("ICU", mio::abm::LocationType::ICU)
        .value("Car", mio::abm::LocationType::Car)
        .value("PublicTransport", mio::abm::LocationType::PublicTransport)
        .value("TransportWithoutContact", mio::abm::LocationType::TransportWithoutContact);

    pymio::bind_class<mio::abm::TestParameters, pymio::EnablePickling::IfAvailable>(m, "TestParameters")
        .def(py::init<double, double>())
        .def_readwrite("sensitivity", &mio::abm::TestParameters::sensitivity)
        .def_readwrite("specificity", &mio::abm::TestParameters::specificity);

    pymio::bind_CustomIndexArray<mio::UncertainValue, mio::abm::VirusVariant, mio::AgeGroup>(m, "_AgeParameterArray");
    pymio::bind_Index<mio::abm::ExposureType>(m, "ExposureTypeIndex");
    pymio::bind_ParameterSet<mio::abm::ParametersBase>(m, "ParametersBase");
    pymio::bind_class<mio::abm::Parameters, pymio::EnablePickling::Never, mio::abm::ParametersBase>(m, "Parameters")
        .def(py::init<int>())
        .def("check_constraints", &mio::abm::Parameters::check_constraints);

    pymio::bind_ParameterSet<mio::abm::LocalInfectionParameters>(m, "LocalInfectionParameters").def(py::init<size_t>());

    pymio::bind_class<mio::abm::TimeSpan, pymio::EnablePickling::IfAvailable>(m, "TimeSpan")
        .def(py::init<int>(), py::arg("seconds") = 0)
        .def_property_readonly("seconds", &mio::abm::TimeSpan::seconds)
        .def_property_readonly("hours", &mio::abm::TimeSpan::hours)
        .def_property_readonly("days", &mio::abm::TimeSpan::days)
        .def(py::self + py::self)
        .def(py::self += py::self)
        .def(py::self - py::self)
        .def(py::self -= py::self)
        .def(py::self * int{})
        .def(py::self *= int{})
        .def(py::self / int{})
        .def(py::self /= int{})
        .def(py::self == py::self)
        .def(py::self != py::self)
        .def(py::self < py::self)
        .def(py::self <= py::self)
        .def(py::self > py::self)
        .def(py::self <= py::self);

    m.def("seconds", &mio::abm::seconds);
    m.def("minutes", &mio::abm::minutes);
    m.def("hours", &mio::abm::hours);
    m.def("days", py::overload_cast<int>(&mio::abm::days));

    pymio::bind_class<mio::abm::TimePoint, pymio::EnablePickling::IfAvailable>(m, "TimePoint")
        .def(py::init<int>(), py::arg("seconds") = 0)
        .def_property_readonly("seconds", &mio::abm::TimePoint::seconds)
        .def_property_readonly("days", &mio::abm::TimePoint::days)
        .def_property_readonly("hours", &mio::abm::TimePoint::hours)
        .def_property_readonly("day_of_week", &mio::abm::TimePoint::day_of_week)
        .def_property_readonly("hour_of_day", &mio::abm::TimePoint::hour_of_day)
        .def_property_readonly("time_since_midnight", &mio::abm::TimePoint::time_since_midnight)
        .def(py::self == py::self)
        .def(py::self != py::self)
        .def(py::self < py::self)
        .def(py::self <= py::self)
        .def(py::self > py::self)
        .def(py::self >= py::self)
        .def(py::self - py::self)
        .def(py::self + mio::abm::TimeSpan{})
        .def(py::self += mio::abm::TimeSpan{})
        .def(py::self - mio::abm::TimeSpan{})
        .def(py::self -= mio::abm::TimeSpan{});

    pymio::bind_class<mio::abm::LocationId, pymio::EnablePickling::IfAvailable>(m, "LocationId")
        .def(py::init([](uint32_t idx, mio::abm::LocationType type) {
            return mio::abm::LocationId{idx, type};
        }))
        .def_readwrite("index", &mio::abm::LocationId::index)
        .def_readwrite("type", &mio::abm::LocationId::type)
        .def(py::self == py::self)
        .def(py::self != py::self);

    pymio::bind_class<mio::abm::Person, pymio::EnablePickling::Never>(m, "Person")
        .def("set_assigned_location", py::overload_cast<mio::abm::LocationId>(&mio::abm::Person::set_assigned_location))
        .def_property_readonly("location", py::overload_cast<>(&mio::abm::Person::get_location, py::const_))
        .def_property_readonly("age", &mio::abm::Person::get_age)
        .def_property_readonly("is_in_quarantine", &mio::abm::Person::is_in_quarantine);

<<<<<<< HEAD
    pymio::bind_class<mio::abm::TestingCriteria, pymio::EnablePickling::IfAvailable>(m, "TestingCriteria")
        .def(py::init<const std::vector<mio::AgeGroup>&, const std::vector<mio::abm::LocationType>&,
                      const std::vector<mio::abm::InfectionState>&>(),
             py::arg("age_groups"), py::arg("location_types"), py::arg("infection_states"));
=======
    py::class_<mio::abm::TestingCriteria>(m, "TestingCriteria")
        .def(py::init<const std::vector<mio::AgeGroup>&, const std::vector<mio::abm::InfectionState>&>(),
             py::arg("age_groups"), py::arg("infection_states"));
>>>>>>> 65aaf890

    pymio::bind_class<mio::abm::GenericTest, pymio::EnablePickling::IfAvailable>(m, "GenericTest").def(py::init<>());
    pymio::bind_class<mio::abm::AntigenTest, pymio::EnablePickling::IfAvailable, mio::abm::GenericTest>(m, "AntigenTest").def(py::init<>());
    pymio::bind_class<mio::abm::PCRTest, pymio::EnablePickling::IfAvailable, mio::abm::GenericTest>(m, "PCRTest").def(py::init<>());

<<<<<<< HEAD
    pymio::bind_class<mio::abm::TestingScheme, pymio::EnablePickling::IfAvailable>(m, "TestingScheme")
        .def(py::init<const std::vector<mio::abm::TestingCriteria>&, mio::abm::TimeSpan, mio::abm::TimePoint,
                      mio::abm::TimePoint, const mio::abm::GenericTest&, double>(),
=======
    py::class_<mio::abm::TestingScheme>(m, "TestingScheme")
        .def(py::init<const mio::abm::TestingCriteria&, mio::abm::TimeSpan, mio::abm::TimePoint, mio::abm::TimePoint,
                      const mio::abm::GenericTest&, double>(),
>>>>>>> 65aaf890
             py::arg("testing_criteria"), py::arg("testing_min_time_since_last_test"), py::arg("start_date"),
             py::arg("end_date"), py::arg("test_type"), py::arg("probability"))
        .def_property_readonly("active", &mio::abm::TestingScheme::is_active);

    pymio::bind_class<mio::abm::Vaccination, pymio::EnablePickling::IfAvailable>(m, "Vaccination")
        .def(py::init<mio::abm::ExposureType, mio::abm::TimePoint>(), py::arg("exposure_type"), py::arg("time"))
        .def_readwrite("exposure_type", &mio::abm::Vaccination::exposure_type)
        .def_readwrite("time", &mio::abm::Vaccination::time);

<<<<<<< HEAD
    pymio::bind_class<mio::abm::TestingStrategy, pymio::EnablePickling::IfAvailable>(m, "TestingStrategy")
        .def(py::init<const std::vector<mio::abm::TestingScheme>&>());
=======
    py::class_<mio::abm::TestingStrategy>(m, "TestingStrategy")
        .def(py::init<const std::unordered_map<mio::abm::LocationId, std::vector<mio::abm::TestingScheme>>&>());
>>>>>>> 65aaf890

    pymio::bind_class<mio::abm::Location, pymio::EnablePickling::Never>(m, "Location")
        .def_property_readonly("type", &mio::abm::Location::get_type)
        .def_property_readonly("index", &mio::abm::Location::get_index)
        .def_property("infection_parameters",
                      py::overload_cast<>(&mio::abm::Location::get_infection_parameters, py::const_),
                      [](mio::abm::Location& self, mio::abm::LocalInfectionParameters params) {
                          self.get_infection_parameters() = params;
                      });

    //copying and moving of ranges enabled below, see PYMIO_IGNORE_VALUE_TYPE
    pymio::bind_Range<decltype(std::declval<mio::abm::World>().get_locations())>(m, "_WorldLocationsRange");
    pymio::bind_Range<decltype(std::declval<mio::abm::World>().get_persons())>(m, "_WorldPersonsRange");

    pymio::bind_class<mio::abm::Trip, pymio::EnablePickling::Never>(m, "Trip")
        .def(py::init<uint32_t, mio::abm::TimePoint, mio::abm::LocationId, mio::abm::LocationId,
                      std::vector<uint32_t>>(),
             py::arg("person_id"), py::arg("time"), py::arg("destination"), py::arg("origin"),
             py::arg("cells") = std::vector<uint32_t>())
        .def_readwrite("person_id", &mio::abm::Trip::person_id)
        .def_readwrite("time", &mio::abm::Trip::time)
        .def_readwrite("destination", &mio::abm::Trip::migration_destination)
        .def_readwrite("origin", &mio::abm::Trip::migration_origin)
        .def_readwrite("cells", &mio::abm::Trip::cells);

    pymio::bind_class<mio::abm::TripList, pymio::EnablePickling::Never>(m, "TripList")
        .def(py::init<>())
        .def("add_trip", &mio::abm::TripList::add_trip, py::arg("trip"), py::arg("weekend") = false)
        .def("next_trip", &mio::abm::TripList::get_next_trip, py::arg("weekend") = false)
        .def("num_trips", &mio::abm::TripList::num_trips, py::arg("weekend") = false);

    pymio::bind_class<mio::abm::World, pymio::EnablePickling::Never>(m, "World")
        .def(py::init<int32_t>())
        .def("add_location", &mio::abm::World::add_location, py::arg("location_type"), py::arg("num_cells") = 1)
        .def("add_person", &mio::abm::World::add_person, py::arg("location_id"), py::arg("age_group"),
             py::return_value_policy::reference_internal)
        .def_property_readonly("locations", &mio::abm::World::get_locations,
                               py::keep_alive<1, 0>{}) //keep this world alive while contents are referenced in ranges
        .def_property_readonly("persons", &mio::abm::World::get_persons, py::keep_alive<1, 0>{})
        .def_property(
            "trip_list", py::overload_cast<>(&mio::abm::World::get_trip_list),
            [](mio::abm::World& self, const mio::abm::TripList& list) {
                self.get_trip_list() = list;
            },
            py::return_value_policy::reference_internal)
        .def_property("use_migration_rules", py::overload_cast<>(&mio::abm::World::use_migration_rules, py::const_),
                      py::overload_cast<bool>(&mio::abm::World::use_migration_rules))
        .def_readwrite("parameters", &mio::abm::World::parameters)
        .def_property(
            "testing_strategy", py::overload_cast<>(&mio::abm::World::get_testing_strategy, py::const_),
            [](mio::abm::World& self, mio::abm::TestingStrategy strategy) {
                self.get_testing_strategy() = strategy;
            },
            py::return_value_policy::reference_internal);

    pymio::bind_class<mio::abm::Simulation, pymio::EnablePickling::Never>(m, "Simulation")
        .def(py::init<mio::abm::TimePoint, size_t>())
        .def("advance",
             static_cast<void (mio::abm::Simulation::*)(mio::abm::TimePoint)>(&mio::abm::Simulation::advance),
             py::arg("tmax"))
        .def_property_readonly("result", &mio::abm::Simulation::get_result)
        .def_property_readonly("world", py::overload_cast<>(&mio::abm::Simulation::get_world));
}

PYMIO_IGNORE_VALUE_TYPE(decltype(std::declval<mio::abm::World>().get_locations()))
PYMIO_IGNORE_VALUE_TYPE(decltype(std::declval<mio::abm::World>().get_persons()))<|MERGE_RESOLUTION|>--- conflicted
+++ resolved
@@ -136,30 +136,17 @@
         .def_property_readonly("age", &mio::abm::Person::get_age)
         .def_property_readonly("is_in_quarantine", &mio::abm::Person::is_in_quarantine);
 
-<<<<<<< HEAD
     pymio::bind_class<mio::abm::TestingCriteria, pymio::EnablePickling::IfAvailable>(m, "TestingCriteria")
-        .def(py::init<const std::vector<mio::AgeGroup>&, const std::vector<mio::abm::LocationType>&,
-                      const std::vector<mio::abm::InfectionState>&>(),
-             py::arg("age_groups"), py::arg("location_types"), py::arg("infection_states"));
-=======
-    py::class_<mio::abm::TestingCriteria>(m, "TestingCriteria")
         .def(py::init<const std::vector<mio::AgeGroup>&, const std::vector<mio::abm::InfectionState>&>(),
              py::arg("age_groups"), py::arg("infection_states"));
->>>>>>> 65aaf890
-
+             
     pymio::bind_class<mio::abm::GenericTest, pymio::EnablePickling::IfAvailable>(m, "GenericTest").def(py::init<>());
     pymio::bind_class<mio::abm::AntigenTest, pymio::EnablePickling::IfAvailable, mio::abm::GenericTest>(m, "AntigenTest").def(py::init<>());
     pymio::bind_class<mio::abm::PCRTest, pymio::EnablePickling::IfAvailable, mio::abm::GenericTest>(m, "PCRTest").def(py::init<>());
 
-<<<<<<< HEAD
     pymio::bind_class<mio::abm::TestingScheme, pymio::EnablePickling::IfAvailable>(m, "TestingScheme")
-        .def(py::init<const std::vector<mio::abm::TestingCriteria>&, mio::abm::TimeSpan, mio::abm::TimePoint,
-                      mio::abm::TimePoint, const mio::abm::GenericTest&, double>(),
-=======
-    py::class_<mio::abm::TestingScheme>(m, "TestingScheme")
         .def(py::init<const mio::abm::TestingCriteria&, mio::abm::TimeSpan, mio::abm::TimePoint, mio::abm::TimePoint,
                       const mio::abm::GenericTest&, double>(),
->>>>>>> 65aaf890
              py::arg("testing_criteria"), py::arg("testing_min_time_since_last_test"), py::arg("start_date"),
              py::arg("end_date"), py::arg("test_type"), py::arg("probability"))
         .def_property_readonly("active", &mio::abm::TestingScheme::is_active);
@@ -169,13 +156,8 @@
         .def_readwrite("exposure_type", &mio::abm::Vaccination::exposure_type)
         .def_readwrite("time", &mio::abm::Vaccination::time);
 
-<<<<<<< HEAD
     pymio::bind_class<mio::abm::TestingStrategy, pymio::EnablePickling::IfAvailable>(m, "TestingStrategy")
-        .def(py::init<const std::vector<mio::abm::TestingScheme>&>());
-=======
-    py::class_<mio::abm::TestingStrategy>(m, "TestingStrategy")
         .def(py::init<const std::unordered_map<mio::abm::LocationId, std::vector<mio::abm::TestingScheme>>&>());
->>>>>>> 65aaf890
 
     pymio::bind_class<mio::abm::Location, pymio::EnablePickling::Never>(m, "Location")
         .def_property_readonly("type", &mio::abm::Location::get_type)
