--- conflicted
+++ resolved
@@ -77,13 +77,9 @@
         .def_readwrite("sensitivity", &mio::abm::TestParameters::sensitivity)
         .def_readwrite("specificity", &mio::abm::TestParameters::specificity);
 
-<<<<<<< HEAD
-    pymio::bind_CustomIndexArray<mio::UncertainValue<double>, mio::abm::VirusVariant, mio::AgeGroup>(m, "_AgeParameterArray");
-    pymio::bind_CustomIndexArray<mio::abm::TestParameters, mio::abm::TestType>(m, "_TestData");
-=======
     pymio::bind_CustomIndexArray<mio::UncertainValue<double>, mio::abm::VirusVariant, mio::AgeGroup>(
         m, "_AgeParameterArray");
->>>>>>> 43aec131
+    pymio::bind_CustomIndexArray<mio::abm::TestParameters, mio::abm::TestType>(m, "_TestData");
     pymio::bind_Index<mio::abm::ExposureType>(m, "ExposureTypeIndex");
     pymio::bind_ParameterSet<mio::abm::ParametersBase, pymio::EnablePickling::Never>(m, "ParametersBase");
     pymio::bind_class<mio::abm::Parameters, pymio::EnablePickling::Never, mio::abm::ParametersBase>(m, "Parameters")
@@ -157,15 +153,6 @@
     pymio::bind_class<mio::abm::TestingCriteria, pymio::EnablePickling::Never>(m, "TestingCriteria")
         .def(py::init<const std::vector<mio::AgeGroup>&, const std::vector<mio::abm::InfectionState>&>(),
              py::arg("age_groups"), py::arg("infection_states"));
-<<<<<<< HEAD
-=======
-
-    pymio::bind_class<mio::abm::GenericTest, pymio::EnablePickling::Never>(m, "GenericTest").def(py::init<>());
-    pymio::bind_class<mio::abm::AntigenTest, pymio::EnablePickling::Never, mio::abm::GenericTest>(m, "AntigenTest")
-        .def(py::init<>());
-    pymio::bind_class<mio::abm::PCRTest, pymio::EnablePickling::Never, mio::abm::GenericTest>(m, "PCRTest")
-        .def(py::init<>());
->>>>>>> 43aec131
 
     pymio::bind_class<mio::abm::TestingScheme, pymio::EnablePickling::Never>(m, "TestingScheme")
         .def(py::init<const mio::abm::TestingCriteria&, mio::abm::TimeSpan, mio::abm::TimePoint, mio::abm::TimePoint,
