/* 
* Copyright (C) 2020-2021 German Aerospace Center (DLR-SC)
*
* Authors: Martin Siggel, Daniel Abele, Martin J. Kuehn, Jan Kleinert, Maximilian Betz
*
* Contact: Martin J. Kuehn <Martin.Kuehn@DLR.de>
*
* Licensed under the Apache License, Version 2.0 (the "License");
* you may not use this file except in compliance with the License.
* You may obtain a copy of the License at
*
*     http://www.apache.org/licenses/LICENSE-2.0
*
* Unless required by applicable law or agreed to in writing, software
* distributed under the License is distributed on an "AS IS" BASIS,
* WITHOUT WARRANTIES OR CONDITIONS OF ANY KIND, either express or implied.
* See the License for the specific language governing permissions and
* limitations under the License.
*/
#ifndef PYMIO_PYBIND_UTIL_H
#define PYMIO_PYBIND_UTIL_H

#include "memilio/math/matrix_shape.h"
#include "pickle_serializer.h"
#include "memilio/io/json_serializer.h"
#include "memilio/io/io.h"

#include "pybind11/pybind11.h"

namespace pymio
{

// bind class and add pickling based on memilio serialization framework
template <class T, class... Args>
<<<<<<< HEAD
void pybind_pickle_class(pybind11::class_<T, Args...>& cls)
=======
decltype(auto) pybind_pickle_class(pybind11::module_& m, const char* name)
>>>>>>> 84a3d3b8
{
    cls.def(pybind11::pickle(
        [](const T& object) { // __getstate__
            auto tuple = mio::serialize_pickle(object);
            if (tuple) {
                return std::move(tuple).value();
            }
            else {
                throw std::runtime_error(tuple.error().formatted_message());
            }
        },
        [](const pybind11::tuple t) { // __setstate__
            auto object = mio::deserialize_pickle(t, mio::Tag<T>{});
            if (object) {
                return std::move(object).value();
            }
            else {
                throw std::runtime_error(object.error().formatted_message());
            }
        }));
}

template <class T, class... Args>
decltype(auto) bind_class(pybind11::module& m, std::string const& name)
{
    // Deduce if the class is serializable
    bool is_serializable =
        mio::has_serialize<mio::JsonContext, T>::value && mio::has_deserialize<mio::JsonContext, T>::value;

    decltype(auto) cls = pybind11::class_<T, Args...>(m, name.c_str());
    // Bind the class depending on its features
    if (is_serializable) {
        pybind_pickle_class<T, Args...>(cls);
    }
    return cls;
}

// the following functions help bind class template realizations
//https://stackoverflow.com/questions/64552878/how-can-i-automatically-bind-templated-member-functions-of-variadic-class-templa
template <typename T>
std::string pretty_name()
{
    std::ostringstream o;
    o << typeid(T).name();
    return o.str();
}

/**
 * bind a constructor that has variable number of matrix shape arguments.
 * same number of arguments as the constructor of Shape.
 * @tparam C instance of pybind class_
 * @tparam ArgTuples tuples of string and some other type.
 * @param cl class_ that the constructor is defined for.
 * @param arg_tuples tuples that define additional arguments before the shape arguments.
 *                   tuples (s, t) where s is a string, the name of the argument, and t
 *                   is a value of Type T, where T is the type of the argument.
 */
template <class C, class... ArgTuples,
          class = std::enable_if_t<(std::is_same<typename C::type::Shape, mio::SquareMatrixShape>::value ||
                                    std::is_same<typename C::type::Shape, mio::ColumnVectorShape>::value),
                                   void>>
void bind_shape_constructor(C& cl, ArgTuples... arg_tuples)
{
    cl.def(pybind11::init<Eigen::Index, std::tuple_element_t<1, ArgTuples>...>(),
           pybind11::arg(std::get<0>(arg_tuples))..., pybind11::arg("size"));
}

/**
 * binds a property that returns the shape of matrix valued object.
 * @tparam C instance of pybind class_.
 * @param cl class that the property is added to.
 */
template <class C>
void bind_shape_property(C& cl)
{
    cl.def_property_readonly("shape", [](typename C::type& self) {
        auto tup = pybind11::tuple(2);
        tup[0]   = self.get_shape().rows();
        tup[1]   = self.get_shape().cols();
        return tup;
    });
}

template <class Range>
auto bind_Range(pybind11::module_& m, const std::string& class_name)
{
    //bindings for iterator for the range
    struct Iterator {
        typename Range::Iterators iter_pair;
    };
    bind_class<Iterator>(m, (std::string("_Iter") + class_name).c_str())
        .def(
            "__next__",
            [](Iterator& self) -> auto&& {
                if (self.iter_pair.first != self.iter_pair.second) {
                    auto&& ref = *self.iter_pair.first;
                    ++self.iter_pair.first;
                    return ref;
                }
                throw pybind11::stop_iteration();
            },
            pybind11::return_value_policy::reference_internal);

    //bindings for the range itself
    bind_class<Range>(m, class_name.c_str())
        .def(
            "__iter__",
            [](Range& self) {
                return Iterator{{self.begin(), self.end()}};
            },
            pybind11::keep_alive<1, 0>{}) //keep alive the Range as long as there is an iterator
        .def(
            "__getitem__",
            [](Range& self, size_t idx) -> auto&& {
                return self[idx];
            },
            pybind11::return_value_policy::reference_internal)
        .def("__len__", &Range::size);
}

//bind an enum class that can be iterated over
//requires the class to have a member `Count`
//adds a static `values` method to the enum class that returns an iterable list of the values
template <class E, class... Args>
auto iterable_enum(pybind11::module_& m, const std::string& name, Args&&... args)
{
    using T = std::underlying_type_t<E>;

    //dummy type that provides iteration of enums
    //not meant to be used directly by users, so name starts with _
    struct Values {
    };
    bind_class<Values>(m, ("_" + name + "Values").c_str(), std::forward<Args>(args)...)
        .def("__iter__",
             [](Values& /*self*/) {
                 return E(0);
             })
        .def("__len__", [](Values& /*self*/) {
            return (size_t)E::Count; //len() expects integer
        });

    auto enum_class = pybind11::enum_<E>(m, name.c_str(), std::forward<Args>(args)...);
    enum_class.def_static("values", []() {
        return Values{};
    });
    enum_class.def("__next__", [](E& self) {
        if (self < E::Count) {
            auto current = self;
            self         = E(T(self) + T(1));
            return current;
        }
        else {
            throw pybind11::stop_iteration();
        }
    });
    return enum_class;
}

// If the python object is None: returns empty optional.
// Otherwise: casts the python object to type T.
// Throws exception if obj cannot be cast to T.
template <class T, class Obj>
boost::optional<T> cast_or_none(Obj&& obj)
{
    if (obj.is_none()) {
        return {};
    }
    else {
        return obj.template cast<T>();
    }
}

} // namespace pymio

#endif //PYMIO_PYBIND_UTIL_H<|MERGE_RESOLUTION|>--- conflicted
+++ resolved
@@ -32,11 +32,7 @@
 
 // bind class and add pickling based on memilio serialization framework
 template <class T, class... Args>
-<<<<<<< HEAD
 void pybind_pickle_class(pybind11::class_<T, Args...>& cls)
-=======
-decltype(auto) pybind_pickle_class(pybind11::module_& m, const char* name)
->>>>>>> 84a3d3b8
 {
     cls.def(pybind11::pickle(
         [](const T& object) { // __getstate__
