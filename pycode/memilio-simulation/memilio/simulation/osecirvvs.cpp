--- conflicted
+++ resolved
@@ -214,15 +214,11 @@
         .value("DeadPartialImmunity", mio::osecirvvs::InfectionState::DeadPartialImmunity)
         .value("DeadImprovedImmunity", mio::osecirvvs::InfectionState::DeadImprovedImmunity);
 
-<<<<<<< HEAD
-    pymio::bind_ParameterSet<mio::osecirvvs::ParametersBase<double>>(m, "ParametersBase");
-
-    py::class_<mio::osecirvvs::Parameters<double>, mio::osecirvvs::ParametersBase<double>>(m, "Parameters")
-=======
-    pymio::bind_ParameterSet<mio::osecirvvs::ParametersBase, pymio::EnablePickling::Required>(m, "ParametersBase");
-
-    pymio::bind_class<mio::osecirvvs::Parameters, pymio::EnablePickling::Required, mio::osecirvvs::ParametersBase>(m, "Parameters")
->>>>>>> 4badae56
+    pymio::bind_ParameterSet<mio::osecirvvs::ParametersBase<double>, pymio::EnablePickling::Required>(m,
+                                                                                                      "ParametersBase");
+
+    pymio::bind_class<mio::osecirvvs::Parameters<double>, pymio::EnablePickling::Required,
+                      mio::osecirvvs::ParametersBase<double>>(m, "Parameters")
         .def(py::init<mio::AgeGroup>())
         .def_property(
             "commuter_nondetection",
@@ -262,18 +258,11 @@
     using SecirvvsPopulations = mio::Populations<double, mio::AgeGroup, mio::osecirvvs::InfectionState>;
     pymio::bind_Population(m, "Population", mio::Tag<mio::osecirvvs::Model<double>::Populations>{});
 
-<<<<<<< HEAD
     pymio::bind_CompartmentalModel<mio::osecirvvs::InfectionState, SecirvvsPopulations,
-                                   mio::osecirvvs::Parameters<double>>(m, "ModelBase");
-    py::class_<mio::osecirvvs::Model<double>,
-               mio::CompartmentalModel<double, mio::osecirvvs::InfectionState, SecirvvsPopulations,
-                                       mio::osecirvvs::Parameters<double>>>(m, "Model")
-=======
-    pymio::bind_CompartmentalModel<mio::osecirvvs::InfectionState, SecirvvsPopulations, mio::osecirvvs::Parameters, pymio::EnablePickling::Never>(
-        m, "ModelBase");
-    pymio::bind_class<mio::osecirvvs::Model, pymio::EnablePickling::Required, mio::CompartmentalModel<mio::osecirvvs::InfectionState, SecirvvsPopulations,
-                                                              mio::osecirvvs::Parameters>>(m, "Model")
->>>>>>> 4badae56
+                                   mio::osecirvvs::Parameters<double>, pymio::EnablePickling::Never>(m, "ModelBase");
+    pymio::bind_class<mio::osecirvvs::Model<double>, pymio::EnablePickling::Required,
+                      mio::CompartmentalModel<double, mio::osecirvvs::InfectionState, SecirvvsPopulations,
+                                              mio::osecirvvs::Parameters<double>>>(m, "Model")
         .def(py::init<int>(), py::arg("num_agegroups"));
 
     pymio::bind_Simulation<mio::osecirvvs::Simulation<>>(m, "Simulation");
