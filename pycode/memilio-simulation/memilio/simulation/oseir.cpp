/*
* Copyright (C) 2020-2024 MEmilio
*
* Authors: Martin Siggel, Daniel Abele, Martin J. Kuehn, Jan Kleinert
*
* Contact: Martin J. Kuehn <Martin.Kuehn@DLR.de>
*
* Licensed under the Apache License, Version 2.0 (the "License");
* you may not use this file except in compliance with the License.
* You may obtain a copy of the License at
*
*     http://www.apache.org/licenses/LICENSE-2.0
*
* Unless required by applicable law or agreed to in writing, software
* distributed under the License is distributed on an "AS IS" BASIS,
* WITHOUT WARRANTIES OR CONDITIONS OF ANY KIND, either express or implied.
* See the License for the specific language governing permissions and
* limitations under the License.
*/

#include "pybind_util.h"
#include "utils/index.h"
#include "utils/custom_index_array.h"
#include "utils/parameter_set.h"
#include "compartments/simulation.h"
#include "compartments/flow_simulation.h"
#include "compartments/compartmentalmodel.h"
#include "epidemiology/populations.h"
#include "ode_seir/model.h"
#include "ode_seir/infection_state.h"
#include "memilio/data/analyze_result.h"

namespace py = pybind11;

namespace pymio
{
//specialization of pretty_name
template <>
std::string pretty_name<mio::oseir::InfectionState>()
{
    return "InfectionState";
}

template <>
std::string pretty_name<mio::AgeGroup>()
{
    return "AgeGroup";
}

} // namespace pymio

PYBIND11_MODULE(_simulation_oseir, m)
{
    m.def("interpolate_simulation_result",
          static_cast<mio::TimeSeries<double> (*)(const mio::TimeSeries<double>&, const double)>(
              &mio::interpolate_simulation_result),
          py::arg("ts"), py::arg("abs_tol") = 1e-14);

    m.def("interpolate_simulation_result",
          static_cast<mio::TimeSeries<double> (*)(const mio::TimeSeries<double>&, const std::vector<double>&)>(
              &mio::interpolate_simulation_result),
          py::arg("ts"), py::arg("interpolation_times"));

    m.def("interpolate_ensemble_results", &mio::interpolate_ensemble_results<mio::TimeSeries<double>>);

    pymio::iterable_enum<mio::oseir::InfectionState>(m, "InfectionState")
        .value("Susceptible", mio::oseir::InfectionState::Susceptible)
        .value("Exposed", mio::oseir::InfectionState::Exposed)
        .value("Infected", mio::oseir::InfectionState::Infected)
        .value("Recovered", mio::oseir::InfectionState::Recovered);

<<<<<<< HEAD
    pymio::bind_ParameterSet<mio::oseir::ParametersBase<double>>(m, "ParametersBase");

    py::class_<mio::oseir::Parameters<double>, mio::oseir::ParametersBase<double>>(m, "Parameters")
=======
    pymio::bind_ParameterSet<mio::oseir::ParametersBase, pymio::EnablePickling::Required>(m, "ParametersBase");

    pymio::bind_class<mio::oseir::Parameters, pymio::EnablePickling::Required, mio::oseir::ParametersBase>(m, "Parameters", py::module_local{})
>>>>>>> 4badae56
        .def(py::init<mio::AgeGroup>())
        .def("check_constraints", &mio::oseir::Parameters<double>::check_constraints);

<<<<<<< HEAD
    using SeirPopulations = mio::Populations<double, mio::AgeGroup, mio::oseir::InfectionState>;
    pymio::bind_Population(m, "SeirPopulations", mio::Tag<mio::oseir::Model<double>::Populations>{});

    pymio::bind_CompartmentalModel<mio::oseir::InfectionState, SeirPopulations, mio::oseir::Parameters<double>>(
        m, "ModelBase");
    py::class_<mio::oseir::Model<double>, mio::CompartmentalModel<double, mio::oseir::InfectionState, SeirPopulations,
                                                                  mio::oseir::Parameters<double>>>(m, "Model")
=======
    using SeirPopulations = mio::Populations<mio::AgeGroup, mio::oseir::InfectionState>;
    pymio::bind_Population(m, "Population", mio::Tag<mio::oseir::Model::Populations>{});
    pymio::bind_CompartmentalModel<mio::oseir::InfectionState, SeirPopulations, mio::oseir::Parameters, pymio::EnablePickling::Never>(m, "ModelBase");
    pymio::bind_class<mio::oseir::Model, pymio::EnablePickling::Required,
               mio::CompartmentalModel<mio::oseir::InfectionState, SeirPopulations, mio::oseir::Parameters>>(m, "Model")
>>>>>>> 4badae56
        .def(py::init<int>(), py::arg("num_agegroups"));

    m.def(
        "simulate",
        [](double t0, double tmax, double dt, const mio::oseir::Model<double>& model) {
            return mio::simulate(t0, tmax, dt, model);
        },
        "Simulates a oseir from t0 to tmax.", py::arg("t0"), py::arg("tmax"), py::arg("dt"), py::arg("model"));

    m.def(
        "simulate_flows",
        [](double t0, double tmax, double dt, const mio::oseir::Model<double>& model) {
            return mio::simulate_flows(t0, tmax, dt, model);
        },
        "Simulates a oseir with flows from t0 to tmax.", py::arg("t0"), py::arg("tmax"), py::arg("dt"),
        py::arg("model"));

    m.attr("__version__") = "dev";
}<|MERGE_RESOLUTION|>--- conflicted
+++ resolved
@@ -69,33 +69,22 @@
         .value("Infected", mio::oseir::InfectionState::Infected)
         .value("Recovered", mio::oseir::InfectionState::Recovered);
 
-<<<<<<< HEAD
-    pymio::bind_ParameterSet<mio::oseir::ParametersBase<double>>(m, "ParametersBase");
+    pymio::bind_ParameterSet<mio::oseir::ParametersBase<double>, pymio::EnablePickling::Required>(m, "ParametersBase");
 
-    py::class_<mio::oseir::Parameters<double>, mio::oseir::ParametersBase<double>>(m, "Parameters")
-=======
-    pymio::bind_ParameterSet<mio::oseir::ParametersBase, pymio::EnablePickling::Required>(m, "ParametersBase");
+    pymio::bind_class<mio::oseir::Parameters<double>, pymio::EnablePickling::Required,
+                      mio::oseir::ParametersBase<double>>(m, "Parameters", py::module_local{})
 
-    pymio::bind_class<mio::oseir::Parameters, pymio::EnablePickling::Required, mio::oseir::ParametersBase>(m, "Parameters", py::module_local{})
->>>>>>> 4badae56
         .def(py::init<mio::AgeGroup>())
         .def("check_constraints", &mio::oseir::Parameters<double>::check_constraints);
 
-<<<<<<< HEAD
     using SeirPopulations = mio::Populations<double, mio::AgeGroup, mio::oseir::InfectionState>;
-    pymio::bind_Population(m, "SeirPopulations", mio::Tag<mio::oseir::Model<double>::Populations>{});
-
-    pymio::bind_CompartmentalModel<mio::oseir::InfectionState, SeirPopulations, mio::oseir::Parameters<double>>(
-        m, "ModelBase");
-    py::class_<mio::oseir::Model<double>, mio::CompartmentalModel<double, mio::oseir::InfectionState, SeirPopulations,
-                                                                  mio::oseir::Parameters<double>>>(m, "Model")
-=======
-    using SeirPopulations = mio::Populations<mio::AgeGroup, mio::oseir::InfectionState>;
-    pymio::bind_Population(m, "Population", mio::Tag<mio::oseir::Model::Populations>{});
-    pymio::bind_CompartmentalModel<mio::oseir::InfectionState, SeirPopulations, mio::oseir::Parameters, pymio::EnablePickling::Never>(m, "ModelBase");
-    pymio::bind_class<mio::oseir::Model, pymio::EnablePickling::Required,
-               mio::CompartmentalModel<mio::oseir::InfectionState, SeirPopulations, mio::oseir::Parameters>>(m, "Model")
->>>>>>> 4badae56
+    pymio::bind_Population(m, "Population", mio::Tag<mio::oseir::Model<double>::Populations>{});
+    pymio::bind_CompartmentalModel<mio::oseir::InfectionState, SeirPopulations, mio::oseir::Parameters<double>,
+                                   pymio::EnablePickling::Never>(m, "ModelBase");
+    pymio::bind_class<
+        mio::oseir::Model<double>, pymio::EnablePickling::Required,
+        mio::CompartmentalModel<double, mio::oseir::InfectionState, SeirPopulations, mio::oseir::Parameters<double>>>(
+        m, "Model")
         .def(py::init<int>(), py::arg("num_agegroups"));
 
     m.def(
