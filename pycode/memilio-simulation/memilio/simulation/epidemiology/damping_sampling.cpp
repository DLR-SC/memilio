--- conflicted
+++ resolved
@@ -32,13 +32,8 @@
 
 void bind_damping_sampling(py::module_& m, std::string const& name)
 {
-<<<<<<< HEAD
-    pymio::pybind_pickle_class<mio::DampingSampling<double>>(m, name.c_str())
+    bind_class<mio::DampingSampling<double>, EnablePickling::Required>(m, name.c_str())
         .def(py::init([](const mio::UncertainValue<double>& value, int level, int type, double time,
-=======
-    bind_class<mio::DampingSampling, EnablePickling::Required>(m, name.c_str())
-        .def(py::init([](const mio::UncertainValue& value, int level, int type, double time,
->>>>>>> 4badae56
                          const std::vector<size_t>& matrices, const Eigen::Ref<const Eigen::VectorXd>& groups) {
                  return mio::DampingSampling(value, mio::DampingLevel(level), mio::DampingType(type),
                                              mio::SimulationTime(time), matrices, groups);
