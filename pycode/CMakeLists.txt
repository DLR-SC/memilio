--- conflicted
+++ resolved
@@ -1,39 +1,36 @@
-cmake_minimum_required(VERSION 3.4)
-project(epi-py)
-
-option(EPIPY_USE_SYSTEM_PYBIND11 "Use pybind11 installed in the system" OFF)
-mark_as_advanced(EPIPY_USE_SYSTEM_PYBIND11)
-
-if(NOT EPIPY_USE_SYSTEM_PYBIND11)
-  # Fetch pybind11
-  include(FetchContent)
-  FetchContent_Declare(
-    pybind11
-    GIT_REPOSITORY https://github.com/pybind/pybind11
-    GIT_TAG v2.5
-  )
-  FetchContent_GetProperties(pybind11)
-  if(NOT pybind11_POPULATED)
-    FetchContent_Populate(pybind11)
-    add_subdirectory(${pybind11_SOURCE_DIR} ${pybind11_BINARY_DIR})
-  endif()
-else()
-    find_package(pybind11 REQUIRED)
-endif()
-
-# add in C++ library
-add_subdirectory(${CMAKE_CURRENT_SOURCE_DIR}/../cpp ${CMAKE_CURRENT_BINARY_DIR}/cpp EXCLUDE_FROM_ALL)
-
-# build secir python extension
-pybind11_add_module(_secir MODULE
-  epidemiology/secir/secir_py.cpp
-)
-<<<<<<< HEAD
-target_link_libraries(_secir PRIVATE epidemiology)
-target_include_directories(_secir PRIVATE epidemiology/secir)
-=======
-target_link_libraries(_secir PRIVATE memilio secir)
->>>>>>> 77a370ae
-
-install(TARGETS _secir DESTINATION epidemiology)
-install(FILES epidemiology/secir/secir.py DESTINATION epidemiology)
+cmake_minimum_required(VERSION 3.4)
+project(epi-py)
+
+option(EPIPY_USE_SYSTEM_PYBIND11 "Use pybind11 installed in the system" OFF)
+mark_as_advanced(EPIPY_USE_SYSTEM_PYBIND11)
+
+if(NOT EPIPY_USE_SYSTEM_PYBIND11)
+  # Fetch pybind11
+  include(FetchContent)
+  FetchContent_Declare(
+    pybind11
+    GIT_REPOSITORY https://github.com/pybind/pybind11
+    GIT_TAG v2.5
+  )
+  FetchContent_GetProperties(pybind11)
+  if(NOT pybind11_POPULATED)
+    FetchContent_Populate(pybind11)
+    add_subdirectory(${pybind11_SOURCE_DIR} ${pybind11_BINARY_DIR})
+  endif()
+else()
+    find_package(pybind11 REQUIRED)
+endif()
+
+# add in C++ library
+add_subdirectory(${CMAKE_CURRENT_SOURCE_DIR}/../cpp ${CMAKE_CURRENT_BINARY_DIR}/cpp EXCLUDE_FROM_ALL)
+
+# build secir python extension
+pybind11_add_module(_secir MODULE
+  epidemiology/secir/secir_py.cpp
+)
+
+target_link_libraries(_secir PRIVATE memilio secir)
+target_include_directories(_secir PRIVATE epidemiology/secir)
+
+install(TARGETS _secir DESTINATION epidemiology)
+install(FILES epidemiology/secir/secir.py DESTINATION epidemiology)