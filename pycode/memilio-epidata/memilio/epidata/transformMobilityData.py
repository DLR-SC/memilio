--- conflicted
+++ resolved
@@ -106,14 +106,8 @@
     mobility_matrix = getMobilityFromFile(directory, mobility_file)
 
     if (len(mobility_matrix.index) == 401) and (len(mobility_matrix.columns) == 401):
-<<<<<<< HEAD
-        gd.write_dataframe(
-            mobility_matrix, directory, mobility_file + '_dim401', 'txt',
-            param_dict={'sep': ' ', 'header': None, 'index': False})
-=======
         gd.write_dataframe(mobility_matrix, directory, mobility_file + '_dim401', 'txt',
                            param_dict={'sep': ' ', 'header': None, 'index': False})
->>>>>>> cc8e3cbd
         # merge eisenach
         ids400 = geoger.get_county_ids()
         ids401 = geoger.get_county_ids(merge_eisenach=False)
@@ -126,14 +120,8 @@
         mobility_matrix_new.iloc[:, idx_wartburg_new] += mobility_matrix.iloc[indices,
                                                                               idx_eisenach_old].values
 
-<<<<<<< HEAD
-        gd.write_dataframe(
-            mobility_matrix_new, directory, mobility_file, 'txt',
-            param_dict={'sep': ' ', 'header': None, 'index': False})
-=======
         gd.write_dataframe(mobility_matrix_new, directory, mobility_file, 'txt',
                            param_dict={'sep': ' ', 'header': None, 'index': False})
->>>>>>> cc8e3cbd
 
         return mobility_matrix_new
 
