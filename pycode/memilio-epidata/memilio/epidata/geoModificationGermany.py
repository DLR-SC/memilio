--- conflicted
+++ resolved
@@ -191,7 +191,6 @@
     return True
 
 
-<<<<<<< HEAD
 def get_countyid_to_stateid_map(
         merge_berlin=True, merge_eisenach=True, zfill=False):
     """! Creates a hash map from county IDs to state IDs
@@ -200,13 +199,6 @@
         are listed separately or combined as one entity 'Berlin'.
     @param merge_eisenach [Default: True] Defines whether the counties 
         'Wartburgkreis' and 'Eisenach' are listed separately or combined 
-=======
-def get_countyid_to_stateid_map(merge_eisenach=True, zfill=False):
-    """! Creates a hash map from county IDs to state IDs
-
-    @param merge_eisenach [Default: True] Defines whether the counties
-        'Wartburgkreis' and 'Eisenach' are listed separately or combined
->>>>>>> b137d16b
         as one entity 'Wartburgkreis'.
     @param zfill [Default: False]. Defines whether or not all IDs are returned
         as zero-filled strings. By default, integer maps are returned.
