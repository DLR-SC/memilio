#############################################################################
# Copyright (C) 2020-2024 MEmilio
#
# Authors: Kathrin Rack, Wadim Koslow, Martin J. Kuehn, Annette Lutz
#
# Contact: Martin J. Kuehn <Martin.Kuehn@DLR.de>
#
# Licensed under the Apache License, Version 2.0 (the "License");
# you may not use this file except in compliance with the License.
# You may obtain a copy of the License at
#
#     http://www.apache.org/licenses/LICENSE-2.0
#
# Unless required by applicable law or agreed to in writing, software
# distributed under the License is distributed on an "AS IS" BASIS,
# WITHOUT WARRANTIES OR CONDITIONS OF ANY KIND, either express or implied.
# See the License for the specific language governing permissions and
# limitations under the License.
#############################################################################
"""
@file getCaseData.py
@brief Downloads the case data of the Robert Koch-Institute (RKI) and provides it in different ways.

The raw case data we download can be found at
https://github.com/robert-koch-institut/SARS-CoV-2-Infektionen_in_Deutschland

Be careful: Date of deaths or recovery is not reported in original case data and will be
extrapolated in this script.
"""

# Imports
import os
from datetime import date

import matplotlib.pyplot as plt
import numpy as np
import pandas as pd

from memilio.epidata import defaultDict as dd
from memilio.epidata import geoModificationGermany as geoger
from memilio.epidata import getDataIntoPandasDataFrame as gd
from memilio.epidata import modifyDataframeSeries as mdfs
from memilio.epidata import progress_indicator

# activate CoW for more predictable behaviour of pandas DataFrames
pd.options.mode.copy_on_write = True


def check_for_completeness(df, merge_berlin=False, merge_eisenach=True):
    """! Checks if all counties are mentioned in the case data set

   This check had to be added due to incomplete data downloads
   It is checked if all all counties are part of the data.
   If data is incomplete the data is downloaded from another source.
   Note: There is no check if data for every day and every county is available (which can happen).

   @param df pandas dataframe to check
   @return Boolean to say if data is complete or not
   """

    if not df.empty:
        return geoger.check_for_all_counties(
            df["IdLandkreis"].unique(),
            merge_berlin, merge_eisenach)
    # if it is empty
    return False


def get_case_data(read_data=dd.defaultDict['read_data'],
                  file_format=dd.defaultDict['file_format'],
                  out_folder=dd.defaultDict['out_folder'],
                  start_date=dd.defaultDict['start_date'],
                  end_date=dd.defaultDict['end_date'],
                  impute_dates=dd.defaultDict['impute_dates'],
                  moving_average=dd.defaultDict['moving_average'],
                  split_berlin=dd.defaultDict['split_berlin'],
                  rep_date=dd.defaultDict['rep_date'],
                  files='All',
                  **kwargs
                  ):
    """! Downloads the case data and provides different kind of structured data

    The data is read either from the internet or from a json file (CaseDataFull.json), stored in an earlier run.
    If the data is read from the internet, before changing anything the data is stored in CaseDataFull.json.
    If data should be downloaded, it is checked if data contains all counties.
    If not a different source is tried.
    The file is read in or stored at the folder "out_folder"/Germany/.
    To store and change the data we use pandas.

    While working with the data
    - the column names are changed to english depending on defaultDict
    - a new column "Date" is defined.
    - we are only interested in the values where the parameter NeuerFall, NeuerTodesfall, NeuGenesen are larger than 0.
    The values, when these parameters are negative are just useful,
    if one would want to get the difference to the previous day.
    For details we refer to the above mentioned webpage.
    - For all different parameters and different columns the values are added up for whole germany for every date
    and the cumulative sum is calculated. Unless something else is mentioned.
    - For Berlin all districts can be merged into one [Default]. Otherwise, Berlin is divided into multiple districts and
        different file names are used.
    - Following data is generated and written to the mentioned filename
        - All infected (current and past) for whole germany are stored in "cases_infected"
        - All deaths whole germany are stored in "cases_deaths"
        - Infected, deaths and recovered for whole germany are stored in "cases_all_germany"
        - Infected split for states are stored in "cases_infected_state"
        - Infected, deaths and recovered split for states are stored in "cases_all_state"
        - Infected split for counties are stored in "cases_infected_county(_split_berlin)"
        - Infected, deaths and recovered split for county are stored in "cases_all_county(_split_berlin)"
        - Infected, deaths and recovered split for gender are stored in "cases_all_gender"
        - Infected, deaths and recovered split for state and gender are stored in "cases_all_state_gender"
        - Infected, deaths and recovered split for county and gender are stored in "cases_all_county_gender(_split_berlin)"
        - Infected, deaths and recovered split for age are stored in "cases_all_age"
        - Infected, deaths and recovered split for state and age are stored in "cases_all_state_age"
        - Infected, deaths and recovered split for county and age are stored in "cases_all_county_age(_split_berlin)"

    @param read_data True or False. Defines if data is read from file or downloaded. Default defined in defaultDict.
    @param file_format File format which is used for writing the data. Default defined in defaultDict.
    @param out_folder Folder where data is written to. Default defined in defaultDict.
    @param start_date Date of first date in dataframe. Default 2020-01-01.
    @param end_date Date of last date in dataframe. Default defined in defaultDict.
    @param impute_dates True or False. Defines if values for dates without new information are imputed. Default defined in defaultDict.
    @param moving_average Integers >=0. Applies an 'moving_average'-days moving average on all time series
        to smooth out effects of irregular reporting. Default defined in defaultDict.
    @param split_berlin True or False. Defines if Berlin's disctricts are kept separated or get merged. Default defined in defaultDict.
    @param rep_date True or False. Defines if reporting date or reference date is taken into dataframe. Default defined in defaultDict.
    @param files List of strings or 'All' or 'Plot'. Defnies which files should be provided (and plotted). Default 'All'.
    """
    conf = gd.Conf(out_folder, **kwargs)
    out_folder = conf.path_to_use
    no_raw = conf.no_raw

    if files == 'All':
        files = ['infected', 'deaths', 'all_germany', 'infected_state',
                 'all_state', 'infected_county', 'all_county', 'all_gender',
                 'all_state_gender', 'all_county_gender', 'all_age',
                 'all_state_age', 'all_county_age']
    if files == 'Plot':
        # only consider plotable files
        files = ['infected', 'deaths', 'all_gender', 'all_age']
    # handle error of passing a string of one file instead of a list
    if isinstance(files, str):
        files = [files]

    directory = os.path.join(out_folder, 'Germany/')
    gd.check_dir(directory)
    filename = "CaseDataFull"

    complete = False
    path = os.path.join(directory + filename + ".json")
    try:
        url = "https://media.githubusercontent.com/media/robert-koch-institut/" + \
            "SARS-CoV-2-Infektionen_in_Deutschland/main/Aktuell_Deutschland_SarsCov2_Infektionen.csv"
        df = gd.get_file(path, url, read_data, param_dict={}, interactive=True)
        complete = check_for_completeness(df, merge_eisenach=True)
    except:
        pass
    if complete:
        if not read_data:
            # add column with state ids
            county_to_state_map = geoger.get_countyid_to_stateid_map(
                merge_berlin=False)
            df["IdBundesland"] = df["IdLandkreis"].map(county_to_state_map)
    else:
        # try another possibility if df was empty or incomplete
        gd.default_print(
            "Info", "Case data is incomplete. Trying another source.")
        try:
            url = "https://opendata.arcgis.com/datasets/66876b81065340a4a48710b062319336_0.csv"
            # if this file is encoded with utf-8 German umlauts are not displayed correctly because they take two bytes
            # utf_8_sig can identify those bytes as one sign and display it correctly
            df = gd.get_file(path, url, False, param_dict={
                             "encoding": 'utf_8_sig'}, interactive=True)
            complete = check_for_completeness(df, merge_eisenach=True)
        except:
            pass
        if not complete:
            gd.default_print(
                "Info", "Case data is still incomplete. Trying a thrid source.")
            try:
                # If the data on github is not available we download the case data from rki from covid-19 datahub
                url = "https://npgeo-de.maps.arcgis.com/sharing/rest/content/" +\
                    "items/f10774f1c63e40168479a1feb6c7ca74/data"
                df = gd.get_file(path, url, False, param_dict={
                                 "encoding": 'utf_8_sig'}, interactive=True)
                df.rename(columns={'FID': "OBJECTID"}, inplace=True)
                complete = check_for_completeness(df, merge_eisenach=True)
            except:
                pass
        if not complete:
            raise FileNotFoundError(
                "Something went wrong, dataframe is empty for csv and geojson!")

        # drop columns that do not exist in data from github
        df.drop(["Altersgruppe2", "Datenstand", "OBJECTID",
                 "Bundesland", "Landkreis"], axis=1, inplace=True)
    with progress_indicator.Spinner(message='Preparing DataFrame'):
        df = df.convert_dtypes()

        # output data to not always download it
        if not no_raw:
            gd.write_dataframe(df, directory, filename, "json")

        # store dict values in parameter to not always call dict itself
        Altersgruppe = dd.GerEng['Altersgruppe']
        Geschlecht = dd.GerEng['Geschlecht']
        AnzahlFall = dd.GerEng['AnzahlFall']
        AnzahlGenesen = dd.GerEng['AnzahlGenesen']
        AnzahlTodesfall = dd.GerEng['AnzahlTodesfall']
        IdBundesland = dd.GerEng['IdBundesland']
        IdLandkreis = dd.GerEng['IdLandkreis']

        # translate column gender from German to English and standardize
        df.loc[df.Geschlecht == 'unbekannt', [
            'Geschlecht']] = dd.GerEng['unbekannt']
        df.loc[df.Geschlecht == 'W', ['Geschlecht']] = dd.GerEng['W']
        df.loc[df.Geschlecht == 'M', ['Geschlecht']] = dd.GerEng['M']
        df.loc[df.Altersgruppe == 'unbekannt', [
            'Altersgruppe']] = dd.GerEng['unbekannt']

        # change names of columns
        df.rename(dd.GerEng, axis=1, inplace=True)

        # Add column 'Date' with Date
        # = reporting date if rep_date is set
        # = reference date (date of disease onset) if IstErkrankungsbeginn = 1 else
        #       take Meldedatum (reporting date)
        if rep_date:
            df[dd.EngEng['date']] = df['Meldedatum'].astype('object')
        else:
            df[dd.EngEng['date']] = np.where(
                df['IstErkrankungsbeginn'] == 1, df['Refdatum'],
                df['Meldedatum'])

        try:
            df[dd.EngEng['date']] = pd.to_datetime(
                df[dd.EngEng['date']], format="ISO8601")
        except ValueError:
            try:
                df[dd.EngEng['date']] = pd.to_datetime(
                    df[dd.EngEng['date']], format="%Y-%m-%d")
            except:
                raise gd.DataError(
                    "Time data can't be transformed to intended format")

        # Date is either Refdatum or Meldedatum after column
        # 'IstErkrankungsbeginn' has been added. See also rep_date option.
        dateToUse = dd.EngEng['date']
        df.sort_values(dateToUse, inplace=True)

        # Manipulate data to get rid of conditions: df.NeuerFall >= 0, df.NeuerTodesfall >= 0, df.NeuGenesen >=0
        # There might be a better way
        df.loc[df.NeuerFall < 0, [AnzahlFall]] = 0
        df.loc[df.NeuerTodesfall < 0, [AnzahlTodesfall]] = 0
        df.loc[df.NeuGenesen < 0, [AnzahlGenesen]] = 0

        # get rid of unnecessary columns
        df.drop(['NeuerFall', 'NeuerTodesfall', 'NeuGenesen',
                "IstErkrankungsbeginn", "Meldedatum", "Refdatum"], axis=1, inplace=True)

        # merge Berlin counties
        if not split_berlin:
            df = geoger.merge_df_counties(
                df, 11000, geoger.CountyMerging[11000],
                sorting=[dd.EngEng['date']],
                columns=[dd.EngEng['date'],
                         dd.EngEng['gender'],
                         dd.EngEng['idState'],
                         dd.EngEng['ageRKI']])

    # dict for all files
    # filename -> [groupby_list, .agg({}), groupby_index, groupby_cols, mod_cols]
    dict_files = {
        'infected': [dateToUse, {AnzahlFall: "sum"}, None, {}, ['Confirmed']],
        'deaths': [dateToUse, {AnzahlTodesfall: "sum"}, None, {}, ['Deaths']],
        'all_germany': [dateToUse, {AnzahlFall: "sum", AnzahlTodesfall: "sum", AnzahlGenesen: "sum"},
                        None, {}, ['Confirmed', 'Deaths', 'Recovered']],
        'infected_state': [[dateToUse, IdBundesland], {AnzahlFall: "sum"}, [IdBundesland],
                           {dd.EngEng["idState"]: geoger.get_state_ids()}, ['Confirmed']],
<<<<<<< HEAD
        'all_state': [[dateToUse, IdBundesland], {AnzahlFall: sum, AnzahlTodesfall: sum, AnzahlGenesen: sum},
                      [IdBundesland], {dd.EngEng["idState"]
                          : geoger.get_state_ids()},
=======
        'all_state': [[dateToUse, IdBundesland], {AnzahlFall: "sum", AnzahlTodesfall: "sum", AnzahlGenesen: "sum"},
                      [IdBundesland], {dd.EngEng["idState"]: geoger.get_state_ids()},
>>>>>>> c4695901
                      ['Confirmed', 'Deaths', 'Recovered']],
        'infected_county': [[dateToUse, IdLandkreis], {AnzahlFall: "sum"}, [IdLandkreis],
                            {dd.EngEng["idCounty"]: df[dd.EngEng["idCounty"]].unique()}, ['Confirmed']],
<<<<<<< HEAD
        'all_county': [[dateToUse, IdLandkreis], {AnzahlFall: sum, AnzahlTodesfall: sum, AnzahlGenesen: sum},
                       [IdLandkreis], {dd.EngEng["idCounty"]
                           : df[dd.EngEng["idCounty"]].unique()},
=======
        'all_county': [[dateToUse, IdLandkreis], {AnzahlFall: "sum", AnzahlTodesfall: "sum", AnzahlGenesen: "sum"},
                       [IdLandkreis], {dd.EngEng["idCounty"]: df[dd.EngEng["idCounty"]].unique()},
>>>>>>> c4695901
                       ['Confirmed', 'Deaths', 'Recovered']],
        'all_gender': [[dateToUse, Geschlecht], {AnzahlFall: "sum", AnzahlTodesfall: "sum", AnzahlGenesen: "sum"},
                       [Geschlecht], {dd.EngEng["gender"]: list(
                           df[dd.EngEng["gender"]].unique())},
                       ['Confirmed', 'Deaths', 'Recovered']],
        'all_state_gender': [[dateToUse, IdBundesland, Geschlecht],
                             {AnzahlFall: "sum", AnzahlTodesfall: "sum", AnzahlGenesen: "sum"}, [
                                 IdBundesland, Geschlecht],
                             {dd.EngEng["idState"]: geoger.get_state_ids(), dd.EngEng["gender"]: list(
                                 df[dd.EngEng["gender"]].unique())},
                             ['Confirmed', 'Deaths', 'Recovered']],
        'all_county_gender': [[dateToUse, IdLandkreis, Geschlecht],
                              {AnzahlFall: "sum", AnzahlTodesfall: "sum",
                                  AnzahlGenesen: "sum"}, [IdLandkreis, Geschlecht],
                              {dd.EngEng["idCounty"]: df[dd.EngEng["idCounty"]].unique(
                              ), dd.EngEng["gender"]: list(df[dd.EngEng["gender"]].unique())},
                              ['Confirmed', 'Deaths', 'Recovered']],
<<<<<<< HEAD
        'all_age': [[dateToUse, Altersgruppe], {AnzahlFall: sum, AnzahlTodesfall: sum, AnzahlGenesen: sum},
                    [Altersgruppe], {dd.EngEng["ageRKI"]
                        : df[dd.EngEng["ageRKI"]].unique()},
=======
        'all_age': [[dateToUse, Altersgruppe], {AnzahlFall: "sum", AnzahlTodesfall: "sum", AnzahlGenesen: "sum"},
                    [Altersgruppe], {dd.EngEng["ageRKI"]: df[dd.EngEng["ageRKI"]].unique()},
>>>>>>> c4695901
                    ['Confirmed', 'Deaths', 'Recovered']],
        'all_state_age': [[dateToUse, IdBundesland, Altersgruppe],
                          {AnzahlFall: "sum", AnzahlTodesfall: "sum", AnzahlGenesen: "sum"}, [
                              IdBundesland, Altersgruppe],
                          {dd.EngEng["idState"]: geoger.get_state_ids(
                          ), dd.EngEng["ageRKI"]: df[dd.EngEng["ageRKI"]].unique()},
                          ['Confirmed', 'Deaths', 'Recovered']],
        'all_county_age': [[dateToUse, IdLandkreis, Altersgruppe],
                           {AnzahlFall: "sum", AnzahlTodesfall: "sum", AnzahlGenesen: "sum"}, [
                               IdLandkreis, Altersgruppe],
                           {dd.EngEng["idCounty"]: df[dd.EngEng["idCounty"]].unique(),
                           dd.EngEng["ageRKI"]: df[dd.EngEng["ageRKI"]].unique()},
                           ['Confirmed', 'Deaths', 'Recovered']]
    }
    with progress_indicator.Spinner():
        for file in files:
            if file not in dict_files.keys():
                raise gd.DataError('Error: File '+file+' cannot be written.')
            # split berlin is only relevant for county level
            if ('county' in file) and (split_berlin == True):
                split_berlin_local = True
            else:
                # dont append _split_berlin to filename on germany/state level
                split_berlin_local = False
            filename = 'cases_' + \
                gd.append_filename(file, impute_dates,
                                   moving_average, split_berlin_local, rep_date)
            # sum over all columns defined in dict_files
            df_local = df.groupby(dict_files[file][0]).agg(dict_files[file][1])

            if file == 'deaths':
                # only consider where deaths > 0
                df_local = df_local[df_local[AnzahlTodesfall] != 0]

            # cumulative sum over columns defined in dict_files
            if dict_files[file][2] is None:
                df_local_cs = df_local.cumsum()
            else:
                df_local_cs = df_local.groupby(level=[dict_files[file][0].index(
                    level_index) for level_index in dict_files[file][2]]).cumsum()
            df_local_cs.reset_index(drop=False, inplace=True)

            if impute_dates or moving_average > 0:
                df_local_cs = mdfs.impute_and_reduce_df(
                    df_local_cs, group_by_cols=dict_files[file][3],
                    mod_cols=dict_files[file][4],
                    impute='forward', moving_average=moving_average,
                    min_date=start_date, max_date=end_date)

            df_local_cs = mdfs.extract_subframe_based_on_dates(
                df_local_cs, start_date, end_date)
            gd.write_dataframe(df_local_cs, directory, filename, file_format)

            if conf.plot:
                if file == 'infected':
                    # make plot
                    df_local_cs.plot(title='COVID-19 infections', grid=True,
                                     style='-o')
                    plt.tight_layout()
                    plt.show()

                if file == 'deaths':
                    df_local_cs.plot(title='COVID-19 deaths', grid=True,
                                     style='-o')
                    plt.tight_layout()
                    plt.show()

                    df.agg({AnzahlFall: "sum", AnzahlTodesfall: "sum", AnzahlGenesen: "sum"}) \
                        .plot(title='COVID-19 infections, deaths, recovered', grid=True,
                              kind='bar')
                    plt.tight_layout()
                    plt.show()

                if file == 'all_gender':
                    df.groupby(Geschlecht).agg(
                        {AnzahlFall: "sum", AnzahlTodesfall: "sum",
                         AnzahlGenesen: "sum"}).plot(
                        title='COVID-19 infections, deaths, recovered',
                        grid=True, kind='bar')
                    plt.tight_layout()
                    plt.show()

                if file == 'all_age':
                    df.groupby(Altersgruppe).agg(
                        {AnzahlFall: "sum", AnzahlTodesfall: "sum", AnzahlGenesen: "sum"}).plot(
                        title='COVID-19 infections, deaths, recovered for diff ages',
                        grid=True, kind='bar')
                    plt.tight_layout()
                    plt.show()

                    # Dead by "Altersgruppe":
                    df_local = df.groupby(Altersgruppe).agg(
                        {AnzahlTodesfall: "sum"})

                    df_local.plot(title='COVID-19 deaths', grid=True,
                                  kind='bar')
                    plt.tight_layout()
                    plt.show()


def main():
    """! Main program entry."""

    arg_dict = gd.cli("cases")
    get_case_data(**arg_dict)


if __name__ == "__main__":
    main()<|MERGE_RESOLUTION|>--- conflicted
+++ resolved
@@ -276,25 +276,13 @@
                         None, {}, ['Confirmed', 'Deaths', 'Recovered']],
         'infected_state': [[dateToUse, IdBundesland], {AnzahlFall: "sum"}, [IdBundesland],
                            {dd.EngEng["idState"]: geoger.get_state_ids()}, ['Confirmed']],
-<<<<<<< HEAD
-        'all_state': [[dateToUse, IdBundesland], {AnzahlFall: sum, AnzahlTodesfall: sum, AnzahlGenesen: sum},
-                      [IdBundesland], {dd.EngEng["idState"]
-                          : geoger.get_state_ids()},
-=======
         'all_state': [[dateToUse, IdBundesland], {AnzahlFall: "sum", AnzahlTodesfall: "sum", AnzahlGenesen: "sum"},
                       [IdBundesland], {dd.EngEng["idState"]: geoger.get_state_ids()},
->>>>>>> c4695901
                       ['Confirmed', 'Deaths', 'Recovered']],
         'infected_county': [[dateToUse, IdLandkreis], {AnzahlFall: "sum"}, [IdLandkreis],
                             {dd.EngEng["idCounty"]: df[dd.EngEng["idCounty"]].unique()}, ['Confirmed']],
-<<<<<<< HEAD
-        'all_county': [[dateToUse, IdLandkreis], {AnzahlFall: sum, AnzahlTodesfall: sum, AnzahlGenesen: sum},
-                       [IdLandkreis], {dd.EngEng["idCounty"]
-                           : df[dd.EngEng["idCounty"]].unique()},
-=======
         'all_county': [[dateToUse, IdLandkreis], {AnzahlFall: "sum", AnzahlTodesfall: "sum", AnzahlGenesen: "sum"},
                        [IdLandkreis], {dd.EngEng["idCounty"]: df[dd.EngEng["idCounty"]].unique()},
->>>>>>> c4695901
                        ['Confirmed', 'Deaths', 'Recovered']],
         'all_gender': [[dateToUse, Geschlecht], {AnzahlFall: "sum", AnzahlTodesfall: "sum", AnzahlGenesen: "sum"},
                        [Geschlecht], {dd.EngEng["gender"]: list(
@@ -312,14 +300,8 @@
                               {dd.EngEng["idCounty"]: df[dd.EngEng["idCounty"]].unique(
                               ), dd.EngEng["gender"]: list(df[dd.EngEng["gender"]].unique())},
                               ['Confirmed', 'Deaths', 'Recovered']],
-<<<<<<< HEAD
-        'all_age': [[dateToUse, Altersgruppe], {AnzahlFall: sum, AnzahlTodesfall: sum, AnzahlGenesen: sum},
-                    [Altersgruppe], {dd.EngEng["ageRKI"]
-                        : df[dd.EngEng["ageRKI"]].unique()},
-=======
         'all_age': [[dateToUse, Altersgruppe], {AnzahlFall: "sum", AnzahlTodesfall: "sum", AnzahlGenesen: "sum"},
                     [Altersgruppe], {dd.EngEng["ageRKI"]: df[dd.EngEng["ageRKI"]].unique()},
->>>>>>> c4695901
                     ['Confirmed', 'Deaths', 'Recovered']],
         'all_state_age': [[dateToUse, IdBundesland, Altersgruppe],
                           {AnzahlFall: "sum", AnzahlTodesfall: "sum", AnzahlGenesen: "sum"}, [
