#############################################################################
# Copyright (C) 2020-2021 German Aerospace Center (DLR-SC)
#
# Authors: 
#
# Contact: Martin J. Kuehn <Martin.Kuehn@DLR.de>
#
# Licensed under the Apache License, Version 2.0 (the "License");
# you may not use this file except in compliance with the License.
# You may obtain a copy of the License at
#
#     http://www.apache.org/licenses/LICENSE-2.0
#
# Unless required by applicable law or agreed to in writing, software
# distributed under the License is distributed on an "AS IS" BASIS,
# WITHOUT WARRANTIES OR CONDITIONS OF ANY KIND, either express or implied.
# See the License for the specific language governing permissions and
# limitations under the License.
#############################################################################
import unittest
from pyfakefs import fake_filesystem_unittest
from freezegun import freeze_time
from datetime import date, timedelta

import os
import pandas as pd

from memilio.epidata import getDIVIData as gdd
from memilio.epidata import getRKIData as grki
from memilio.epidata import getVaccinationData as gvd
from memilio.epidata import getPopulationData as gpd
from memilio.epidata import getSimulationData as gsd

from memilio.epidata import getDataIntoPandasDataFrame as gd
from memilio.epidata import defaultDict as dd
from unittest.mock import patch, call

class TestGetSimulationData(fake_filesystem_unittest.TestCase):
    # construct fake directory for testing
    maxDiff = None

    path = '/home/SumlationData'

    def setUp(self):
        self.setUpPyfakefs()

    @patch('memilio.epidata.getVaccinationData.get_vaccination_data')
    @patch('memilio.epidata.getDIVIData.get_divi_data')
    @patch('memilio.epidata.getRKIData.get_rki_data')
    @patch('memilio.epidata.getPopulationData.get_population_data')
    def test_get_call_sub_functions(self, mock_popul, mock_rki,
                                    mock_divi, mock_vaccination):

        [read_data, file_format, out_folder, no_raw, end_date, impute_dates,
         make_plot, moving_average, split_berlin, start_date] = [False,
                                                                 "json_timeasstring", self.path,
                                                                 False, dd.defaultDict['end_date'],
                                                                 dd.defaultDict['impute_dates'],
                                                                 dd.defaultDict['make_plot'],
                                                                 dd.defaultDict['moving_average'],
                                                                 dd.defaultDict['split_berlin'],
                                                                 dd.defaultDict['start_date']]

        gsd.get_simulation_data(
            read_data, file_format, out_folder, no_raw, end_date, impute_dates,
            make_plot, moving_average, split_berlin, start_date)

        arg_dict_all = {
            "read_data": dd.defaultDict['read_data'],
            "file_format": dd.defaultDict['file_format'],
            "out_folder": self.path,
            'no_raw': dd.defaultDict["no_raw"]}

        arg_dict_rki = {
            **arg_dict_all, "make_plot": dd.defaultDict['make_plot'],
            "impute_dates": dd.defaultDict['impute_dates'],
            "moving_average": dd.defaultDict['moving_average'],
            "split_berlin": dd.defaultDict['split_berlin']}

        arg_dict_divi = {
            **arg_dict_all, "end_date": dd.defaultDict['end_date'],
            "start_date": dd.defaultDict['start_date'],
            "moving_average": dd.defaultDict['moving_average']}

        arg_dict_vaccination = {
            **arg_dict_all,
            "make_plot": dd.defaultDict['make_plot'],
            "moving_average": dd.defaultDict['moving_average']}

        mock_popul.assert_called()
        mock_popul.assert_called_with(**arg_dict_all)

        mock_rki.assert_called()
        mock_rki.assert_called_with(**arg_dict_rki)

        mock_divi.assert_called()
        mock_divi.assert_called_with(**arg_dict_divi)

        mock_vaccination.assert_called()
        mock_vaccination.assert_called_with(**arg_dict_vaccination)

    @patch('builtins.print')
    @patch('memilio.epidata.getVaccinationData.get_vaccination_data')
    @patch('memilio.epidata.getDIVIData.get_divi_data')
    @patch('memilio.epidata.getRKIData.get_rki_data')
    @patch('memilio.epidata.getPopulationData.get_population_data')
    def test_errors(
            self, mock_popul, mock_rki, mock_divi, mock_vaccination,
            mock_print):
        mock_popul.side_effect = Exception
        mock_rki.side_effect = Exception
        mock_divi.side_effect = Exception
        mock_vaccination.side_effect = Exception
        gsd.get_simulation_data()
        populprint = call(
            'Error: Something went wrong while getting ' + 'population' +
            ' data. This was likely caused by a changed file format'
            ' of the source material. Please report this as an issue. ' +
            'population' + ' data could not be stored correctly.')
        rkiprint = call('Error: Something went wrong while getting ' + 'RKI' +
                        ' data. This was likely caused by a changed file format'
                        ' of the source material. Please report this as an issue. ' + 'RKI' +
                        ' data could not be stored correctly.')
        diviprint = call(
            'Error: Something went wrong while getting ' + 'DIVI' +
            ' data. This was likely caused by a changed file format'
            ' of the source material. Please report this as an issue. ' +
            'DIVI' + ' data could not be stored correctly.')
        vaccprint = call(
            'Error: Something went wrong while getting ' + 'vaccination' +
            ' data. This was likely caused by a changed file format'
            ' of the source material. Please report this as an issue. ' +
            'vaccination' + ' data could not be stored correctly.')
<<<<<<< HEAD
        expected_calls = [rkiprint, populprint, diviprint, vaccprint]
=======
        exceptionprint = call('Exception: ')
        expected_calls = [exceptionprint, rkiprint, exceptionprint, populprint,
                          exceptionprint, agepprint, exceptionprint, diviprint,
                          exceptionprint, vaccprint]
>>>>>>> 4a7b5c22
        mock_print.assert_has_calls(expected_calls)


if __name__ == '__main__':
    unittest.main()<|MERGE_RESOLUTION|>--- conflicted
+++ resolved
@@ -131,14 +131,10 @@
             ' data. This was likely caused by a changed file format'
             ' of the source material. Please report this as an issue. ' +
             'vaccination' + ' data could not be stored correctly.')
-<<<<<<< HEAD
-        expected_calls = [rkiprint, populprint, diviprint, vaccprint]
-=======
+        
         exceptionprint = call('Exception: ')
         expected_calls = [exceptionprint, rkiprint, exceptionprint, populprint,
-                          exceptionprint, agepprint, exceptionprint, diviprint,
-                          exceptionprint, vaccprint]
->>>>>>> 4a7b5c22
+                          exceptionprint, diviprint, exceptionprint, vaccprint]
         mock_print.assert_has_calls(expected_calls)
 
 
