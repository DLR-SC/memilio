import os
import subprocess
import sys

from setuptools import Command, find_packages, setup

__version__ = '0.7.0'


class PylintCommand(Command):
    """
    Custom command to run pylint and get a report as html.
    """
    description = "Runs pylint and outputs the report as html."
    user_options = []

    def initialize_options(self):
        from pylint.reporters.json_reporter import JSONReporter
        from pylint.reporters.text import ParseableTextReporter, TextReporter
        from pylint_json2html import JsonExtendedReporter

        self.lint_modules = ["memilio/"]
        self.out_format = "extendedjson"

        self.REPORTERS = {
            "parseable": (ParseableTextReporter, "build_pylint/pylint_parseable.txt"),
            "text": (TextReporter, "build_pylint/pylint.txt"),
            "json": (JSONReporter, "build_pylint/pylint.json"),
            "extendedjson": (JsonExtendedReporter, "build_pylint/pylint_extended.json")
        }

    def finalize_options(self):
        self.reporter, self.out_file = self.REPORTERS.get(
            self.out_format)  # , self.REPORTERS.get("parseable"))

    def run(self):
        os.makedirs("build_pylint", exist_ok=True)

        # Run pylint
        from pylint import lint
        with open(self.out_file, "w", encoding="utf-8") as report_file:
            options = ["--rcfile=../pylintrc", *self.lint_modules]

            lint.Run(options, reporter=self.reporter(
                report_file), do_exit=False)


# Python-magic needs DLLs for libmagic. They have to be installed only on windows.
if sys.platform == 'win32':
    pymagic = 'python-magic-bin'
else:
    pymagic = 'python-magic'

setup(
    name='memilio-epidata',
    version=__version__,
    author='DLR-SC',
    author_email='daniel.abele@dlr.de',
    maintainer_email='martin.kuehn@dlr.de',
    url='https://github.com/DLR-SC/memilio',
    description='Part of MEmilio project, reads epidemiological data from different official and unofficial sources.',
    entry_points={
        'console_scripts': [
            'getcasedata=memilio.epidata.getCaseData:main',
            'getpopuldata=memilio.epidata.getPopulationData:main',
            'getjhdata = memilio.epidata.getJHData:main',
            'getdividata = memilio.epidata.getDIVIData:main',
            'getsimdata = memilio.epidata.getSimulationData:main',
            'cleandata = memilio.epidata.cleanData:main',
            'getcasesestimation = memilio.epidata.getCaseDatawithEstimations:main',
            'getcommutermobility = memilio.epidata.getCommuterMobility:main',
            'getvaccinationdata = memilio.epidata.getVaccinationData:main',
            'gethospitalizationdata = memilio.epidata.getHospitalizationData:main'
        ],
    },
    packages=find_packages(where=os.path.dirname(os.path.abspath(__file__))),
    long_description='',
    test_suite='memilio.epidata_test',
    install_requires=[
        # smaller pandas versions contain a bug that sometimes prevents reading
        # some excel files (e.g. population or twitter data)
        'pandas>=2.0.0',
        'matplotlib',
        'tables',
        # smaller numpy versions cause a security issue, 1.25 breaks testing with pyfakefs
        'numpy>=1.22,<1.25',
        'openpyxl',
        'xlrd',
        'xlsxwriter',
        'requests',
        'pyxlsb',
        'wget',
<<<<<<< HEAD
        'twill',
        pymagic
=======
        'twill==3.1',
        'python-magic==0.4.13'  # fails for other versions
>>>>>>> e375aa5f
    ],
    extras_require={
        'dev': [
            # first support of python 3.11
            'pyfakefs>=4.6',
            # coverage 7.0.0 can't find .whl files and breaks CI
            'coverage>=7.0.1',
            # pylint 2.16 creates problem with wrapt package version
            'pylint>=2.13.0,<2.16',
            'pylint_json2html==0.4.0',
        ],
    },
    cmdclass={
        'pylint': PylintCommand
    },
)<|MERGE_RESOLUTION|>--- conflicted
+++ resolved
@@ -90,13 +90,8 @@
         'requests',
         'pyxlsb',
         'wget',
-<<<<<<< HEAD
-        'twill',
+        'twill==3.1',
         pymagic
-=======
-        'twill==3.1',
-        'python-magic==0.4.13'  # fails for other versions
->>>>>>> e375aa5f
     ],
     extras_require={
         'dev': [
