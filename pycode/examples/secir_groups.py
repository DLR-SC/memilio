<<<<<<< HEAD
from epidemiology.secir import (UncertainContactMatrix, ContactFrequencyMatrix, Damping, SecirModel8, simulate,
                                AgeGroup8, InfectionType)
=======
from epidemiology.secir import UncertainContactMatrix, ContactMatrix, Damping, SecirParams, simulate, StageTimes, Probabilities, Populations, SecirCompartments
>>>>>>> 81cf39ef
from matplotlib import pyplot as plt
import pandas as pd
import numpy as np
import sys
from datetime import datetime
import datetime as dt

from dampings import create_dampings


def plot_secir():
    """
    Simulates the secir model using the c++ code
    and plots the results
    """


    # set propability of infection
    # number of infected/number of close contacts -- from https://www.sciencedirect.com/science/article/pii/S1201971220302502#bib0045
    inf_prob =132/2147


    days = 120
    name = '_contact'
    use_dampings = True

    Mio = 1000000

    # load contact matrix
    contact_polymod = pd.read_csv('../../data/contact_data/images/Polymod.csv', index_col=0).values


    contact_polymod = 0.5*(contact_polymod + contact_polymod.T)
    
    num_groups = contact_polymod.shape[-1]
    assert num_groups == 8
    num_compartments = int(InfectionType.Count)

    create_dampings(path='../../data/contact_data/', days=days)
    dampings = pd.read_csv('../../data/contact_data/dampings.csv', index_col=0, header=[0, 1]).values
    dampings = np.swapaxes(dampings.reshape(num_groups,days,num_groups),1,2)
    for i in range(days):
        dampings[:,:,i] = 0.5*(dampings[:,:,i] + dampings[:,:,i].T)

    sus_ORs=np.array([0.34, 0.67, 1.00, 1.00, 1.00, 1.00, 1.24, 1.47]) # Odds ratios for relative susceptibility -- from https://science.sciencemag.org/content/early/2020/05/04/science.abb8001; 10-20 and 60-70 bins are the average across the ORs
    symp_probs=np.array([0.50, 0.55, 0.60, 0.65, 0.70, 0.75, 0.80, (0.85 + 0.90)/2])  # Overall probability of developing symptoms (based on https://www.medrxiv.org/content/10.1101/2020.03.24.20043018v1.full.pdf, scaled for overall symptomaticity)
    severe_probs=np.array([0.00050, 0.00165, 0.00720, 0.02080, 0.03430, 0.07650, 0.13280, (0.20655 + 0.24570)/2]) # Overall probability of developing severe symptoms (derived from Table 1 of https://www.imperial.ac.uk/media/imperial-college/medicine/mrc-gida/2020-03-16-COVID19-Report-9.pdf)
    crit_probs=np.array([0.00003, 0.00008, 0.00036, 0.00104, 0.00216, 0.00933, 0.03639, (0.08923 + 0.17420)/2]) # Overall probability of developing critical symptoms (derived from Table 1 of https://www.imperial.ac.uk/media/imperial-college/medicine/mrc-gida/2020-03-16-COVID19-Report-9.pdf)
    death_probs=np.array([0.00002, 0.00006, 0.00030, 0.00080, 0.00150, 0.00600, 0.02200, (0.05100 + 0.09300)/2]) # Overall probability of dying (https://www.imperial.ac.uk/media/imperial-college/medicine/sph/ide/gida-fellowships/Imperial-College-COVID19-NPI-modelling-16-03-2020.pdf)

    # population numbers were taken from
    # https://de.statista.com/statistik/daten/studie/1365/umfrage/bevoelkerung-deutschlands-nach-altersgruppen/
    # https://www.bpb.de/nachschlagen/zahlen-und-fakten/soziale-situation-in-deutschland/61538/altersgruppen
    num_pop = [3.88, 9.71, 12.53, 9.8, 13.7, 11.69, 9.0, 12.4]

    '''probs = Probabilities()
    probs.set_infection_from_contact(1.0)
    probs.set_asymp_per_infectious(0.09)  # 0.01-0.16
    probs.set_risk_from_symptomatic(0.25)  # 0.05-0.5
    probs.set_hospitalized_per_infectious(0.2)  # 0.1-0.35
    probs.set_icu_per_hospitalized(0.25)  # 0.15-0.4
    probs.set_dead_per_icu(0.3)  # 0.15-0.77'''

    # set the params required for the simulation
    model = SecirModel8()
    for i in range(num_groups):
        model.parameters.times[i].set_incubation(5.2)  # R_2^(-1)+R_3^(-1)
        model.parameters.times[i].set_infectious_mild(6.)  # 4-14  (=R4^(-1))
        model.parameters.times[i].set_serialinterval(4.2)  # 4-4.4 // R_2^(-1)+0.5*R_3^(-1)
        model.parameters.times[i].set_hospitalized_to_home(12.)  # 7-16 (=R5^(-1))
        model.parameters.times[i].set_home_to_hospitalized(5.)  # 2.5-7 (=R6^(-1))
        model.parameters.times[i].set_hospitalized_to_icu(2.)  # 1-3.5 (=R7^(-1))
        model.parameters.times[i].set_icu_to_home(8.)  # 5-16 (=R8^(-1))
        model.parameters.times[i].set_infectious_asymp(6.2)  # (=R9^(-1)=R_3^(-1)+0.5*R_4^(-1))
        model.parameters.times[i].set_icu_to_death(5.)  # 3.5-7 (=R5^(-1))

        model.parameters.probabilities[i].set_infection_from_contact(sus_ORs[i])
        model.parameters.probabilities[i].set_carrier_infectability(0.67)
        model.parameters.probabilities[i].set_asymp_per_infectious(1-symp_probs[i])
        model.parameters.probabilities[i].set_risk_from_symptomatic(0.25)
        model.parameters.probabilities[i].set_hospitalized_per_infectious(severe_probs[i])
        model.parameters.probabilities[i].set_icu_per_hospitalized(crit_probs[i]/severe_probs[i])
        model.parameters.probabilities[i].set_dead_per_icu(death_probs[i]/(crit_probs[i]/severe_probs[i]))

        model.populations.set(100*num_pop[i]/sum(num_pop), AgeGroup8(i), InfectionType.E)
        model.populations.set( 50*num_pop[i]/sum(num_pop), AgeGroup8(i), InfectionType.C)
        model.populations.set( 50*num_pop[i]/sum(num_pop), AgeGroup8(i), InfectionType.I)
        model.populations.set( 10*num_pop[i]/sum(num_pop), AgeGroup8(i), InfectionType.H)
        model.populations.set( 10*num_pop[i]/sum(num_pop), AgeGroup8(i), InfectionType.U)
        model.populations.set( 10*num_pop[i]/sum(num_pop), AgeGroup8(i), InfectionType.R)
        model.populations.set(  0*num_pop[i]/sum(num_pop), AgeGroup8(i), InfectionType.D)

    model.populations.set_total(Mio)
    
    #  set contact rates and emulate some mitigations
    for i in range(num_groups):
        for j in range(0,num_groups):
            model.parameters.get_contact_patterns().get_cont_freq_mat().set_cont_freq(contact_polymod[i,j]*inf_prob, i, j)
            # params.get_contact_patterns().get_cont_freq_mat().set_cont_freq(0.62*num_pop[i]/sum(num_pop), i, j)
            if use_dampings:
                for d in range(dampings.shape[2]):
                    model.parameters.get_contact_patterns().get_cont_freq_mat().add_damping(Damping(d, dampings[i,j,d]*1.06), i, j)
                #  params.get_contact_patterns().get_cont_freq_mat().add_damping(Damping(25., damp_work[i,j]), i, j)
                #  params.get_contact_patterns().get_cont_freq_mat().add_damping(Damping(35., damp_home[i,j]), i, j)
                #  params.get_contact_patterns().get_cont_freq_mat().add_damping(Damping(40., damp_school[i,j]), i, j)
                #  params.get_contact_patterns().get_cont_freq_mat().add_damping(Damping(50., damp_other[i,j]), i, j)

                # params.get_contact_patterns().get_cont_freq_mat().add_damping(Damping(25., 0.8), i, j)
                # params.get_contact_patterns().get_cont_freq_mat().add_damping(Damping(35., 0.9), i, j)
                # params.get_contact_patterns().get_cont_freq_mat().add_damping(Damping(40., 0.45), i, j)
                # params.get_contact_patterns().get_cont_freq_mat().add_damping(Damping(50., 0.25), i, j)
                # params.get_contact_patterns().get_cont_freq_mat().add_damping(Damping(70., 0.35), i, j)
                # params.get_contact_patterns().get_cont_freq_mat().add_damping(Damping(80., 0.45), i, j)
                # params.get_contact_patterns().get_cont_freq_mat().add_damping(Damping(100., 0.7), 0, 0)

    # run the simulation
    result = simulate(t0=0., tmax=days, dt=0.1, model=model)

    num_time_points = result.get_num_time_points()
    result_array = result.as_ndarray()
    t = result_array[0, :]
    group_data = np.transpose(result_array[1:, :])

    #sum over all groups
    data = np.zeros((num_time_points,num_compartments))
    for i in range(num_groups):
        data += group_data[:, i*num_compartments:(i + 1) * num_compartments]

    datelist = np.array(pd.date_range(datetime(2020, 1, 27), periods=days, freq='D').strftime('%m-%d').tolist())
    datelist2 = np.array(pd.date_range(datetime(2020, 2, 3), periods=days, freq='D').strftime('%m-%d').tolist())

    tick_range = (np.arange(int(days / 10) +1 ) * 10)
    tick_range[-1] -=1
    fig, ax = plt.subplots()
    #ax.plot(t, data[:,0], label='#Suscepted')
    ax.plot(t, data[:,1], label='#Exposed')
    ax.plot(t, data[:,2], label='#Carrying')
    ax.plot(t, data[:,3], label='#Infected')
    ax.plot(t, data[:,4], label='#Hospitalzed')
    ax.plot(t, data[:,5], label='#In Intensive Care Units')
    #ax.plot(t, data[:,6], label='#Recovered')
    ax.plot(t, data[:,7], label='#Died')
    ax.set_title("SECIR model simulation")
    ax.set_xticks(tick_range)
    ax.set_xticklabels(datelist[tick_range],rotation=45)
    ax.legend()
    fig.tight_layout
    fig.savefig('Secir_all' + name + '.pdf')

    ind_list = []
    for i in range(days):
        ind_list.append(np.argmin(np.abs(t-i)))

    new_sus = []
    for i in range(1,len(ind_list)):
        new_sus.append((data[ind_list[i-1],0] - data[ind_list[i], 0])/(t[ind_list[i]]-t[ind_list[i-1]]))

    fig, ax = plt.subplots()
    ax.plot(range(days-1), new_sus)
    ax.set_ylabel('Number of new cases')
    ax.set_title('Number of new Infections')
    ax.set_xticks(tick_range)
    ax.set_xticklabels(datelist[tick_range], rotation=45)
    fig.tight_layout
    fig.savefig('new_infections' + name + '.pdf')


    if True:
        compartments = ['Suscepted', 'Exposed', 'Carrying', 'Infected', 'Hospitalized', 'ICU', 'Recovered', 'Dead', 'time']
        groups = ['0-4', '5-17', '18-29', '30-39', '40-49', '50-59', '60-69', '70+']
        fig, ax = plt.subplots(4, 2, figsize=(12, 15))
        for i, title in zip(range(num_compartments), compartments):
            for j, group in zip(range(num_groups), groups):
                ax[int(np.floor(i / 2)),int(i % 2)].plot(t, group_data[:,j*num_groups+i], label=group)
            ax[int(np.floor(i / 2)),int(i % 2)].set_title(title)
            ax[int(np.floor(i / 2)), int(i % 2)].legend()

            ax[int(np.floor(i / 2)), int(i % 2)].set_xticks(tick_range)
            ax[int(np.floor(i / 2)), int(i % 2)].set_xticklabels(datelist[tick_range], rotation=45)
        plt.subplots_adjust(hspace=0.3, bottom=0.05, top=0.95)
        #fig.tight_layout()
        fig.savefig('Secir_Groups' + name + '.pdf')


        fig, ax = plt.subplots(4, 2, figsize=(12, 15))
        for i, title in zip(range(num_compartments), compartments):
            ax[int(np.floor(i / 2)), int(i % 2)].plot(t, data[:, i])
            ax[int(np.floor(i / 2)), int(i % 2)].set_title(title)

            ax[int(np.floor(i / 2)), int(i % 2)].set_xticks(tick_range)
            ax[int(np.floor(i / 2)), int(i % 2)].set_xticklabels(datelist[tick_range], rotation=45)
        ax[0,0].set_ylim(0, 90 * Mio)
        plt.subplots_adjust(hspace=0.3, bottom=0.05, top=0.95)
        # fig.tight_layout()
        fig.savefig('Secir_all_parts' + name + '.pdf')
    plt.show()
    plt.close()

    return data


if __name__ == "__main__":
    r1 = plot_secir()
    plt.show()<|MERGE_RESOLUTION|>--- conflicted
+++ resolved
@@ -1,9 +1,5 @@
-<<<<<<< HEAD
-from epidemiology.secir import (UncertainContactMatrix, ContactFrequencyMatrix, Damping, SecirModel8, simulate,
+from epidemiology.secir import (UncertainContactMatrix, ContactMatrix, Damping, SecirModel8, simulate,
                                 AgeGroup8, InfectionType)
-=======
-from epidemiology.secir import UncertainContactMatrix, ContactMatrix, Damping, SecirParams, simulate, StageTimes, Probabilities, Populations, SecirCompartments
->>>>>>> 81cf39ef
 from matplotlib import pyplot as plt
 import pandas as pd
 import numpy as np
