#############################################################################
# Copyright (C) 2020-2021 German Aerospace Center (DLR-SC)
#
# Authors: Martin J. Kuehn, Wadim Koslow, Daniel Abele
#
# Contact: Martin J. Kuehn <Martin.Kuehn@DLR.de>
#
# Licensed under the Apache License, Version 2.0 (the "License");
# you may not use this file except in compliance with the License.
# You may obtain a copy of the License at
#
#     http://www.apache.org/licenses/LICENSE-2.0
#
# Unless required by applicable law or agreed to in writing, software
# distributed under the License is distributed on an "AS IS" BASIS,
# WITHOUT WARRANTIES OR CONDITIONS OF ANY KIND, either express or implied.
# See the License for the specific language governing permissions and
# limitations under the License.
#############################################################################
import argparse
import pandas as pd
import numpy as np

from memilio.simulation import abm
from memilio.simulation.abm import AgeGroup
from memilio.simulation.abm import VaccinationState

# class used to map input area ids to abm location ids


class LocationMapping:

    def __init__(self):
        self.inputId = None
        self.modelId = []

# infection parameters are dependent on age group and vaccination state


def set_infection_parameters():
    infection_params = abm.GlobalInfectionParameters()

    # 0-4
    infection_params.IncubationPeriod[AgeGroup.Age0to4,
                                      VaccinationState.Unvaccinated] = 4
    infection_params.SusceptibleToExposedByCarrier[AgeGroup.Age0to4,
                                                   VaccinationState.Unvaccinated] = 0.05
    infection_params.SusceptibleToExposedByInfected[AgeGroup.Age0to4,
                                                    VaccinationState.Unvaccinated] = 0.05
    infection_params.CarrierToInfected[AgeGroup.Age0to4,
                                       VaccinationState.Unvaccinated] = 0.276
    infection_params.CarrierToRecovered[AgeGroup.Age0to4,
                                        VaccinationState.Unvaccinated] = 0.092
    infection_params.InfectedToRecovered[AgeGroup.Age0to4,
                                         VaccinationState.Unvaccinated] = 0.142
    infection_params.InfectedToSevere[AgeGroup.Age0to4,
                                      VaccinationState.Unvaccinated] = 0.001
    infection_params.SevereToRecovered[AgeGroup.Age0to4,
                                       VaccinationState.Unvaccinated] = 0.186
    infection_params.SevereToCritical[AgeGroup.Age0to4,
                                      VaccinationState.Unvaccinated] = 0.015
    infection_params.CriticalToRecovered[AgeGroup.Age0to4,
                                         VaccinationState.Unvaccinated] = 0.143
    infection_params.CriticalToDead[AgeGroup.Age0to4,
                                    VaccinationState.Unvaccinated] = 0.001
    infection_params.RecoveredToSusceptible[AgeGroup.Age0to4,
                                            VaccinationState.Unvaccinated] = 0

    # 5-14
    infection_params.IncubationPeriod[AgeGroup.Age5to14,
                                      VaccinationState.Unvaccinated] = 4
    infection_params.SusceptibleToExposedByCarrier[AgeGroup.Age5to14,
                                                   VaccinationState.Unvaccinated] = 0.1
    infection_params.SusceptibleToExposedByInfected[AgeGroup.Age5to14,
                                                    VaccinationState.Unvaccinated] = 0.1
    infection_params.CarrierToInfected[AgeGroup.Age5to14,
                                       VaccinationState.Unvaccinated] = 0.276
    infection_params.CarrierToRecovered[AgeGroup.Age5to14,
                                        VaccinationState.Unvaccinated] = 0.092
    infection_params.InfectedToRecovered[AgeGroup.Age5to14,
                                         VaccinationState.Unvaccinated] = 0.142
    infection_params.InfectedToSevere[AgeGroup.Age5to14,
                                      VaccinationState.Unvaccinated] = 0.001
    infection_params.SevereToRecovered[AgeGroup.Age5to14,
                                       VaccinationState.Unvaccinated] = 0.186
    infection_params.SevereToCritical[AgeGroup.Age5to14,
                                      VaccinationState.Unvaccinated] = 0.015
    infection_params.CriticalToRecovered[AgeGroup.Age5to14,
                                         VaccinationState.Unvaccinated] = 0.143
    infection_params.CriticalToDead[AgeGroup.Age5to14,
                                    VaccinationState.Unvaccinated] = 0.001
    infection_params.RecoveredToSusceptible[AgeGroup.Age5to14,
                                            VaccinationState.Unvaccinated] = 0.

    # 15-34
    infection_params.IncubationPeriod[AgeGroup.Age15to34,
                                      VaccinationState.Unvaccinated] = 4
    infection_params.SusceptibleToExposedByCarrier[AgeGroup.Age15to34,
                                                   VaccinationState.Unvaccinated] = 0.13
    infection_params.SusceptibleToExposedByInfected[AgeGroup.Age15to34,
                                                    VaccinationState.Unvaccinated] = 0.13
    infection_params.CarrierToInfected[AgeGroup.Age15to34,
                                       VaccinationState.Unvaccinated] = 0.315
    infection_params.CarrierToRecovered[AgeGroup.Age15to34,
                                        VaccinationState.Unvaccinated] = 0.079
    infection_params.InfectedToRecovered[AgeGroup.Age15to34,
                                         VaccinationState.Unvaccinated] = 0.139
    infection_params.InfectedToSevere[AgeGroup.Age15to34,
                                      VaccinationState.Unvaccinated] = 0.003
    infection_params.SevereToRecovered[AgeGroup.Age15to34,
                                       VaccinationState.Unvaccinated] = 0.157
    infection_params.SevereToCritical[AgeGroup.Age15to34,
                                      VaccinationState.Unvaccinated] = 0.013
    infection_params.CriticalToRecovered[AgeGroup.Age15to34,
                                         VaccinationState.Unvaccinated] = 0.126
    infection_params.CriticalToDead[AgeGroup.Age15to34,
                                    VaccinationState.Unvaccinated] = 0.021
    infection_params.RecoveredToSusceptible[AgeGroup.Age15to34,
                                            VaccinationState.Unvaccinated] = 0.

    # 35-59
    infection_params.IncubationPeriod[AgeGroup.Age35to59,
                                      VaccinationState.Unvaccinated] = 4
    infection_params.SusceptibleToExposedByCarrier[AgeGroup.Age35to59,
                                                   VaccinationState.Unvaccinated] = 0.11
    infection_params.SusceptibleToExposedByInfected[AgeGroup.Age35to59,
                                                    VaccinationState.Unvaccinated] = 0.11
    infection_params.CarrierToInfected[AgeGroup.Age35to59,
                                       VaccinationState.Unvaccinated] = 0.315
    infection_params.CarrierToRecovered[AgeGroup.Age35to59,
                                        VaccinationState.Unvaccinated] = 0.079
    infection_params.InfectedToRecovered[AgeGroup.Age35to59,
                                         VaccinationState.Unvaccinated] = 0.136
    infection_params.InfectedToSevere[AgeGroup.Age35to59,
                                      VaccinationState.Unvaccinated] = 0.009
    infection_params.SevereToRecovered[AgeGroup.Age35to59,
                                       VaccinationState.Unvaccinated] = 0.113
    infection_params.SevereToCritical[AgeGroup.Age35to59,
                                      VaccinationState.Unvaccinated] = 0.02
    infection_params.CriticalToRecovered[AgeGroup.Age35to59,
                                         VaccinationState.Unvaccinated] = 0.05
    infection_params.CriticalToDead[AgeGroup.Age35to59,
                                    VaccinationState.Unvaccinated] = 0.008
    infection_params.RecoveredToSusceptible[AgeGroup.Age35to59,
                                            VaccinationState.Unvaccinated] = 0.

    # 60-79
    infection_params.IncubationPeriod[AgeGroup.Age60to79,
                                      VaccinationState.Unvaccinated] = 4
    infection_params.SusceptibleToExposedByCarrier[AgeGroup.Age60to79,
                                                   VaccinationState.Unvaccinated] = 0.04
    infection_params.SusceptibleToExposedByInfected[AgeGroup.Age60to79,
                                                    VaccinationState.Unvaccinated] = 0.04
    infection_params.CarrierToInfected[AgeGroup.Age60to79,
                                       VaccinationState.Unvaccinated] = 0.315
    infection_params.CarrierToRecovered[AgeGroup.Age60to79,
                                        VaccinationState.Unvaccinated] = 0.079
    infection_params.InfectedToRecovered[AgeGroup.Age60to79,
                                         VaccinationState.Unvaccinated] = 0.123
    infection_params.InfectedToSevere[AgeGroup.Age60to79,
                                      VaccinationState.Unvaccinated] = 0.024
    infection_params.SevereToRecovered[AgeGroup.Age60to79,
                                       VaccinationState.Unvaccinated] = 0.083
    infection_params.SevereToCritical[AgeGroup.Age60to79,
                                      VaccinationState.Unvaccinated] = 0.035
    infection_params.CriticalToRecovered[AgeGroup.Age60to79,
                                         VaccinationState.Unvaccinated] = 0.035
    infection_params.CriticalToDead[AgeGroup.Age60to79,
                                    VaccinationState.Unvaccinated] = 0.023
    infection_params.RecoveredToSusceptible[AgeGroup.Age60to79,
                                            VaccinationState.Unvaccinated] = 0.

    # 80+
    infection_params.IncubationPeriod[AgeGroup.Age80plus,
                                      VaccinationState.Unvaccinated] = 4
    infection_params.SusceptibleToExposedByCarrier[AgeGroup.Age80plus,
                                                   VaccinationState.Unvaccinated] = 0.07
    infection_params.SusceptibleToExposedByInfected[AgeGroup.Age80plus,
                                                    VaccinationState.Unvaccinated] = 0.07
    infection_params.CarrierToInfected[AgeGroup.Age80plus,
                                       VaccinationState.Unvaccinated] = 0.315
    infection_params.CarrierToRecovered[AgeGroup.Age80plus,
                                        VaccinationState.Unvaccinated] = 0.079
    infection_params.InfectedToRecovered[AgeGroup.Age80plus,
                                         VaccinationState.Unvaccinated] = 0.115
    infection_params.InfectedToSevere[AgeGroup.Age80plus,
                                      VaccinationState.Unvaccinated] = 0.033
    infection_params.SevereToRecovered[AgeGroup.Age80plus,
                                       VaccinationState.Unvaccinated] = 0.055
    infection_params.SevereToCritical[AgeGroup.Age80plus,
                                      VaccinationState.Unvaccinated] = 0.036
    infection_params.CriticalToRecovered[AgeGroup.Age80plus,
                                         VaccinationState.Unvaccinated] = 0.035
    infection_params.CriticalToDead[AgeGroup.Age80plus,
                                    VaccinationState.Unvaccinated] = 0.052
    infection_params.RecoveredToSusceptible[AgeGroup.Age80plus,
                                            VaccinationState.Unvaccinated] = 0.

    return infection_params


def read_txt(path):
    # read input file and save it in a pd.Dataframe
    input = pd.read_csv(path, sep='\t')
    return input


def make_one_person_households(number_of_households):
    # one-person household member
    one_person_household_member = abm.HouseholdMember()
    # set weights for household member
    one_person_household_member.set_age_weight(AgeGroup.Age15to34, 5)
    one_person_household_member.set_age_weight(AgeGroup.Age35to59, 6)
    one_person_household_member.set_age_weight(AgeGroup.Age60to79, 4)
    one_person_household_member.set_age_weight(AgeGroup.Age80plus, 2)

    # create one-person household group
    household_group = abm.HouseholdGroup()
    for hh in range(int(number_of_households)):
        household = abm.Household()
        household.add_members(one_person_household_member, 1)
        household_group.add_households(household, 1)

    return household_group


def make_multiple_person_households(household_size,
                                    number_of_two_parent_households, number_of_one_parent_households,
                                    number_of_other_households):

    # members for multiple person households
    child = abm.HouseholdMember()
    child.set_age_weight(AgeGroup.Age0to4, 1)
    child.set_age_weight(AgeGroup.Age5to14, 1)

    parent = abm.HouseholdMember()
    parent.set_age_weight(AgeGroup.Age15to34, 2)
    parent.set_age_weight(AgeGroup.Age35to59, 2)
    parent.set_age_weight(AgeGroup.Age60to79, 1)

    other = abm.HouseholdMember()
    other.set_age_weight(AgeGroup.Age0to4, 1)
    other.set_age_weight(AgeGroup.Age5to14, 2)
    other.set_age_weight(AgeGroup.Age15to34, 3)
    other.set_age_weight(AgeGroup.Age35to59, 3)
    other.set_age_weight(AgeGroup.Age60to79, 2)
    other.set_age_weight(AgeGroup.Age80plus, 2)

    household_group = abm.HouseholdGroup()
    # add two parent households
    hh_two_parents = abm.Household()
    hh_two_parents.add_members(child, household_size - 2)
    hh_two_parents.add_members(parent, 2)
    household_group.add_households(
        hh_two_parents, number_of_two_parent_households)
    # add one parent households
    hh_one_parent = abm.Household()
    hh_one_parent.add_members(child, household_size - 1)
    hh_one_parent.add_members(parent, 1)
    household_group.add_households(
        hh_one_parent, number_of_one_parent_households)
    # add other households
    hh_other = abm.Household()
    hh_other.add_members(other, household_size)
    household_group.add_households(hh_other, number_of_other_households)

    return household_group


def add_households(world, distribution, num_inhabitants):
    household_sizes = np.zeros(len(distribution))
    locationIds = []
    new_index = len(world.locations[int(abm.LocationType.Home)])
    # distribute inhabintants to households
    while num_inhabitants > 0:
        size = np.random.choice(
            np.arange(0, len(distribution)), p=distribution)
        household_sizes[size] += 1
        num_inhabitants -= (size + 1)

    # one-person household
    one_person_household_group = make_one_person_households(household_sizes[0])
    abm.add_household_group_to_world(world, one_person_household_group)

    # two-person households
    two_person_two_parents = int(0.4 * household_sizes[1])
    two_person_one_parent = int(0.4 * household_sizes[1])
    two_person_other = int(
        household_sizes[1] - two_person_two_parents - two_person_one_parent)
    two_person_household_group = make_multiple_person_households(2, two_person_two_parents,
                                                                 two_person_one_parent, two_person_other)
    abm.add_household_group_to_world(world, two_person_household_group)

    # three-person households
    three_person_two_parents = int(0.4 * household_sizes[2])
    three_person_one_parent = int(0.4 * household_sizes[2])
    three_person_other = int(
        household_sizes[2] - three_person_two_parents - three_person_one_parent)
    three_person_household_group = make_multiple_person_households(3, three_person_two_parents,
                                                                   three_person_one_parent, three_person_other)
    abm.add_household_group_to_world(world, three_person_household_group)

    # four-person households
    four_person_two_parents = int(0.5 * household_sizes[3])
    four_person_one_parent = int(0.2 * household_sizes[3])
    four_person_other = int(
        household_sizes[3] - four_person_two_parents - four_person_one_parent)
    four_person_household_group = make_multiple_person_households(4, four_person_two_parents,
                                                                  four_person_one_parent, four_person_other)
    abm.add_household_group_to_world(world, four_person_household_group)

    # five-person households
    five_person_two_parents = int(0.6 * household_sizes[4])
    five_person_one_parent = int(0.1 * household_sizes[4])
    five_person_other = int(
        household_sizes[4] - five_person_two_parents - five_person_one_parent)
    five_person_household_group = make_multiple_person_households(5, five_person_two_parents,
                                                                  five_person_one_parent, five_person_other)
    abm.add_household_group_to_world(world, five_person_household_group)

    for hh in range(int(sum(household_sizes))):
        id = abm.LocationId(new_index, abm.LocationType.Home)
        locationIds.append(id)
        new_index += 1
    return locationIds


def insert_locations_to_map(mapping, inputId, locationIds):
    map = LocationMapping()
    map.inputId = inputId
    for id in locationIds:
        type = str(int(id.type))
        index = str(id.index)
        if int(id.type) < 10:
            type = "0" + type
        if int(id.index) < 10:
            index = "0" + index
        map.modelId.append(type+index)
    mapping.append(map)
    return mapping


def create_locations_from_input(world, input_areas, household_distribution):
    # mapping to map input area ids to abm location ids
    mapping = []
    # bools to make sure the world has a school and a hospital
    has_school = False
    has_hospital = False
    for index, area in input_areas.iterrows():
        # locations ids; relevant for the mapping
        locationIds = []
        if ('residential' in area.type):
            # area 'residential' corresponds to location type 'Home'
            locationIds = add_households(
                world, household_distribution, area.inhabitants)
        elif (area.type == 'recreational'):
            # area 'recreational' corresponds to location type 'SocialEvent'
            location = world.add_location(abm.LocationType.SocialEvent)
            # set maximum contacts and capacity for social events
            world.get_individualized_location(
                location).infection_parameters.MaximumContacts = 30.
            world.get_individualized_location(location).set_capacity(30, 40)
            locationIds.append(location)
        elif (area.type == 'shopping_business'):
            # area 'shopping_business' corresponds to location type School, Hospital, BasicsShops, Work
            if (not has_school):
                # if world does not have a school yet, a school is added
                location = world.add_location(abm.LocationType.School)
                # set maximum contacts and capacity for school
                world.get_individualized_location(
                    location).infection_parameters.MaximumContacts = 40.
                world.get_individualized_location(
                    location).set_capacity(500, 2000)
                locationIds.append(location)
                has_school = True
            elif (not has_hospital):
                # if world does not have a hospital yet, a hospital and a icu is added
                locHosp = world.add_location(abm.LocationType.Hospital)
                # set maximum contacts and capacity for hospital
                world.get_individualized_location(
                    locHosp).infection_parameters.MaximumContacts = 5.
                world.get_individualized_location(
                    locHosp).set_capacity(300, 10000)
                locICU = world.add_location(abm.LocationType.ICU)
                # set maximum contacts and capacity for icu
                world.get_individualized_location(
                    locICU).infection_parameters.MaximumContacts = 5.
                world.get_individualized_location(
                    locICU).set_capacity(30, 1000)
                locationIds.append(locHosp)
                locationIds.append(locICU)
                has_hospital = True
            else:
                # when hospital and school has been added, the area 'shopping_business' is either
                # transformed to location type BasicsShop or location type Work with same probability
                type = np.random.choice(np.arange(0, 2), p=[0.5, 0.5])
                if (type):
                    location = world.add_location(abm.LocationType.BasicsShop)
                    # set maximum contacts and capacity for basics shops
                    world.get_individualized_location(
                        location).infection_parameters.MaximumContacts = 20.
                    world.get_individualized_location(
                        location).set_capacity(100, 1000)
                    locationIds.append(location)
                else:
                    location = world.add_location(abm.LocationType.Work)
                    # set maximum contacts and capacity for work
                    world.get_individualized_location(
                        location).infection_parameters.MaximumContacts = 40.
                    world.get_individualized_location(
                        location).set_capacity(300, 2000)
                    locationIds.append(location)
        elif (area.type == 'university'):
            # area 'university' corresponds to location type 'Work'
            location = world.add_location(abm.LocationType.Work)
            # set maximum contacts and capacity for work
            world.get_individualized_location(
                location).infection_parameters.MaximumContacts = 50.
            world.get_individualized_location(location).set_capacity(200, 4000)
            locationIds.append(location)
        elif (area.type == 'mixed'):
            # area 'mixed' corresponds either to location type 'Work' or location type 'Home' with same probability
            type = np.random.choice(np.arange(0, 2), p=[0.5, 0.5])
            if (type):
                location = world.add_location(abm.LocationType.Work)
                # set maximum contacts and capacity for work
                world.get_individualized_location(
                    location).infection_parameters.MaximumContacts = 40.
                world.get_individualized_location(
                    location).set_capacity(100, 2000)
                locationIds.append(location)
            else:
                locationIds = add_households(
                    world, household_distribution, area.inhabitants)
        insert_locations_to_map(mapping, area.id, locationIds)
    return mapping


def assign_infection_states(world, exposed_pct, infected_no_symptoms_pct, infected_symptoms_pct,
                            infected_severe_pct, infected_critical_pct, recovered_infected_no_symptoms,
                            recovered_infected):
    susceptible_pct = 1 - exposed_pct - infected_no_symptoms_pct - infected_symptoms_pct - \
        infected_severe_pct - infected_critical_pct - \
        recovered_infected_no_symptoms - recovered_infected
    for person in world.persons:
        infection_state = np.random.choice(np.arange(0, int(abm.InfectionState.Count)),
                                           p=[susceptible_pct, exposed_pct, infected_no_symptoms_pct,
                                               infected_symptoms_pct, infected_severe_pct, infected_critical_pct, recovered_infected_no_symptoms,
                                               recovered_infected, 0.0])
        person.infection_state = abm.InfectionState(infection_state)


def assign_locations(world):
    # get locations from world
    schools = world.locations[abm.LocationType.School]
    school_weights = [(1/len(schools)) for i in range(len(schools))]

    hospitals = world.locations[abm.LocationType.Hospital]
    hospital_weights = [(1/len(hospitals)) for i in range(len(hospitals))]

    icus = world.locations[abm.LocationType.ICU]
    icu_weights = [(1/len(icus)) for i in range(len(icus))]

    workplaces = world.locations[abm.LocationType.Work]
    workplace_weights = [(1/len(workplaces)) for i in range(len(workplaces))]

    basic_shops = world.locations[abm.LocationType.BasicsShop]
    shop_weights = [(1/len(basic_shops)) for i in range(len(basic_shops))]

    social_events = world.locations[abm.LocationType.SocialEvent]
    event_weights = [(1/len(social_events)) for i in range(len(social_events))]

    # assign locations to persons
    for person in world.persons:
        shop = np.random.choice(np.arange(0, len(basic_shops)), p=shop_weights)
        person.set_assigned_location(abm.LocationId(
            basic_shops[int(shop)].index, basic_shops[int(shop)].type))

        hospital = np.random.choice(
            np.arange(0, len(hospitals)), p=hospital_weights)
        person.set_assigned_location(abm.LocationId(
            hospitals[int(hospital)].index, hospitals[int(hospital)].type))

        icu = np.random.choice(np.arange(0, len(icus)), p=icu_weights)
        person.set_assigned_location(abm.LocationId(
            icus[int(icu)].index, icus[int(icu)].type))

        event = np.random.choice(
            np.arange(0, len(social_events)), p=event_weights)
        person.set_assigned_location(abm.LocationId(
            social_events[int(event)].index, social_events[int(event)].type))

        # assign school for persons between 5 and 14 years
        if (person.age == AgeGroup.Age5to14):
            school = np.random.choice(
                np.arange(0, len(schools)), p=school_weights)
            person.set_assigned_location(abm.LocationId(
                schools[int(school)].index, schools[int(school)].type))
        # assign work for persons between 15 and 59
        if (person.age == AgeGroup.Age15to34 or person.age == AgeGroup.Age35to59):
            work = np.random.choice(
                np.arange(0, len(workplaces)), p=workplace_weights)
            person.set_assigned_location(abm.LocationId(
                workplaces[int(work)].index, workplaces[int(work)].type))


def run_abm_simulation():

<<<<<<< HEAD
    infection_params = set_infection_parameters()

=======
    # set infection parameters
    infection_params = set_infection_parameters()
    # create abm world with infection parameters
    world = abm.World(infection_params)
    # starting time point
>>>>>>> ad215b7e
    t0 = abm.TimePoint(0)
    # simulation will run 14 days
    tmax = t0 + abm.days(14)
    # distribution to distribute the residential areas to one, two-, three-, four- and five-person households
    household_distribution = [0.2, 0.2, 0.2, 0.2, 0.2]

    # read txt file with inputs
    areas = read_txt(
        '/home/bick_ju/Documents/INSIDeDemonstrator/INSIDe_Demonstrator_AreaList.txt')
<<<<<<< HEAD
    sim = abm.Simulation(t0)
    sim.world.infection_parameters = infection_params
    mapping = create_locations_from_input(sim.world, areas)
    assign_infection_states(sim.world, 1.0, 0.0, 0.0, 0.0, 0.0, 0.0, 0.0)
    assign_locations(sim.world)
    for m in mapping:
        print(m.inputId)
        print(m.modelId)
=======
    # create abm locations from input
    create_locations_from_input(world, areas, household_distribution)
    # assign starting infection states for all agents
    assign_infection_states(world, 0.005, 0.001, 0.001, 0.0001, 0.0, 0.0, 0.0)
    # assign locations to agents
    assign_locations(world)
    sim = abm.Simulation(t0)
    # run simulation
>>>>>>> ad215b7e
    sim.advance(tmax)
    print('done')


if __name__ == "__main__":
    arg_parser = argparse.ArgumentParser(
        'abm demonstrator',
        description='Example demonstrating the agent-based model for a synthetic population.')
    args = arg_parser.parse_args()
    run_abm_simulation(**args.__dict__)<|MERGE_RESOLUTION|>--- conflicted
+++ resolved
@@ -506,16 +506,10 @@
 
 def run_abm_simulation():
 
-<<<<<<< HEAD
-    infection_params = set_infection_parameters()
-
-=======
     # set infection parameters
     infection_params = set_infection_parameters()
     # create abm world with infection parameters
-    world = abm.World(infection_params)
     # starting time point
->>>>>>> ad215b7e
     t0 = abm.TimePoint(0)
     # simulation will run 14 days
     tmax = t0 + abm.days(14)
@@ -525,25 +519,15 @@
     # read txt file with inputs
     areas = read_txt(
         '/home/bick_ju/Documents/INSIDeDemonstrator/INSIDe_Demonstrator_AreaList.txt')
-<<<<<<< HEAD
     sim = abm.Simulation(t0)
     sim.world.infection_parameters = infection_params
-    mapping = create_locations_from_input(sim.world, areas)
+    mapping = create_locations_from_input(
+        sim.world, areas, household_distribution)
     assign_infection_states(sim.world, 1.0, 0.0, 0.0, 0.0, 0.0, 0.0, 0.0)
     assign_locations(sim.world)
     for m in mapping:
         print(m.inputId)
         print(m.modelId)
-=======
-    # create abm locations from input
-    create_locations_from_input(world, areas, household_distribution)
-    # assign starting infection states for all agents
-    assign_infection_states(world, 0.005, 0.001, 0.001, 0.0001, 0.0, 0.0, 0.0)
-    # assign locations to agents
-    assign_locations(world)
-    sim = abm.Simulation(t0)
-    # run simulation
->>>>>>> ad215b7e
     sim.advance(tmax)
     print('done')
 
