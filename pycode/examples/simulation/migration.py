#############################################################################
# Copyright (C) 2020-2023 German Aerospace Center (DLR-SC)
#
# Authors:
#
# Contact: Martin J. Kuehn <Martin.Kuehn@DLR.de>
#
# Licensed under the Apache License, Version 2.0 (the "License");
# you may not use this file except in compliance with the License.
# You may obtain a copy of the License at
#
#     http://www.apache.org/licenses/LICENSE-2.0
#
# Unless required by applicable law or agreed to in writing, software
# distributed under the License is distributed on an "AS IS" BASIS,
# WITHOUT WARRANTIES OR CONDITIONS OF ANY KIND, either express or implied.
# See the License for the specific language governing permissions and
# limitations under the License.
#############################################################################
import argparse

import numpy as np
import matplotlib.pyplot as plt

import memilio.simulation as mio
import memilio.simulation.secir as secir


def run_mobility_example(plot_results=True):
    mio.set_log_level(mio.LogLevel.Warning)

    t0 = 0
    tmax = 50

    # setup basic parameters
    model = secir.Model(1)

    model.parameters.IncubationTime[mio.AgeGroup(0)] = 5.2
    model.parameters.SerialInterval[mio.AgeGroup(0)] = 4.2
    model.parameters.TimeInfectedSymptoms[mio.AgeGroup(0)] = 6
    model.parameters.TimeInfectedSevere[mio.AgeGroup(0)] = 12
    model.parameters.TimeInfectedCritical[mio.AgeGroup(0)] = 8

    model.parameters.ContactPatterns.cont_freq_mat[0].baseline = np.r_[0.5]
    model.parameters.ContactPatterns.cont_freq_mat[0].add_damping(
        mio.Damping(np.r_[0.3], t=0.3))

    model.parameters.TransmissionProbabilityOnContact[mio.AgeGroup(0)] = 1.0
    model.parameters.RelativeTransmissionNoSymptoms[mio.AgeGroup(0)] = 0.67
    model.parameters.RecoveredPerInfectedNoSymptoms[mio.AgeGroup(0)] = 0.09
    model.parameters.RiskOfInfectionFromSymptomatic[mio.AgeGroup(0)] = 0.25
    model.parameters.SeverePerInfectedSymptoms[mio.AgeGroup(0)] = 0.2
    model.parameters.CriticalPerSevere[mio.AgeGroup(0)] = 0.25
    model.parameters.DeathsPerCritical[mio.AgeGroup(0)] = 0.3

    # two regions with different populations and with some mobility between them
    graph = secir.MigrationGraph()
    model.populations[mio.AgeGroup(0), secir.InfectionState.Exposed] = 100
    model.populations[mio.AgeGroup(
        0), secir.InfectionState.InfectedNoSymptoms] = 50
    model.populations[mio.AgeGroup(
        0), secir.InfectionState.InfectedSymptoms] = 50
    model.populations[mio.AgeGroup(
        0), secir.InfectionState.InfectedSevere] = 20
    model.populations[mio.AgeGroup(
        0), secir.InfectionState.InfectedCritical] = 10
    model.populations[mio.AgeGroup(0), secir.InfectionState.Recovered] = 10
    model.populations[mio.AgeGroup(0), secir.InfectionState.Dead] = 0
    model.populations.set_difference_from_group_total_AgeGroup((
        mio.AgeGroup(0),
        secir.InfectionState.Susceptible),
        10000)
    model.apply_constraints()
    graph.add_node(id=0, model=model, t0=t0)  # copies the model into the graph
    model.populations[mio.AgeGroup(0), secir.InfectionState.Exposed] = 0
    model.populations[mio.AgeGroup(
        0), secir.InfectionState.InfectedNoSymptoms] = 0
<<<<<<< HEAD
    model.populations[mio.AgeGroup(
        0), secir.InfectionState.InfectedSymptoms] = 0
    model.populations[mio.AgeGroup(
=======
    model.populations[secir.AgeGroup(
        0), secir.InfectionState.InfectedNoSymptomsConfirmed] = 0
    model.populations[secir.AgeGroup(
        0), secir.InfectionState.InfectedSymptoms] = 0
    model.populations[secir.AgeGroup(
        0), secir.InfectionState.InfectedSymptomsConfirmed] = 0
    model.populations[secir.AgeGroup(
>>>>>>> ac038d39
        0), secir.InfectionState.InfectedSevere] = 0
    model.populations[mio.AgeGroup(
        0), secir.InfectionState.InfectedCritical] = 0
    model.populations[mio.AgeGroup(0), secir.InfectionState.Recovered] = 0
    model.populations[mio.AgeGroup(0), secir.InfectionState.Dead] = 0
    model.populations.set_difference_from_group_total_AgeGroup((
        mio.AgeGroup(0),
        secir.InfectionState.Susceptible),
        2000)
    model.apply_constraints()
    graph.add_node(id=1, model=model, t0=t0)
    mobility_coefficients = 0.1 * np.ones(model.populations.numel())
    mobility_params = mio.MigrationParameters(mobility_coefficients)
    # one coefficient per (age group x compartment)
    graph.add_edge(0, 1, mobility_params)
    # directed graph -> add both directions so coefficients can be different
    graph.add_edge(1, 0, mobility_params)

    # run simulation
    sim = secir.MigrationSimulation(graph, t0, dt=0.5)
    sim.advance(tmax)

    # process results
    region0_result = secir.interpolate_simulation_result(
        sim.graph.get_node(0).property.result)
    region1_result = secir.interpolate_simulation_result(
        sim.graph.get_node(1).property.result)

    if (plot_results):
        results = [region0_result.as_ndarray(), region1_result.as_ndarray()]
        t = results[0][0, :]
        tick_range = (np.arange(int((len(t) - 1) / 10) + 1) * 10)
        tick_range[-1] -= 1

        fig, ax = plt.subplots(figsize=(10, 6))
        for idx, result_region in enumerate(results):
            region_label = f'Region {idx}'
            ax.plot(t, result_region[1, :],
                    label=f'{region_label} - #Susceptible')
            ax.plot(t, result_region[2, :], label=f'{region_label} - #Exposed')
            ax.plot(t, result_region[3, :] + result_region[4, :],
                    label=f'{region_label} - #InfectedNoSymptoms')
            ax.plot(t, result_region[5, :] + result_region[6, :],
                    label=f'{region_label} - #InfectedSymptoms')
            ax.plot(t, result_region[7, :],
                    label=f'{region_label} - #Hospitalzed')
            ax.plot(t, result_region[8, :],
                    label=f'{region_label} - #InfectedCritical')
            ax.plot(t, result_region[9, :],
                    label=f'{region_label} - #Recovered')
            ax.plot(t, result_region[10, :], label=f'{region_label} - #Dead')

        ax.set_title(
            "SECIR simulation results for both regions (entire population)")
        ax.set_xticks(tick_range)
        ax.legend(loc='upper right', bbox_to_anchor=(1, 0.6))
        plt.yscale('log')
        fig.tight_layout
        fig.savefig('Mobility_Secir_by_compartments.pdf')

        fig, ax = plt.subplots(5, 2, figsize=(12, 15))
        compartments = [
            'Susceptible', 'Exposed', 'InfectedNoSymptoms',
            'InfectedNoSymptomsConfirmed', 'InfectedSymptoms',
            'InfectedSymptomsConfirmed', 'InfectedSevere', 'InfectedCritical',
            'Recovered', 'Dead']
        num_compartments = len(compartments)

        for i, title in zip(range(num_compartments), compartments):
            ax[int(np.floor(i / 2)), int(i % 2)].plot(t,
                                                      results[0][i+1, :], label="Region 0")
            ax[int(np.floor(i / 2)), int(i % 2)].plot(t,
                                                      results[1][i+1, :], label="Region 1")
            ax[int(np.floor(i / 2)), int(i % 2)].set_title(title, fontsize=10)
            ax[int(np.floor(i / 2)), int(i % 2)].legend()
            ax[int(np.floor(i / 2)), int(i % 2)].set_xticks(tick_range)

        plt.subplots_adjust(hspace=0.5, bottom=0.1, top=0.9)
        fig.suptitle('Simulation results for each region in each compartment')
        fig.savefig('Region_results_compartments.pdf')


if __name__ == "__main__":
    arg_parser = argparse.ArgumentParser(
        'migration',
        description='Example demonstrating the setup and simulation of a geographically resolved SECIR model with travel.')
    args = arg_parser.parse_args()
    run_mobility_example()<|MERGE_RESOLUTION|>--- conflicted
+++ resolved
@@ -75,19 +75,13 @@
     model.populations[mio.AgeGroup(0), secir.InfectionState.Exposed] = 0
     model.populations[mio.AgeGroup(
         0), secir.InfectionState.InfectedNoSymptoms] = 0
-<<<<<<< HEAD
+    model.populations[mio.AgeGroup(
+        0), secir.InfectionState.InfectedNoSymptomsConfirmed] = 0
     model.populations[mio.AgeGroup(
         0), secir.InfectionState.InfectedSymptoms] = 0
     model.populations[mio.AgeGroup(
-=======
-    model.populations[secir.AgeGroup(
-        0), secir.InfectionState.InfectedNoSymptomsConfirmed] = 0
-    model.populations[secir.AgeGroup(
-        0), secir.InfectionState.InfectedSymptoms] = 0
-    model.populations[secir.AgeGroup(
         0), secir.InfectionState.InfectedSymptomsConfirmed] = 0
-    model.populations[secir.AgeGroup(
->>>>>>> ac038d39
+    model.populations[mio.AgeGroup(
         0), secir.InfectionState.InfectedSevere] = 0
     model.populations[mio.AgeGroup(
         0), secir.InfectionState.InfectedCritical] = 0
