#############################################################################
# Copyright (C) 2020-2023 German Aerospace Center (DLR-SC)
#
# Authors:
#
# Contact: Martin J. Kuehn <Martin.Kuehn@DLR.de>
#
# Licensed under the Apache License, Version 2.0 (the "License");
# you may not use this file except in compliance with the License.
# You may obtain a copy of the License at
#
#     http://www.apache.org/licenses/LICENSE-2.0
#
# Unless required by applicable law or agreed to in writing, software
# distributed under the License is distributed on an "AS IS" BASIS,
# WITHOUT WARRANTIES OR CONDITIONS OF ANY KIND, either express or implied.
# See the License for the specific language governing permissions and
# limitations under the License.
#############################################################################
import argparse

import numpy as np

import memilio.simulation as mio
import memilio.simulation.secir as secir


def parameter_study():
    mio.set_log_level(mio.LogLevel.Warning)

    # setup basic parameters
    model = secir.Model(1)

    model.parameters.IncubationTime[mio.AgeGroup(0)] = 5.2
    model.parameters.SerialInterval[mio.AgeGroup(0)] = 4.2
    model.parameters.TimeInfectedSymptoms[mio.AgeGroup(0)] = 6
    model.parameters.TimeInfectedSevere[mio.AgeGroup(0)] = 12
    model.parameters.TimeInfectedCritical[mio.AgeGroup(0)] = 8

    model.parameters.ContactPatterns.cont_freq_mat[0].baseline = np.r_[0.5]
    model.parameters.ContactPatterns.cont_freq_mat[0].add_damping(
        mio.Damping(np.r_[0.3], t=0.3))

    model.parameters.TransmissionProbabilityOnContact[mio.AgeGroup(0)] = 1.0
    model.parameters.RelativeTransmissionNoSymptoms[mio.AgeGroup(0)] = 0.67
    model.parameters.RecoveredPerInfectedNoSymptoms[mio.AgeGroup(0)] = 0.09
    model.parameters.RiskOfInfectionFromSymptomatic[mio.AgeGroup(0)] = 0.25
    model.parameters.SeverePerInfectedSymptoms[mio.AgeGroup(0)] = 0.2
    model.parameters.CriticalPerSevere[mio.AgeGroup(0)] = 0.25
    model.parameters.DeathsPerCritical[mio.AgeGroup(0)] = 0.3

    # two regions with different populations and with some migration between them
    graph = secir.ModelGraph()
    model.populations[mio.AgeGroup(0), secir.InfectionState.Exposed] = 100
    model.populations[mio.AgeGroup(
        0), secir.InfectionState.InfectedNoSymptoms] = 50
<<<<<<< HEAD
    model.populations[mio.AgeGroup(
        0), secir.InfectionState.InfectedSymptoms] = 50
    model.populations[mio.AgeGroup(
=======
    model.populations[secir.AgeGroup(
        0), secir.InfectionState.InfectedNoSymptomsConfirmed] = 0
    model.populations[secir.AgeGroup(
        0), secir.InfectionState.InfectedSymptoms] = 50
    model.populations[secir.AgeGroup(
        0), secir.InfectionState.InfectedSymptomsConfirmed] = 0
    model.populations[secir.AgeGroup(
>>>>>>> ac038d39
        0), secir.InfectionState.InfectedSevere] = 20
    model.populations[mio.AgeGroup(
        0), secir.InfectionState.InfectedCritical] = 10
    model.populations[mio.AgeGroup(0), secir.InfectionState.Recovered] = 10
    model.populations[mio.AgeGroup(0), secir.InfectionState.Dead] = 0
    model.populations.set_difference_from_group_total_AgeGroup((
        mio.AgeGroup(0),
        secir.InfectionState.Susceptible),
        10000)
    model.apply_constraints()
    graph.add_node(id=0, model=model)  # copies the model into the graph
    model.populations[mio.AgeGroup(0), secir.InfectionState.Exposed] = 0
    model.populations[mio.AgeGroup(
        0), secir.InfectionState.InfectedNoSymptoms] = 0
    model.populations[mio.AgeGroup(
        0), secir.InfectionState.InfectedSymptoms] = 0
    model.populations[mio.AgeGroup(
        0), secir.InfectionState.InfectedSevere] = 0
    model.populations[mio.AgeGroup(
        0), secir.InfectionState.InfectedCritical] = 0
    model.populations[mio.AgeGroup(0), secir.InfectionState.Recovered] = 0
    model.populations[mio.AgeGroup(0), secir.InfectionState.Dead] = 0
    model.populations.set_difference_from_group_total_AgeGroup((
        mio.AgeGroup(0),
        secir.InfectionState.Susceptible),
        2000)
    model.apply_constraints()
    graph.add_node(id=1, model=model)
    migration_coefficients = 0.1 * np.ones(model.populations.numel())
    migration_params = mio.MigrationParameters(migration_coefficients)
    # one coefficient per (age group x compartment)
    graph.add_edge(0, 1, migration_params)
    # directed graph -> add both directions so coefficients can be different
    graph.add_edge(1, 0, migration_params)

    # process the result of one run
    def handle_result(graph, run_idx):
        print(f'run {handle_result.c}')
        handle_result.c = handle_result.c + 1
        for node_idx in range(graph.num_nodes):
            node = graph.get_node(node_idx)
            result = node.property.result
            model = node.property.model
            print(f"  node {node_idx}")
            print(
                "  initial InfectedNoSymptoms count {}.".format(
                    model.populations
                    [mio.AgeGroup(0),
                     secir.InfectionState.InfectedNoSymptoms].value))
            print(f"  compartments at t = {result.get_time(0)}:")
            print("  ", result.get_value(0))
            print(f"  compartments at t = {result.get_last_time()}:")
            print("  ", result.get_last_value())
    handle_result.c = 0

    # study with unknown number of undetected InfectedNoSymptoms
    carrier_distribution = mio.ParameterDistributionNormal(50, 2000, 200, 100)
    graph.get_node(0).property.populations[mio.AgeGroup(
        0), secir.InfectionState.InfectedNoSymptoms].set_distribution(carrier_distribution)

    t0 = 0
    tmax = 50
    study = secir.ParameterStudy(graph, t0, tmax, dt=1.0, num_runs=3)
    study.run(handle_result)


if __name__ == "__main__":
    arg_parser = argparse.ArgumentParser(
        'migration_parameter_study',
        description='Example demonstrating setup of ensemble runs of a geographically resolved SECIR model with travel.')
    args = arg_parser.parse_args()
    parameter_study()<|MERGE_RESOLUTION|>--- conflicted
+++ resolved
@@ -54,19 +54,11 @@
     model.populations[mio.AgeGroup(0), secir.InfectionState.Exposed] = 100
     model.populations[mio.AgeGroup(
         0), secir.InfectionState.InfectedNoSymptoms] = 50
-<<<<<<< HEAD
+    model.populations[mio.AgeGroup(
+        0), secir.InfectionState.InfectedNoSymptomsConfirmed] = 0
     model.populations[mio.AgeGroup(
         0), secir.InfectionState.InfectedSymptoms] = 50
     model.populations[mio.AgeGroup(
-=======
-    model.populations[secir.AgeGroup(
-        0), secir.InfectionState.InfectedNoSymptomsConfirmed] = 0
-    model.populations[secir.AgeGroup(
-        0), secir.InfectionState.InfectedSymptoms] = 50
-    model.populations[secir.AgeGroup(
-        0), secir.InfectionState.InfectedSymptomsConfirmed] = 0
-    model.populations[secir.AgeGroup(
->>>>>>> ac038d39
         0), secir.InfectionState.InfectedSevere] = 20
     model.populations[mio.AgeGroup(
         0), secir.InfectionState.InfectedCritical] = 10
