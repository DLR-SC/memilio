#############################################################################
# Copyright (C) 2020-2023 German Aerospace Center (DLR-SC)
#
# Authors: Daniel Abele, Martin J. Kuehn
#
# Contact: Martin J. Kuehn <Martin.Kuehn@DLR.de>
#
# Licensed under the Apache License, Version 2.0 (the "License");
# you may not use this file except in compliance with the License.
# You may obtain a copy of the License at
#
#     http://www.apache.org/licenses/LICENSE-2.0
#
# Unless required by applicable law or agreed to in writing, software
# distributed under the License is distributed on an "AS IS" BASIS,
# WITHOUT WARRANTIES OR CONDITIONS OF ANY KIND, either express or implied.
# See the License for the specific language governing permissions and
# limitations under the License.
#############################################################################
import datetime as dt
import os
from gc import get_count

# in case of a necessary manual installation of GDAL and Fiona on Windows, see
# https://stackoverflow.com/questions/69521550/importerror-the-read-file-function-requires-the-fiona-package-but-it-is-no
import geopandas as gpd
import h5py
import numpy as np
import pandas as pd
from matplotlib import pyplot as plt
from matplotlib.gridspec import GridSpec
<<<<<<< HEAD
=======

>>>>>>> bdc0dea2
from memilio.epidata import geoModificationGermany as geoger
from memilio.epidata import getDataIntoPandasDataFrame as gd
from memilio.epidata import modifyDataframeSeries as mdfs


def print_manual_download(filename, url):
    """! Prints message to ask the user to manually download a file.

    @param[in] filename Filename of file needed.
    @param[in] url URL to file.
    """
    print(
        'This script needs manual downloading of files. Please download '
        + filename + ' from ' + url + 'and move it the extracted folder'
        'to the current working directory under tools/.')


def merge_eisenach(map_data: gpd.GeoDataFrame):
    """! Merges geometries for Eisenach with Wartburgkreis of Geopandas 
    dataframe.

    @param[in,out] map_data GeoPandasDataFrame from county shape file.
    @return Frame with Wartburgkreis and Eisenach merged. 
    """
    wartburg = map_data.ARS == '16063'
    eisenach = map_data.ARS == '16056'
    map_data.loc[wartburg, 'geometry'] = [
        map_data[wartburg].geometry.values[0].union(
            map_data[eisenach].geometry.values[0])]
    # Remove Eisenach and return.
    return map_data.drop(map_data[eisenach].index.values[0])


def extract_data(
        file, region_spec, column, date, filters=None, output='sum',
        file_format='json'):
    """ Reads data from a general json or specific hdf5 file as output by the 
    MEmilio simulation framework and extracts parts of the data if filters are
     applied. The input regional data can be a time series data where a 
    particular date is extracted or single time data which is used rightaway.
    If the file contains multiple features per region,
    particular columns need to be specified.

    @param[in] file Path and filename of file to be read in, relative from current
        directory.
    @param[in] region_spec Specificier for region, for json, e.g., column name
        of county IDs for hdf5 level of nesting X where to retrieve
        fileX.keys(), X could either by empty, such that file.keys() is taken
        or a list of nested keys [X0, X1, ...] such that 
        file[X0][X1][...].keys()
    @param[in] column Column with values that will be plotted.
    @param[in] data Date to be extracted from data frame if it contains a time 
        series or if single or no date information is in the input table, 
        provide date=None. For json, pd.date Objects need to be used, for
        h5, provide an integer from the beginning of the time series.
    @param[in] filters Dictionary with columns and values for filtering rows.
        None for a column or all filters means that all values are taken. 
        For MEmilio h5 Files only 'Group' (AgeGroups from 'Group1' to 'Total') 
        and 'InfectionState' (from 0 to InfetionState::Count-1) can be filtered.
    @param[in] output [Either 'sum' or 'matrix'] If 'sum' is chosen all selected 
        values for one county will be summed up and only 'column' is returned
        for each county. If 'matrix' is chosen, then also the filter columns
        will be returned with the corresponding entries for each selected 
        criterion or value.
    @param[in] file_format File format; either json or h5.
    @return Extracted data set.
    """
    input_file = os.path.join(os.getcwd(), str(file))
    if file_format == 'json':
        df = pd.read_json(input_file + '.' + file_format)

        date_str = date.strftime('%Y-%m-%d')

        # If data contains a time series, extract the date.
        if date is not None:
            if 'Date' in df.columns:
                if df['Date'].nunique() > 1:
                    df = df[df['Date'] == date_str]
            else:
                raise gd.DataError('Please provide date column.')

        # Filter data frame according to filter criterion provided.
        dffilter = pd.Series([True for i in range(len(df))], index=df.index)
        if filters != None:
            for col, vals in filters.items():
                if vals == None:
                    vals = df[col].unique()
                dffilter = dffilter & (df[col].isin(vals))

        # Aggregated or matrix output.
        df.rename(columns={column: 'Count'}, inplace=True)
        if output == 'sum':
            return df[dffilter].groupby(region_spec).agg(
                {'Count': sum}).reset_index()
        elif output == 'matrix':
            if filters != None:
                return df[dffilter].loc[:, [region_spec] +
                                        list(filters.keys()) + ['Count']]
            else:
                return df
        else:
            raise gd.DataError("Chose output form.")

    elif file_format == 'h5':
        h5file = h5py.File(input_file + '.' + file_format, 'r')
        # For nested groups, extract the level where the regions to be read in
        # are stored.
        if region_spec is not None:
            for elem in region_spec:
                h5file = h5file[elem]

        regions = list(h5file.keys())

        # Set no filtering if filters were set to None.
        if filters == None:
            filters['Group'] = list(h5file[regions[i]].keys())[
                :-2]  # Remove 'Time' and 'Total'.
            filters['InfectionState'] = list(
                range(h5file[regions[i]]['Group1'].shape[1]))

        InfectionStateList = [j for j in filters['InfectionState']]

        # Create data frame to store results to plot.
        df = pd.DataFrame(
            columns=['Time', 'Region', 'Group', 'InfectionState', 'Count'])
        df['Time'] = np.array(
            [date
             for j in range(
                 len(regions) * len(filters['Group'])
                 * len(InfectionStateList))])

        for i in range(len(regions)):
            # Set region identifier in data frame.
            region_start_idx = i * \
                len(filters['Group']) * len(InfectionStateList)
            region_end_idx = (
                i+1) * len(filters['Group']) * len(InfectionStateList) - 1
            df.loc[region_start_idx:region_end_idx, 'Region'] = regions[i]

            # Get date index (allows different time points in regions as long
            # the particular point in time is available).
            date_idx = np.where(
                np.abs(h5file[regions[i]]['Time'][:] - date) < 1e-13)[0]
            if len(date_idx) == 1:
                k = 0
                for group in filters['Group']:
                    # Add (Age)Group identifier.
                    df.loc[region_start_idx + k*len(InfectionStateList):
                           region_start_idx+(k+1)*len(InfectionStateList)-1,
                           'Group'] = group

                    # Add InfectionState identifier.
                    df.loc[region_start_idx + k*len(InfectionStateList):
                           region_start_idx+(k+1)*len(InfectionStateList)-1,
                           'InfectionState'] = InfectionStateList

                    # Add counts.
                    df.loc[region_start_idx + k*len(InfectionStateList):
                           region_start_idx+(k+1)*len(InfectionStateList)-1,
                           'Count'] = np.array(h5file[regions[i]][group][
                               date_idx][0][filters['InfectionState']])

                    k += 1
            else:
                raise gd.ValueError(
                    "Time point not found for region " + str(regions[i]) + ".")

        # Aggregated or matrix output.
        if output == 'sum':
            return df.groupby('Region').agg({'Count': sum}).reset_index()
        elif output == 'matrix':
            return df
        else:
            raise gd.DataError("Chose output form.")

    else:
        raise gd.DataError("Data could not be read in.")


def scale_dataframe_relative(df, age_groups, df_population):
    """! Scales a population-related data frame relative to the size of the  
    local populations or subpopulations (e.g., if not all age groups are
    considered).

    The first column in the input data frame and the population data frame to
    be read need to be named according to the region identifiers. All regions
    of the data frame to be scaled need to be available in the population
    data set.

    @param[in,out] df Data frame with population-related information. 
    @param[in] age_groups Considered age groups of population data taken into 
        summation.
    @param[in] df_population Data frame with population data set.
    @return Scaled data set.
    """

    # Merge population data of Eisenach (if counted separately) with Wartburgkreis.
    if 16056 in df_population[df.columns[0]].values:
        for i in range(1, len(df_population.columns)):
            df_population.loc[df_population[df.columns[0]] == 16063, df_population.columns[i]
                              ] += df_population.loc[df_population.ID_County == 16056, df_population.columns[i]]
        df_population = df_population[df_population.ID_County != 16056]

    df_population_agegroups = pd.DataFrame(
        columns=[df_population.columns[0]] + age_groups)
    # Extrapolate on oldest age group with maximumg age 100.
    for region_id in df.iloc[:, 0]:
        df_population_agegroups.loc[len(df_population_agegroups.index), :] = [region_id] + list(
            mdfs.fit_age_group_intervals(df_population[df_population.iloc[:, 0] == region_id].iloc[:, 2:], age_groups))

    def scale_row(elem):
        population_local_sum = df_population_agegroups[
            df_population_agegroups[df.columns[0]] == elem[0]].iloc[
                :, 1:].sum(axis=1)
        return elem['Count'] / population_local_sum.values[0]

    df_population_agegroups.loc[:, age_groups].sum(axis=1)

    df['Count (rel)'] = df.apply(scale_row, axis=1)

    return df


def plot_map(data: pd.DataFrame,
             scale_colors: np.array([0, 1]),
             legend: list = [],
             title: str = '',
             plot_colorbar: bool = True,
             output_path: str = '',
             fig_name: str = 'customPlot',
             dpi: int = 300,
             outercolor='white'):
    """! Plots region-specific information onto a interactive html map and
    returning svg and png image. Allows the comparisons of a variable list of
    data sets.

    @param[in] data Data to be plotted. First column must contain regional 
        specifier, following columns will be plotted for comparison.
    @param[in] scale_colors Array of min-max-values to scale colorbar.
    @param[in] legend List subtitles for different columns. Can be list of 
        empty strings.
    @param[in] title Title of the plot.
    @param[in] plot_colorbar Defines if colorbar will be plotted.
    @param[in] output_path Output path for figure.   
    @param[in] fig_name Name of figure created.
    @param[in] dpi Dots-per-inch value for exported figures.
    @param[in] outercolor Background color of plot image.
    """
    region_classifier = data.columns[0]

    data_columns = data.columns[1:]
    # Read and filter map data.
    if data[region_classifier].isin(geoger.get_county_ids()).all():
        try:
            map_data = gpd.read_file(
                os.path.join(
                    os.getcwd(),
                    'tools/vg2500_12-31.utm32s.shape/vg2500/VG2500_KRS.shp'))
            if '16056' in map_data.ARS.values:
                map_data = merge_eisenach(map_data)
            # Remove information for plot.
            map_data = map_data[['ARS', 'GEN', 'NUTS', 'geometry']]
            # Use string values as in shape data file.
            data[region_classifier] = data[region_classifier].astype(
                'str').str.zfill(5)
        except FileNotFoundError:
            print_manual_download(
                'Georeferenzierung: UTM32s, Format: shape (ZIP, 5 MB)',
                'https://gdz.bkg.bund.de/index.php/default/verwaltungsgebiete-1-2-500-000-stand-31-12-vg2500-12-31.html')
    else:
        gd.raiseDataError('Provide shape files regions to be plotted.')

    # Remove regions that are not input data table.
    map_data = map_data[map_data.ARS.isin(data[region_classifier])]

    map_data[data_columns] = data.loc[:, data_columns]

    # Save interactive html files.
    def save_interactive(col, filename):
        map_data.explore(col, legend=True, vmin=scale_colors[0],
                         vmax=scale_colors[1]).save(filename)

    for i in range(len(data_columns)):
        save_interactive(data[data_columns[i]], os.path.join(output_path, str(
            legend[i].replace(' ', '_')) + '.html'))

    fig = plt.figure(figsize=(4 * len(data_columns), 6), facecolor=outercolor)
    # Use n+2 many columns (1: legend + 2: empty space + 3-n: data sets) and
    # n+2 rows where the top row is used for a potential title, the second row
    # for the content and all other rows have height zero.
    height_ratios = [0.05, 1, 0]
    if len(data_columns) > 1:
        height_ratios = height_ratios + [
            0.0 for i in range(len(data_columns)-1)]
    gs = GridSpec(
        len(data_columns) + 2, len(data_columns) + 2, figure=fig, wspace=0.1,
        width_ratios=[0.05, 0.05] + [1 for i in range(len(data_columns))],
        height_ratios=height_ratios)

    # Use top row for title.
    tax = fig.add_subplot(gs[0, :])
    tax.set_axis_off()
    tax.set_title(title, fontsize=18)
    if plot_colorbar:
        # Prepare colorbar.
        cax = fig.add_subplot(gs[1, 0])
    else:
        cax = None

    for i in range(len(data_columns)):

        ax = fig.add_subplot(gs[:, i+2])
        if cax is not None:
            map_data.plot(data_columns[i], ax=ax, cax=cax, legend=True,
                          vmin=scale_colors[0], vmax=scale_colors[1])
        else:
            # Do not plot colorbar.
            map_data.plot(data_columns[i], ax=ax, legend=False,
                          vmin=scale_colors[0], vmax=scale_colors[1])

        ax.set_title(legend[i], fontsize=12)
        ax.set_axis_off()

    plt.subplots_adjust(bottom=0.1)

    plt.savefig(os.path.join(output_path, fig_name + '.png'), dpi=dpi)
    plt.savefig(os.path.join(output_path, fig_name + '.svg'), dpi=dpi)

    plt.show()
<|MERGE_RESOLUTION|>--- conflicted
+++ resolved
@@ -1,364 +1,361 @@
-#############################################################################
-# Copyright (C) 2020-2023 German Aerospace Center (DLR-SC)
-#
-# Authors: Daniel Abele, Martin J. Kuehn
-#
-# Contact: Martin J. Kuehn <Martin.Kuehn@DLR.de>
-#
-# Licensed under the Apache License, Version 2.0 (the "License");
-# you may not use this file except in compliance with the License.
-# You may obtain a copy of the License at
-#
-#     http://www.apache.org/licenses/LICENSE-2.0
-#
-# Unless required by applicable law or agreed to in writing, software
-# distributed under the License is distributed on an "AS IS" BASIS,
-# WITHOUT WARRANTIES OR CONDITIONS OF ANY KIND, either express or implied.
-# See the License for the specific language governing permissions and
-# limitations under the License.
-#############################################################################
-import datetime as dt
-import os
-from gc import get_count
-
-# in case of a necessary manual installation of GDAL and Fiona on Windows, see
-# https://stackoverflow.com/questions/69521550/importerror-the-read-file-function-requires-the-fiona-package-but-it-is-no
-import geopandas as gpd
-import h5py
-import numpy as np
-import pandas as pd
-from matplotlib import pyplot as plt
-from matplotlib.gridspec import GridSpec
-<<<<<<< HEAD
-=======
-
->>>>>>> bdc0dea2
-from memilio.epidata import geoModificationGermany as geoger
-from memilio.epidata import getDataIntoPandasDataFrame as gd
-from memilio.epidata import modifyDataframeSeries as mdfs
-
-
-def print_manual_download(filename, url):
-    """! Prints message to ask the user to manually download a file.
-
-    @param[in] filename Filename of file needed.
-    @param[in] url URL to file.
-    """
-    print(
-        'This script needs manual downloading of files. Please download '
-        + filename + ' from ' + url + 'and move it the extracted folder'
-        'to the current working directory under tools/.')
-
-
-def merge_eisenach(map_data: gpd.GeoDataFrame):
-    """! Merges geometries for Eisenach with Wartburgkreis of Geopandas 
-    dataframe.
-
-    @param[in,out] map_data GeoPandasDataFrame from county shape file.
-    @return Frame with Wartburgkreis and Eisenach merged. 
-    """
-    wartburg = map_data.ARS == '16063'
-    eisenach = map_data.ARS == '16056'
-    map_data.loc[wartburg, 'geometry'] = [
-        map_data[wartburg].geometry.values[0].union(
-            map_data[eisenach].geometry.values[0])]
-    # Remove Eisenach and return.
-    return map_data.drop(map_data[eisenach].index.values[0])
-
-
-def extract_data(
-        file, region_spec, column, date, filters=None, output='sum',
-        file_format='json'):
-    """ Reads data from a general json or specific hdf5 file as output by the 
-    MEmilio simulation framework and extracts parts of the data if filters are
-     applied. The input regional data can be a time series data where a 
-    particular date is extracted or single time data which is used rightaway.
-    If the file contains multiple features per region,
-    particular columns need to be specified.
-
-    @param[in] file Path and filename of file to be read in, relative from current
-        directory.
-    @param[in] region_spec Specificier for region, for json, e.g., column name
-        of county IDs for hdf5 level of nesting X where to retrieve
-        fileX.keys(), X could either by empty, such that file.keys() is taken
-        or a list of nested keys [X0, X1, ...] such that 
-        file[X0][X1][...].keys()
-    @param[in] column Column with values that will be plotted.
-    @param[in] data Date to be extracted from data frame if it contains a time 
-        series or if single or no date information is in the input table, 
-        provide date=None. For json, pd.date Objects need to be used, for
-        h5, provide an integer from the beginning of the time series.
-    @param[in] filters Dictionary with columns and values for filtering rows.
-        None for a column or all filters means that all values are taken. 
-        For MEmilio h5 Files only 'Group' (AgeGroups from 'Group1' to 'Total') 
-        and 'InfectionState' (from 0 to InfetionState::Count-1) can be filtered.
-    @param[in] output [Either 'sum' or 'matrix'] If 'sum' is chosen all selected 
-        values for one county will be summed up and only 'column' is returned
-        for each county. If 'matrix' is chosen, then also the filter columns
-        will be returned with the corresponding entries for each selected 
-        criterion or value.
-    @param[in] file_format File format; either json or h5.
-    @return Extracted data set.
-    """
-    input_file = os.path.join(os.getcwd(), str(file))
-    if file_format == 'json':
-        df = pd.read_json(input_file + '.' + file_format)
-
-        date_str = date.strftime('%Y-%m-%d')
-
-        # If data contains a time series, extract the date.
-        if date is not None:
-            if 'Date' in df.columns:
-                if df['Date'].nunique() > 1:
-                    df = df[df['Date'] == date_str]
-            else:
-                raise gd.DataError('Please provide date column.')
-
-        # Filter data frame according to filter criterion provided.
-        dffilter = pd.Series([True for i in range(len(df))], index=df.index)
-        if filters != None:
-            for col, vals in filters.items():
-                if vals == None:
-                    vals = df[col].unique()
-                dffilter = dffilter & (df[col].isin(vals))
-
-        # Aggregated or matrix output.
-        df.rename(columns={column: 'Count'}, inplace=True)
-        if output == 'sum':
-            return df[dffilter].groupby(region_spec).agg(
-                {'Count': sum}).reset_index()
-        elif output == 'matrix':
-            if filters != None:
-                return df[dffilter].loc[:, [region_spec] +
-                                        list(filters.keys()) + ['Count']]
-            else:
-                return df
-        else:
-            raise gd.DataError("Chose output form.")
-
-    elif file_format == 'h5':
-        h5file = h5py.File(input_file + '.' + file_format, 'r')
-        # For nested groups, extract the level where the regions to be read in
-        # are stored.
-        if region_spec is not None:
-            for elem in region_spec:
-                h5file = h5file[elem]
-
-        regions = list(h5file.keys())
-
-        # Set no filtering if filters were set to None.
-        if filters == None:
-            filters['Group'] = list(h5file[regions[i]].keys())[
-                :-2]  # Remove 'Time' and 'Total'.
-            filters['InfectionState'] = list(
-                range(h5file[regions[i]]['Group1'].shape[1]))
-
-        InfectionStateList = [j for j in filters['InfectionState']]
-
-        # Create data frame to store results to plot.
-        df = pd.DataFrame(
-            columns=['Time', 'Region', 'Group', 'InfectionState', 'Count'])
-        df['Time'] = np.array(
-            [date
-             for j in range(
-                 len(regions) * len(filters['Group'])
-                 * len(InfectionStateList))])
-
-        for i in range(len(regions)):
-            # Set region identifier in data frame.
-            region_start_idx = i * \
-                len(filters['Group']) * len(InfectionStateList)
-            region_end_idx = (
-                i+1) * len(filters['Group']) * len(InfectionStateList) - 1
-            df.loc[region_start_idx:region_end_idx, 'Region'] = regions[i]
-
-            # Get date index (allows different time points in regions as long
-            # the particular point in time is available).
-            date_idx = np.where(
-                np.abs(h5file[regions[i]]['Time'][:] - date) < 1e-13)[0]
-            if len(date_idx) == 1:
-                k = 0
-                for group in filters['Group']:
-                    # Add (Age)Group identifier.
-                    df.loc[region_start_idx + k*len(InfectionStateList):
-                           region_start_idx+(k+1)*len(InfectionStateList)-1,
-                           'Group'] = group
-
-                    # Add InfectionState identifier.
-                    df.loc[region_start_idx + k*len(InfectionStateList):
-                           region_start_idx+(k+1)*len(InfectionStateList)-1,
-                           'InfectionState'] = InfectionStateList
-
-                    # Add counts.
-                    df.loc[region_start_idx + k*len(InfectionStateList):
-                           region_start_idx+(k+1)*len(InfectionStateList)-1,
-                           'Count'] = np.array(h5file[regions[i]][group][
-                               date_idx][0][filters['InfectionState']])
-
-                    k += 1
-            else:
-                raise gd.ValueError(
-                    "Time point not found for region " + str(regions[i]) + ".")
-
-        # Aggregated or matrix output.
-        if output == 'sum':
-            return df.groupby('Region').agg({'Count': sum}).reset_index()
-        elif output == 'matrix':
-            return df
-        else:
-            raise gd.DataError("Chose output form.")
-
-    else:
-        raise gd.DataError("Data could not be read in.")
-
-
-def scale_dataframe_relative(df, age_groups, df_population):
-    """! Scales a population-related data frame relative to the size of the  
-    local populations or subpopulations (e.g., if not all age groups are
-    considered).
-
-    The first column in the input data frame and the population data frame to
-    be read need to be named according to the region identifiers. All regions
-    of the data frame to be scaled need to be available in the population
-    data set.
-
-    @param[in,out] df Data frame with population-related information. 
-    @param[in] age_groups Considered age groups of population data taken into 
-        summation.
-    @param[in] df_population Data frame with population data set.
-    @return Scaled data set.
-    """
-
-    # Merge population data of Eisenach (if counted separately) with Wartburgkreis.
-    if 16056 in df_population[df.columns[0]].values:
-        for i in range(1, len(df_population.columns)):
-            df_population.loc[df_population[df.columns[0]] == 16063, df_population.columns[i]
-                              ] += df_population.loc[df_population.ID_County == 16056, df_population.columns[i]]
-        df_population = df_population[df_population.ID_County != 16056]
-
-    df_population_agegroups = pd.DataFrame(
-        columns=[df_population.columns[0]] + age_groups)
-    # Extrapolate on oldest age group with maximumg age 100.
-    for region_id in df.iloc[:, 0]:
-        df_population_agegroups.loc[len(df_population_agegroups.index), :] = [region_id] + list(
-            mdfs.fit_age_group_intervals(df_population[df_population.iloc[:, 0] == region_id].iloc[:, 2:], age_groups))
-
-    def scale_row(elem):
-        population_local_sum = df_population_agegroups[
-            df_population_agegroups[df.columns[0]] == elem[0]].iloc[
-                :, 1:].sum(axis=1)
-        return elem['Count'] / population_local_sum.values[0]
-
-    df_population_agegroups.loc[:, age_groups].sum(axis=1)
-
-    df['Count (rel)'] = df.apply(scale_row, axis=1)
-
-    return df
-
-
-def plot_map(data: pd.DataFrame,
-             scale_colors: np.array([0, 1]),
-             legend: list = [],
-             title: str = '',
-             plot_colorbar: bool = True,
-             output_path: str = '',
-             fig_name: str = 'customPlot',
-             dpi: int = 300,
-             outercolor='white'):
-    """! Plots region-specific information onto a interactive html map and
-    returning svg and png image. Allows the comparisons of a variable list of
-    data sets.
-
-    @param[in] data Data to be plotted. First column must contain regional 
-        specifier, following columns will be plotted for comparison.
-    @param[in] scale_colors Array of min-max-values to scale colorbar.
-    @param[in] legend List subtitles for different columns. Can be list of 
-        empty strings.
-    @param[in] title Title of the plot.
-    @param[in] plot_colorbar Defines if colorbar will be plotted.
-    @param[in] output_path Output path for figure.   
-    @param[in] fig_name Name of figure created.
-    @param[in] dpi Dots-per-inch value for exported figures.
-    @param[in] outercolor Background color of plot image.
-    """
-    region_classifier = data.columns[0]
-
-    data_columns = data.columns[1:]
-    # Read and filter map data.
-    if data[region_classifier].isin(geoger.get_county_ids()).all():
-        try:
-            map_data = gpd.read_file(
-                os.path.join(
-                    os.getcwd(),
-                    'tools/vg2500_12-31.utm32s.shape/vg2500/VG2500_KRS.shp'))
-            if '16056' in map_data.ARS.values:
-                map_data = merge_eisenach(map_data)
-            # Remove information for plot.
-            map_data = map_data[['ARS', 'GEN', 'NUTS', 'geometry']]
-            # Use string values as in shape data file.
-            data[region_classifier] = data[region_classifier].astype(
-                'str').str.zfill(5)
-        except FileNotFoundError:
-            print_manual_download(
-                'Georeferenzierung: UTM32s, Format: shape (ZIP, 5 MB)',
-                'https://gdz.bkg.bund.de/index.php/default/verwaltungsgebiete-1-2-500-000-stand-31-12-vg2500-12-31.html')
-    else:
-        gd.raiseDataError('Provide shape files regions to be plotted.')
-
-    # Remove regions that are not input data table.
-    map_data = map_data[map_data.ARS.isin(data[region_classifier])]
-
-    map_data[data_columns] = data.loc[:, data_columns]
-
-    # Save interactive html files.
-    def save_interactive(col, filename):
-        map_data.explore(col, legend=True, vmin=scale_colors[0],
-                         vmax=scale_colors[1]).save(filename)
-
-    for i in range(len(data_columns)):
-        save_interactive(data[data_columns[i]], os.path.join(output_path, str(
-            legend[i].replace(' ', '_')) + '.html'))
-
-    fig = plt.figure(figsize=(4 * len(data_columns), 6), facecolor=outercolor)
-    # Use n+2 many columns (1: legend + 2: empty space + 3-n: data sets) and
-    # n+2 rows where the top row is used for a potential title, the second row
-    # for the content and all other rows have height zero.
-    height_ratios = [0.05, 1, 0]
-    if len(data_columns) > 1:
-        height_ratios = height_ratios + [
-            0.0 for i in range(len(data_columns)-1)]
-    gs = GridSpec(
-        len(data_columns) + 2, len(data_columns) + 2, figure=fig, wspace=0.1,
-        width_ratios=[0.05, 0.05] + [1 for i in range(len(data_columns))],
-        height_ratios=height_ratios)
-
-    # Use top row for title.
-    tax = fig.add_subplot(gs[0, :])
-    tax.set_axis_off()
-    tax.set_title(title, fontsize=18)
-    if plot_colorbar:
-        # Prepare colorbar.
-        cax = fig.add_subplot(gs[1, 0])
-    else:
-        cax = None
-
-    for i in range(len(data_columns)):
-
-        ax = fig.add_subplot(gs[:, i+2])
-        if cax is not None:
-            map_data.plot(data_columns[i], ax=ax, cax=cax, legend=True,
-                          vmin=scale_colors[0], vmax=scale_colors[1])
-        else:
-            # Do not plot colorbar.
-            map_data.plot(data_columns[i], ax=ax, legend=False,
-                          vmin=scale_colors[0], vmax=scale_colors[1])
-
-        ax.set_title(legend[i], fontsize=12)
-        ax.set_axis_off()
-
-    plt.subplots_adjust(bottom=0.1)
-
-    plt.savefig(os.path.join(output_path, fig_name + '.png'), dpi=dpi)
-    plt.savefig(os.path.join(output_path, fig_name + '.svg'), dpi=dpi)
-
-    plt.show()
+#############################################################################
+# Copyright (C) 2020-2023 German Aerospace Center (DLR-SC)
+#
+# Authors: Daniel Abele, Martin J. Kuehn
+#
+# Contact: Martin J. Kuehn <Martin.Kuehn@DLR.de>
+#
+# Licensed under the Apache License, Version 2.0 (the "License");
+# you may not use this file except in compliance with the License.
+# You may obtain a copy of the License at
+#
+#     http://www.apache.org/licenses/LICENSE-2.0
+#
+# Unless required by applicable law or agreed to in writing, software
+# distributed under the License is distributed on an "AS IS" BASIS,
+# WITHOUT WARRANTIES OR CONDITIONS OF ANY KIND, either express or implied.
+# See the License for the specific language governing permissions and
+# limitations under the License.
+#############################################################################
+import datetime as dt
+import os
+from gc import get_count
+
+# in case of a necessary manual installation of GDAL and Fiona on Windows, see
+# https://stackoverflow.com/questions/69521550/importerror-the-read-file-function-requires-the-fiona-package-but-it-is-no
+import geopandas as gpd
+import h5py
+import numpy as np
+import pandas as pd
+from matplotlib import pyplot as plt
+from matplotlib.gridspec import GridSpec
+
+from memilio.epidata import geoModificationGermany as geoger
+from memilio.epidata import getDataIntoPandasDataFrame as gd
+from memilio.epidata import modifyDataframeSeries as mdfs
+
+
+def print_manual_download(filename, url):
+    """! Prints message to ask the user to manually download a file.
+
+    @param[in] filename Filename of file needed.
+    @param[in] url URL to file.
+    """
+    print(
+        'This script needs manual downloading of files. Please download '
+        + filename + ' from ' + url + 'and move it the extracted folder'
+        'to the current working directory under tools/.')
+
+
+def merge_eisenach(map_data: gpd.GeoDataFrame):
+    """! Merges geometries for Eisenach with Wartburgkreis of Geopandas 
+    dataframe.
+
+    @param[in,out] map_data GeoPandasDataFrame from county shape file.
+    @return Frame with Wartburgkreis and Eisenach merged. 
+    """
+    wartburg = map_data.ARS == '16063'
+    eisenach = map_data.ARS == '16056'
+    map_data.loc[wartburg, 'geometry'] = [
+        map_data[wartburg].geometry.values[0].union(
+            map_data[eisenach].geometry.values[0])]
+    # Remove Eisenach and return.
+    return map_data.drop(map_data[eisenach].index.values[0])
+
+
+def extract_data(
+        file, region_spec, column, date, filters=None, output='sum',
+        file_format='json'):
+    """ Reads data from a general json or specific hdf5 file as output by the 
+    MEmilio simulation framework and extracts parts of the data if filters are
+     applied. The input regional data can be a time series data where a 
+    particular date is extracted or single time data which is used rightaway.
+    If the file contains multiple features per region,
+    particular columns need to be specified.
+
+    @param[in] file Path and filename of file to be read in, relative from current
+        directory.
+    @param[in] region_spec Specificier for region, for json, e.g., column name
+        of county IDs for hdf5 level of nesting X where to retrieve
+        fileX.keys(), X could either by empty, such that file.keys() is taken
+        or a list of nested keys [X0, X1, ...] such that 
+        file[X0][X1][...].keys()
+    @param[in] column Column with values that will be plotted.
+    @param[in] data Date to be extracted from data frame if it contains a time 
+        series or if single or no date information is in the input table, 
+        provide date=None. For json, pd.date Objects need to be used, for
+        h5, provide an integer from the beginning of the time series.
+    @param[in] filters Dictionary with columns and values for filtering rows.
+        None for a column or all filters means that all values are taken. 
+        For MEmilio h5 Files only 'Group' (AgeGroups from 'Group1' to 'Total') 
+        and 'InfectionState' (from 0 to InfetionState::Count-1) can be filtered.
+    @param[in] output [Either 'sum' or 'matrix'] If 'sum' is chosen all selected 
+        values for one county will be summed up and only 'column' is returned
+        for each county. If 'matrix' is chosen, then also the filter columns
+        will be returned with the corresponding entries for each selected 
+        criterion or value.
+    @param[in] file_format File format; either json or h5.
+    @return Extracted data set.
+    """
+    input_file = os.path.join(os.getcwd(), str(file))
+    if file_format == 'json':
+        df = pd.read_json(input_file + '.' + file_format)
+
+        date_str = date.strftime('%Y-%m-%d')
+
+        # If data contains a time series, extract the date.
+        if date is not None:
+            if 'Date' in df.columns:
+                if df['Date'].nunique() > 1:
+                    df = df[df['Date'] == date_str]
+            else:
+                raise gd.DataError('Please provide date column.')
+
+        # Filter data frame according to filter criterion provided.
+        dffilter = pd.Series([True for i in range(len(df))], index=df.index)
+        if filters != None:
+            for col, vals in filters.items():
+                if vals == None:
+                    vals = df[col].unique()
+                dffilter = dffilter & (df[col].isin(vals))
+
+        # Aggregated or matrix output.
+        df.rename(columns={column: 'Count'}, inplace=True)
+        if output == 'sum':
+            return df[dffilter].groupby(region_spec).agg(
+                {'Count': sum}).reset_index()
+        elif output == 'matrix':
+            if filters != None:
+                return df[dffilter].loc[:, [region_spec] +
+                                        list(filters.keys()) + ['Count']]
+            else:
+                return df
+        else:
+            raise gd.DataError("Chose output form.")
+
+    elif file_format == 'h5':
+        h5file = h5py.File(input_file + '.' + file_format, 'r')
+        # For nested groups, extract the level where the regions to be read in
+        # are stored.
+        if region_spec is not None:
+            for elem in region_spec:
+                h5file = h5file[elem]
+
+        regions = list(h5file.keys())
+
+        # Set no filtering if filters were set to None.
+        if filters == None:
+            filters['Group'] = list(h5file[regions[i]].keys())[
+                :-2]  # Remove 'Time' and 'Total'.
+            filters['InfectionState'] = list(
+                range(h5file[regions[i]]['Group1'].shape[1]))
+
+        InfectionStateList = [j for j in filters['InfectionState']]
+
+        # Create data frame to store results to plot.
+        df = pd.DataFrame(
+            columns=['Time', 'Region', 'Group', 'InfectionState', 'Count'])
+        df['Time'] = np.array(
+            [date
+             for j in range(
+                 len(regions) * len(filters['Group'])
+                 * len(InfectionStateList))])
+
+        for i in range(len(regions)):
+            # Set region identifier in data frame.
+            region_start_idx = i * \
+                len(filters['Group']) * len(InfectionStateList)
+            region_end_idx = (
+                i+1) * len(filters['Group']) * len(InfectionStateList) - 1
+            df.loc[region_start_idx:region_end_idx, 'Region'] = regions[i]
+
+            # Get date index (allows different time points in regions as long
+            # the particular point in time is available).
+            date_idx = np.where(
+                np.abs(h5file[regions[i]]['Time'][:] - date) < 1e-13)[0]
+            if len(date_idx) == 1:
+                k = 0
+                for group in filters['Group']:
+                    # Add (Age)Group identifier.
+                    df.loc[region_start_idx + k*len(InfectionStateList):
+                           region_start_idx+(k+1)*len(InfectionStateList)-1,
+                           'Group'] = group
+
+                    # Add InfectionState identifier.
+                    df.loc[region_start_idx + k*len(InfectionStateList):
+                           region_start_idx+(k+1)*len(InfectionStateList)-1,
+                           'InfectionState'] = InfectionStateList
+
+                    # Add counts.
+                    df.loc[region_start_idx + k*len(InfectionStateList):
+                           region_start_idx+(k+1)*len(InfectionStateList)-1,
+                           'Count'] = np.array(h5file[regions[i]][group][
+                               date_idx][0][filters['InfectionState']])
+
+                    k += 1
+            else:
+                raise gd.ValueError(
+                    "Time point not found for region " + str(regions[i]) + ".")
+
+        # Aggregated or matrix output.
+        if output == 'sum':
+            return df.groupby('Region').agg({'Count': sum}).reset_index()
+        elif output == 'matrix':
+            return df
+        else:
+            raise gd.DataError("Chose output form.")
+
+    else:
+        raise gd.DataError("Data could not be read in.")
+
+
+def scale_dataframe_relative(df, age_groups, df_population):
+    """! Scales a population-related data frame relative to the size of the  
+    local populations or subpopulations (e.g., if not all age groups are
+    considered).
+
+    The first column in the input data frame and the population data frame to
+    be read need to be named according to the region identifiers. All regions
+    of the data frame to be scaled need to be available in the population
+    data set.
+
+    @param[in,out] df Data frame with population-related information. 
+    @param[in] age_groups Considered age groups of population data taken into 
+        summation.
+    @param[in] df_population Data frame with population data set.
+    @return Scaled data set.
+    """
+
+    # Merge population data of Eisenach (if counted separately) with Wartburgkreis.
+    if 16056 in df_population[df.columns[0]].values:
+        for i in range(1, len(df_population.columns)):
+            df_population.loc[df_population[df.columns[0]] == 16063, df_population.columns[i]
+                              ] += df_population.loc[df_population.ID_County == 16056, df_population.columns[i]]
+        df_population = df_population[df_population.ID_County != 16056]
+
+    df_population_agegroups = pd.DataFrame(
+        columns=[df_population.columns[0]] + age_groups)
+    # Extrapolate on oldest age group with maximumg age 100.
+    for region_id in df.iloc[:, 0]:
+        df_population_agegroups.loc[len(df_population_agegroups.index), :] = [region_id] + list(
+            mdfs.fit_age_group_intervals(df_population[df_population.iloc[:, 0] == region_id].iloc[:, 2:], age_groups))
+
+    def scale_row(elem):
+        population_local_sum = df_population_agegroups[
+            df_population_agegroups[df.columns[0]] == elem[0]].iloc[
+                :, 1:].sum(axis=1)
+        return elem['Count'] / population_local_sum.values[0]
+
+    df_population_agegroups.loc[:, age_groups].sum(axis=1)
+
+    df['Count (rel)'] = df.apply(scale_row, axis=1)
+
+    return df
+
+
+def plot_map(data: pd.DataFrame,
+             scale_colors: np.array([0, 1]),
+             legend: list = [],
+             title: str = '',
+             plot_colorbar: bool = True,
+             output_path: str = '',
+             fig_name: str = 'customPlot',
+             dpi: int = 300,
+             outercolor='white'):
+    """! Plots region-specific information onto a interactive html map and
+    returning svg and png image. Allows the comparisons of a variable list of
+    data sets.
+
+    @param[in] data Data to be plotted. First column must contain regional 
+        specifier, following columns will be plotted for comparison.
+    @param[in] scale_colors Array of min-max-values to scale colorbar.
+    @param[in] legend List subtitles for different columns. Can be list of 
+        empty strings.
+    @param[in] title Title of the plot.
+    @param[in] plot_colorbar Defines if colorbar will be plotted.
+    @param[in] output_path Output path for figure.   
+    @param[in] fig_name Name of figure created.
+    @param[in] dpi Dots-per-inch value for exported figures.
+    @param[in] outercolor Background color of plot image.
+    """
+    region_classifier = data.columns[0]
+
+    data_columns = data.columns[1:]
+    # Read and filter map data.
+    if data[region_classifier].isin(geoger.get_county_ids()).all():
+        try:
+            map_data = gpd.read_file(
+                os.path.join(
+                    os.getcwd(),
+                    'tools/vg2500_12-31.utm32s.shape/vg2500/VG2500_KRS.shp'))
+            if '16056' in map_data.ARS.values:
+                map_data = merge_eisenach(map_data)
+            # Remove information for plot.
+            map_data = map_data[['ARS', 'GEN', 'NUTS', 'geometry']]
+            # Use string values as in shape data file.
+            data[region_classifier] = data[region_classifier].astype(
+                'str').str.zfill(5)
+        except FileNotFoundError:
+            print_manual_download(
+                'Georeferenzierung: UTM32s, Format: shape (ZIP, 5 MB)',
+                'https://gdz.bkg.bund.de/index.php/default/verwaltungsgebiete-1-2-500-000-stand-31-12-vg2500-12-31.html')
+    else:
+        gd.raiseDataError('Provide shape files regions to be plotted.')
+
+    # Remove regions that are not input data table.
+    map_data = map_data[map_data.ARS.isin(data[region_classifier])]
+
+    map_data[data_columns] = data.loc[:, data_columns]
+
+    # Save interactive html files.
+    def save_interactive(col, filename):
+        map_data.explore(col, legend=True, vmin=scale_colors[0],
+                         vmax=scale_colors[1]).save(filename)
+
+    for i in range(len(data_columns)):
+        save_interactive(data[data_columns[i]], os.path.join(output_path, str(
+            legend[i].replace(' ', '_')) + '.html'))
+
+    fig = plt.figure(figsize=(4 * len(data_columns), 6), facecolor=outercolor)
+    # Use n+2 many columns (1: legend + 2: empty space + 3-n: data sets) and
+    # n+2 rows where the top row is used for a potential title, the second row
+    # for the content and all other rows have height zero.
+    height_ratios = [0.05, 1, 0]
+    if len(data_columns) > 1:
+        height_ratios = height_ratios + [
+            0.0 for i in range(len(data_columns)-1)]
+    gs = GridSpec(
+        len(data_columns) + 2, len(data_columns) + 2, figure=fig, wspace=0.1,
+        width_ratios=[0.05, 0.05] + [1 for i in range(len(data_columns))],
+        height_ratios=height_ratios)
+
+    # Use top row for title.
+    tax = fig.add_subplot(gs[0, :])
+    tax.set_axis_off()
+    tax.set_title(title, fontsize=18)
+    if plot_colorbar:
+        # Prepare colorbar.
+        cax = fig.add_subplot(gs[1, 0])
+    else:
+        cax = None
+
+    for i in range(len(data_columns)):
+
+        ax = fig.add_subplot(gs[:, i+2])
+        if cax is not None:
+            map_data.plot(data_columns[i], ax=ax, cax=cax, legend=True,
+                          vmin=scale_colors[0], vmax=scale_colors[1])
+        else:
+            # Do not plot colorbar.
+            map_data.plot(data_columns[i], ax=ax, legend=False,
+                          vmin=scale_colors[0], vmax=scale_colors[1])
+
+        ax.set_title(legend[i], fontsize=12)
+        ax.set_axis_off()
+
+    plt.subplots_adjust(bottom=0.1)
+
+    plt.savefig(os.path.join(output_path, fig_name + '.png'), dpi=dpi)
+    plt.savefig(os.path.join(output_path, fig_name + '.svg'), dpi=dpi)
+
+    plt.show()